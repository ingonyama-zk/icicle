--- conflicted
+++ resolved
@@ -29,11 +29,7 @@
         ICICLE_ASSERT(
           layer_idx == nof_layers - 1 ||
           layer_hashes[layer_idx + 1].default_input_chunk_size() % layer_hashes[layer_idx].output_size() == 0)
-<<<<<<< HEAD
-          << "Each layer output size must divide the above layer input size. Otherwise its not a tree.\n"
-=======
           << "Each layer output size must divide the next layer input size. Otherwise its not a tree.\n"
->>>>>>> d31a5b76
           << "Layer " << layer_idx << " input size = " << layer_hashes[layer_idx + 1].default_input_chunk_size() << "\n"
           << "Layer " << layer_idx + 1 << " output size = " << layer_hashes[layer_idx].output_size() << "\n";
 
@@ -44,22 +40,12 @@
 
         if (0 < layer_idx) {
           // update nof_hashes to the next layer (below)
-<<<<<<< HEAD
           const uint64_t cur_layer_input_size = layer_hashes[layer_idx].default_input_chunk_size();
           nof_hashes = nof_hashes * cur_layer_input_size / layer_hashes[layer_idx - 1].output_size();
 
           // Calculate path_size
           m_pruned_path_size += cur_layer_input_size - layer_hashes[layer_idx - 1].output_size();
           m_full_path_size += cur_layer_input_size;
-=======
-          const uint64_t next_layer_total_size = layer_hashes[layer_idx - 1].output_size();
-          nof_hashes = nof_hashes * cur_layer.m_hash.default_input_chunk_size() / next_layer_total_size;
-
-          // Calculate path_size
-          m_pruned_path_size +=
-            layer_hashes[layer_idx].default_input_chunk_size() - layer_hashes[layer_idx - 1].output_size();
-          m_full_path_size += layer_hashes[layer_idx].default_input_chunk_size();
->>>>>>> d31a5b76
         }
       }
     }
@@ -71,26 +57,12 @@
         ICICLE_LOG_ERROR << "Tree cannot be built more than one time";
         return eIcicleError::INVALID_ARGUMENT;
       }
-<<<<<<< HEAD
       // build a vector with the leaves that needs padding.
       std::vector<std::byte> padded_leaves;
       if (!init_layers_db(config, leaves_size) || !init_padded_leaves(padded_leaves, leaves, leaves_size, config)) {
         return eIcicleError::INVALID_ARGUMENT;
       }
       const int nof_layers = m_layers.size();
-=======
-      const uint64_t expected_input_size = m_layers[0].m_nof_hashes * m_layers[0].m_hash.default_input_chunk_size();
-      if (leaves_size < expected_input_size) {
-        ICICLE_LOG_ERROR << "CPU Merkle tree: Expecting " << expected_input_size << " bytes in input, got "
-                         << leaves_size << ". Note: Padding is currently not supported but will be soon";
-        return eIcicleError::INVALID_ARGUMENT;
-      }
-      if (leaves_size > expected_input_size) {
-        ICICLE_LOG_ERROR << "CPU Merkle tree: Expecting " << expected_input_size << " bytes in input, got "
-                         << leaves_size << ". Leaves size cannot exceeds tree size.";
-        return eIcicleError::INVALID_ARGUMENT;
-      }
->>>>>>> d31a5b76
       m_tree_already_built = true; // Set the tree status as built
       uint64_t l0_segment_idx = 0; // Index for the segment of hashes from layer 0 to send
       const uint64_t nof_segments_at_l0 =
@@ -132,13 +104,7 @@
           const uint64_t nof_hashes_in_seg = std::min(
             m_layers[cur_layer_idx].m_nof_hashes_2_execute - cur_segment_idx * NOF_OPERATIONS_PER_TASK,
             uint64_t(NOF_OPERATIONS_PER_TASK));
-<<<<<<< HEAD
           if (cur_segment_iter->second->is_ready()) {
-=======
-          //          ICICLE_ASSERT(
-          //             > 0) << "Edge case negative number of hashes"; // Koren what is that for?
-          if (cur_segment_iter->second->m_nof_inputs_ready >= cur_hash.default_input_chunk_size() * nof_hashes_in_seg) {
->>>>>>> d31a5b76
             const std::byte* task_input = (completed_layer_idx < m_output_store_min_layer)
                                             ? cur_segment_iter->second->m_input_data
                                             : &(m_layers[completed_layer_idx].m_results[0]);
@@ -193,7 +159,6 @@
       }
 
       const auto [root, root_size] = get_merkle_root();
-<<<<<<< HEAD
       // location of the leaves to copy to the proof
       uint64_t proof_leaves_offset = (element_offset / l0_total_input_size) * l0_total_input_size;
       // leaf size at the proof
@@ -217,10 +182,6 @@
 
       // allocate merkle_proof memory
       merkle_proof.allocate(is_pruned, leaf_idx, proof_leaves.data(), proof_leaves_size, root, root_size);
-=======
-      const auto input_chunk_size = m_layers[0].m_hash.default_input_chunk_size();
-      merkle_proof.allocate(is_pruned, leaf_idx, &leaves[input_chunk_offset], input_chunk_size, root, root_size);
->>>>>>> d31a5b76
 
       std::byte* path = merkle_proof.allocate_path_and_get_ptr(is_pruned ? m_pruned_path_size : m_full_path_size);
 
@@ -243,12 +204,8 @@
         path = sub_tree.copy_to_path_from_store_min_layer(sub_tree_proof_leaves_offset, is_pruned, path);
       }
 
-<<<<<<< HEAD
       path = copy_to_path_from_store_min_layer(proof_leaves_offset, is_pruned, path);
       // print_proof(merkle_proof);
-=======
-      path = copy_to_path_from_store_min_layer(input_chunk_offset, is_pruned, path);
->>>>>>> d31a5b76
       return eIcicleError::SUCCESS;
     }
 
@@ -351,7 +308,6 @@
       HashTask() : TaskBase(), m_hash(nullptr) {}
 
       // The worker execute this function based on the member operands
-<<<<<<< HEAD
       virtual void execute()
       {
         // run the hash runction
@@ -366,9 +322,6 @@
             m_hash.output_size());                                    // size: hash result size
         }
       }
-=======
-      virtual void execute() { m_hash.hash(m_input, m_hash.default_input_chunk_size(), *m_hash_config, m_output); }
->>>>>>> d31a5b76
 
       Hash m_hash;
       const std::byte* m_input;
@@ -448,7 +401,6 @@
         cur_layer.m_last_hash_config.batch = std::min(cur_layer.m_nof_hashes_2_execute, last_batch_size);
         cur_layer.m_last_hash_config.is_async = merkle_config.is_async;
 
-<<<<<<< HEAD
         // update leaves_size for the next layer
         leaves_size = (nof_hashes_2_execute - 1) * hash_output_size;
       }
@@ -500,14 +452,6 @@
             padded_leaves.data() + padded_leaves_offset, // dest: padd vector
             leaves + leaves_size - m_leaf_element_size,  // src: last elemnt
             m_leaf_element_size);                        // size 1 element size
-=======
-        // If the current layer is within the range of stored layers (starting from m_output_store_min_layer),
-        // allocate memory based on the number of hashes in the current layer.
-        if (m_output_store_min_layer <= layer_idx) {
-          const uint64_t nof_bytes_to_allocate = cur_layer.m_nof_hashes * cur_layer.m_hash.output_size();
-          cur_layer.m_results.reserve(nof_bytes_to_allocate);
-          cur_layer.m_results.resize(nof_bytes_to_allocate);
->>>>>>> d31a5b76
         }
       }
       return true;
@@ -527,13 +471,7 @@
 
       // Set HashTask input
       const uint64_t input_offset =
-<<<<<<< HEAD
         calc_input_offset ? cur_segment_idx * NOF_OPERATIONS_PER_TASK * cur_layer.m_hash.default_input_chunk_size() : 0;
-=======
-        (cur_layer_idx != 0) && (cur_layer_idx - 1 < m_output_store_min_layer)
-          ? 0
-          : cur_segment_idx * NOF_OPERATIONS_PER_TASK * cur_layer.m_hash.default_input_chunk_size();
->>>>>>> d31a5b76
       task->m_input = &(input_bytes[input_offset]);
 
       task->m_hash = cur_layer.m_hash;
@@ -549,14 +487,9 @@
         return;
       }
 
-<<<<<<< HEAD
       // This is not the root layer (root)
       LayerDB& next_layer = m_layers[next_layer_idx];
       const uint64_t next_input_size = next_layer.m_hash.default_input_chunk_size();
-=======
-      // This is not the last layer
-      const uint64_t next_input_size = m_layers[next_layer_idx].m_hash.default_input_chunk_size();
->>>>>>> d31a5b76
       const uint64_t next_segment_idx = cur_segment_idx * cur_layer.m_hash.output_size() / next_input_size;
       const uint64_t next_segment_id = next_segment_idx ^ (next_layer_idx << 56);
 
@@ -612,10 +545,7 @@
     {
       const uint64_t total_input_size = m_layers[0].m_nof_hashes * m_layers[0].m_hash.default_input_chunk_size();
       for (int layer_idx = m_output_store_min_layer; layer_idx < m_layers.size() - 1; layer_idx++) {
-<<<<<<< HEAD
         const auto& cur_layer_result = m_layers[layer_idx].m_results;
-=======
->>>>>>> d31a5b76
         const uint64_t copy_range_size = m_layers[layer_idx + 1].m_hash.default_input_chunk_size();
         const uint64_t one_element_size = m_layers[layer_idx].m_hash.output_size();
         uint64_t element_start =
