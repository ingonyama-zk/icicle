--- conflicted
+++ resolved
@@ -365,12 +365,8 @@
       current_elements[index_in_mem[4]] = current_elements[index_in_mem[4]] - T;
 
       if (last_layer && ntt_data->direction == NTTDir::kInverse) {
-<<<<<<< HEAD
         const S* inv_log_sizes = CpuNttDomain<S>::s_ntt_domain.get_inv_log_sizes();
-        S inv_size = inv_log_sizes[ntt_data->ntt_sub_logn.logn];
-=======
-        S inv_size = S::inv_log_size(ntt_data->logn);
->>>>>>> 6d674b9a
+        S inv_size = inv_log_sizes[ntt_data->logn];
         for (uint64_t i = 0; i < 8; ++i) {
           current_elements[index_in_mem[i]] = current_elements[index_in_mem[i]] * inv_size;
         }
@@ -561,12 +557,8 @@
       current_elements[index_in_mem[10]] = T;
 
       if (last_layer && ntt_data->direction == NTTDir::kInverse) {
-<<<<<<< HEAD
         const S* inv_log_sizes = CpuNttDomain<S>::s_ntt_domain.get_inv_log_sizes();
-        S inv_size = inv_log_sizes[ntt_data->ntt_sub_logn.logn];
-=======
-        S inv_size = S::inv_log_size(ntt_data->logn);
->>>>>>> 6d674b9a
+        S inv_size = inv_log_sizes[ntt_data->logn];
         for (uint64_t i = 0; i < 16; ++i) {
           current_elements[index_in_mem[i]] = current_elements[index_in_mem[i]] * inv_size;
         }
@@ -1246,12 +1238,8 @@
       current_elements[index_in_mem[31]] = temp_1[15] - temp_1[31];
 
       if (last_layer && ntt_data->direction == NTTDir::kInverse) {
-<<<<<<< HEAD
         const S* inv_log_sizes = CpuNttDomain<S>::s_ntt_domain.get_inv_log_sizes();
-        S inv_size = inv_log_sizes[ntt_data->ntt_sub_logn.logn];
-=======
-        S inv_size = S::inv_log_size(ntt_data->logn);
->>>>>>> 6d674b9a
+        S inv_size = inv_log_sizes[ntt_data->logn];
         for (uint64_t i = 0; i < 32; ++i) {
           current_elements[index_in_mem[i]] = current_elements[index_in_mem[i]] * inv_size;
         }
