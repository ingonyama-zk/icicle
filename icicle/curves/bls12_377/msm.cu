#ifndef _BLS12_377_MSM
#define _BLS12_377_MSM
#include "../../appUtils/msm/msm.cu"
#include <stdexcept>
#include <cuda.h>
#include "curve_config.cuh"


extern "C"
int msm_cuda_bls12_377(BLS12_377::projective_t *out, BLS12_377::affine_t points[],
              BLS12_377::scalar_t scalars[], size_t count, size_t device_id = 0, cudaStream_t stream = 0)
{
    try
    {
        large_msm<BLS12_377::scalar_t, BLS12_377::projective_t, BLS12_377::affine_t>(scalars, points, count, out, false, stream);
        return CUDA_SUCCESS;
    }
    catch (const std::runtime_error &ex)
    {
        printf("error %s", ex.what());
        return -1;
    }
}

extern "C" int msm_batch_cuda_bls12_377(BLS12_377::projective_t* out, BLS12_377::affine_t points[],
                              BLS12_377::scalar_t scalars[], size_t batch_size, size_t msm_size, size_t device_id = 0, cudaStream_t stream = 0)
{
  try
  {
<<<<<<< HEAD
    cudaStreamCreate(&stream);
    batched_large_msm<BLS12_377::scalar_t, BLS12_377::projective_t, BLS12_377::affine_t>(scalars, points, batch_size, msm_size, out, false, stream);
    cudaStreamSynchronize(stream);

=======
    batched_large_msm<BLS12_377::scalar_t, BLS12_377::projective_t, BLS12_377::affine_t>(scalars, points, batch_size, msm_size, out, false);
>>>>>>> 28a8b7b8
    return CUDA_SUCCESS;
  }
  catch (const std::runtime_error &ex)
  {
    printf("error %s", ex.what());
    return -1;
  }
}

/**
 * Commit to a polynomial using the MSM.
 * Note: this function just calls the MSM, it doesn't convert between evaluation and coefficient form of scalars or points.
 * @param d_out Ouptut point to write the result to.
 * @param d_scalars Scalars for the MSM. Must be on device.
 * @param d_points Points for the MSM. Must be on device.
 * @param count Length of `d_scalars` and `d_points` arrays (they should have equal length).
 */
 extern "C"
 int commit_cuda_bls12_377(BLS12_377::projective_t* d_out, BLS12_377::scalar_t* d_scalars, BLS12_377::affine_t* d_points, size_t count, size_t device_id = 0, cudaStream_t stream = 0)
 {
     try
     {
<<<<<<< HEAD
         large_msm(d_scalars, d_points, count, d_out, true, stream);
         cudaStreamSynchronize(stream);
=======
         large_msm<BLS12_377::scalar_t, BLS12_377::projective_t, BLS12_377::affine_t>(d_scalars, d_points, count, d_out, true);
>>>>>>> 28a8b7b8
         return 0;
     }
     catch (const std::runtime_error &ex)
     {
         printf("error %s", ex.what());
         return -1;
     }
 }
 
 /**
  * Commit to a batch of polynomials using the MSM.
  * Note: this function just calls the MSM, it doesn't convert between evaluation and coefficient form of scalars or points.
  * @param d_out Ouptut point to write the results to.
  * @param d_scalars Scalars for the MSMs of all polynomials. Must be on device.
  * @param d_points Points for the MSMs. Must be on device. It is assumed that this set of bases is used for each MSM.
  * @param count Length of `d_points` array, `d_scalar` has length `count` * `batch_size`.
  * @param batch_size Size of the batch.
  */
 extern "C"
 int commit_batch_cuda_bls12_377(BLS12_377::projective_t* d_out, BLS12_377::scalar_t* d_scalars, BLS12_377::affine_t* d_points, size_t count, size_t batch_size, size_t device_id = 0, cudaStream_t stream = 0)
 {
     try
     {
        cudaStreamCreate(&stream);
         batched_large_msm(d_scalars, d_points, batch_size, count, d_out, true, stream);
         cudaStreamSynchronize(stream);
         return 0;
     }
     catch (const std::runtime_error &ex)
     {
         printf("error %s", ex.what());
         return -1;
     }
 }

#endif<|MERGE_RESOLUTION|>--- conflicted
+++ resolved
@@ -27,14 +27,10 @@
 {
   try
   {
-<<<<<<< HEAD
     cudaStreamCreate(&stream);
     batched_large_msm<BLS12_377::scalar_t, BLS12_377::projective_t, BLS12_377::affine_t>(scalars, points, batch_size, msm_size, out, false, stream);
     cudaStreamSynchronize(stream);
 
-=======
-    batched_large_msm<BLS12_377::scalar_t, BLS12_377::projective_t, BLS12_377::affine_t>(scalars, points, batch_size, msm_size, out, false);
->>>>>>> 28a8b7b8
     return CUDA_SUCCESS;
   }
   catch (const std::runtime_error &ex)
@@ -57,12 +53,8 @@
  {
      try
      {
-<<<<<<< HEAD
-         large_msm(d_scalars, d_points, count, d_out, true, stream);
+         large_msm<BLS12_377::scalar_t, BLS12_377::projective_t, BLS12_377::affine_t>(d_scalars, d_points, count, d_out, true, stream);
          cudaStreamSynchronize(stream);
-=======
-         large_msm<BLS12_377::scalar_t, BLS12_377::projective_t, BLS12_377::affine_t>(d_scalars, d_points, count, d_out, true);
->>>>>>> 28a8b7b8
          return 0;
      }
      catch (const std::runtime_error &ex)
