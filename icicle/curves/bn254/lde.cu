#ifndef _BN254_LDE
#define _BN254_LDE
#include <cuda.h>
#include "../../appUtils/ntt/lde.cu"
#include "../../appUtils/ntt/ntt.cuh"
#include "../../appUtils/vector_manipulation/ve_mod_mult.cuh"
#include "curve_config.cuh"

extern "C" BN254::scalar_t* build_domain_cuda_bn254(uint32_t domain_size, uint32_t logn, bool inverse, size_t device_id = 0, cudaStream_t stream = 0)
{
    try
    {
        cudaStreamCreate(&stream);
        if (inverse) {
            return fill_twiddle_factors_array(domain_size, BN254::scalar_t::omega_inv(logn), stream);
        } else {
            return fill_twiddle_factors_array(domain_size, BN254::scalar_t::omega(logn), stream);
        }
    }
    catch (const std::runtime_error &ex)
    {
        printf("error %s", ex.what());
        return nullptr;
    }
}

extern "C" int ntt_cuda_bn254(BN254::scalar_t *arr, uint32_t n, bool inverse, Decimation decimation, size_t device_id = 0, cudaStream_t stream = 0)
{
    try
    {
        cudaStreamCreate(&stream);
        return ntt_end2end_template<BN254::scalar_t,BN254::scalar_t>(arr, n, inverse, stream); // TODO: pass device_id
    }
    catch (const std::runtime_error &ex)
    {
        printf("error %s", ex.what());
        
        return -1;        
    }
}

extern "C" int ecntt_cuda_bn254(BN254::projective_t *arr, uint32_t n, bool inverse, Decimation decimation, size_t device_id = 0, cudaStream_t stream = 0)
{
    try
    {
        cudaStreamCreate(&stream);
        return ntt_end2end_template<BN254::projective_t,BN254::scalar_t>(arr, n, inverse, stream); // TODO: pass device_id
    }
    catch (const std::runtime_error &ex)
    {
        printf("error %s", ex.what());
        return -1;
    }
}

extern "C" int ntt_batch_cuda_bn254(BN254::scalar_t *arr, uint32_t arr_size, uint32_t batch_size, bool inverse, size_t device_id = 0, cudaStream_t stream = 0)
{
    try
    {
        cudaStreamCreate(&stream);
        return ntt_end2end_batch_template<BN254::scalar_t,BN254::scalar_t>(arr, arr_size, batch_size, inverse, stream); // TODO: pass device_id
    }
    catch (const std::runtime_error &ex)
    {
        printf("error %s", ex.what());
        return -1;
    }
}

extern "C" int ecntt_batch_cuda_bn254(BN254::projective_t *arr, uint32_t arr_size, uint32_t batch_size, bool inverse, size_t device_id = 0, cudaStream_t stream = 0)
{
    try
    {
        cudaStreamCreate(&stream);
        return ntt_end2end_batch_template<BN254::projective_t,BN254::scalar_t>(arr, arr_size, batch_size, inverse, stream); // TODO: pass device_id
    }
    catch (const std::runtime_error &ex)
    {
        printf("error %s", ex.what());
        return -1;
    }
}

extern "C" int interpolate_scalars_cuda_bn254(BN254::scalar_t* d_out, BN254::scalar_t *d_evaluations, BN254::scalar_t *d_domain, unsigned n, unsigned device_id = 0, cudaStream_t stream = 0)
{
    try
    {
        BN254::scalar_t* _null = nullptr;
        return interpolate(d_out, d_evaluations, d_domain, n, false, _null, stream);
    }
    catch (const std::runtime_error &ex)
    {
        printf("error %s", ex.what());
        return -1;
    }
}

extern "C" int interpolate_scalars_batch_cuda_bn254(BN254::scalar_t* d_out, BN254::scalar_t* d_evaluations, BN254::scalar_t* d_domain, unsigned n,
                                              unsigned batch_size, size_t device_id = 0, cudaStream_t stream = 0)
{
    try
    {
        BN254::scalar_t* _null = nullptr;
        cudaStreamCreate(&stream);
        return interpolate_batch(d_out, d_evaluations, d_domain, n, batch_size, false, _null, stream);
    }
    catch (const std::runtime_error &ex)
    {
        printf("error %s", ex.what());
        return -1;
    }
}

extern "C" int interpolate_scalars_on_coset_cuda_bn254(BN254::scalar_t* d_out, BN254::scalar_t *d_evaluations, BN254::scalar_t *d_domain, unsigned n, BN254::scalar_t *coset_powers, unsigned device_id = 0, cudaStream_t stream = 0)
{
    try
    {
        return interpolate(d_out, d_evaluations, d_domain, n, true, coset_powers, stream);
    }
    catch (const std::runtime_error &ex)
    {
        printf("error %s", ex.what());
        return -1;
    }
}

extern "C" int interpolate_scalars_batch_on_coset_cuda_bn254(BN254::scalar_t* d_out, BN254::scalar_t* d_evaluations, BN254::scalar_t* d_domain, unsigned n,
                                              unsigned batch_size, BN254::scalar_t* coset_powers, size_t device_id = 0, cudaStream_t stream = 0)
{
    try
    {
        cudaStreamCreate(&stream);
        return interpolate_batch(d_out, d_evaluations, d_domain, n, batch_size, true, coset_powers, stream);
    }
    catch (const std::runtime_error &ex)
    {
        printf("error %s", ex.what());
        return -1;
    }
}

extern "C" int interpolate_points_cuda_bn254(BN254::projective_t* d_out, BN254::projective_t *d_evaluations, BN254::scalar_t *d_domain, unsigned n, size_t device_id = 0, cudaStream_t stream = 0)
{
    try
    {
        BN254::scalar_t* _null = nullptr;
        return interpolate(d_out, d_evaluations, d_domain, n, false, _null, stream);
    }
    catch (const std::runtime_error &ex)
    {
        printf("error %s", ex.what());
        return -1;
    }
}

extern "C" int interpolate_points_batch_cuda_bn254(BN254::projective_t* d_out, BN254::projective_t* d_evaluations, BN254::scalar_t* d_domain,
                                             unsigned n, unsigned batch_size, size_t device_id = 0, cudaStream_t stream = 0)
{
    try
    {
        BN254::scalar_t* _null = nullptr;
        cudaStreamCreate(&stream);
        return interpolate_batch(d_out, d_evaluations, d_domain, n, batch_size, false, _null, stream);
    }
    catch (const std::runtime_error &ex)
    {
        printf("error %s", ex.what());
        return -1;
    }
}

extern "C" int evaluate_scalars_cuda_bn254(BN254::scalar_t* d_out, BN254::scalar_t *d_coefficients, BN254::scalar_t *d_domain, 
                                     unsigned domain_size, unsigned n, unsigned device_id = 0, cudaStream_t stream = 0)
{
    try
    {
        BN254::scalar_t* _null = nullptr;
        cudaStreamCreate(&stream);
        return evaluate(d_out, d_coefficients, d_domain, domain_size, n, false, _null, stream);
    }
    catch (const std::runtime_error &ex)
    {
        printf("error %s", ex.what());
        return -1;
    }
}

extern "C" int evaluate_scalars_batch_cuda_bn254(BN254::scalar_t* d_out, BN254::scalar_t* d_coefficients, BN254::scalar_t* d_domain, unsigned domain_size,
                                           unsigned n, unsigned batch_size, size_t device_id = 0, cudaStream_t stream = 0)
{
    try
    {
        BN254::scalar_t* _null = nullptr;
        cudaStreamCreate(&stream);
        return evaluate_batch(d_out, d_coefficients, d_domain, domain_size, n, batch_size, false, _null, stream);
    }
    catch (const std::runtime_error &ex)
    {
        printf("error %s", ex.what());
        return -1;
    }
}

extern "C" int evaluate_points_cuda_bn254(BN254::projective_t* d_out, BN254::projective_t *d_coefficients, BN254::scalar_t *d_domain, 
                                    unsigned domain_size, unsigned n, size_t device_id = 0, cudaStream_t stream = 0)
{
    try
    {
        BN254::scalar_t* _null = nullptr;
        cudaStreamCreate(&stream);
        return evaluate(d_out, d_coefficients, d_domain, domain_size, n, false, _null, stream);
    }
    catch (const std::runtime_error &ex)
    {
        printf("error %s", ex.what());
        return -1;
    }
}

extern "C" int evaluate_points_batch_cuda_bn254(BN254::projective_t* d_out, BN254::projective_t* d_coefficients, BN254::scalar_t* d_domain, unsigned domain_size,
                                          unsigned n, unsigned batch_size, size_t device_id = 0, cudaStream_t stream = 0)
{
    try
    {
        BN254::scalar_t* _null = nullptr;
        cudaStreamCreate(&stream);
        return evaluate_batch(d_out, d_coefficients, d_domain, domain_size, n, batch_size, false, _null, stream);
    }
    catch (const std::runtime_error &ex)
    {
        printf("error %s", ex.what());
        return -1;
    }
}

extern "C" int evaluate_scalars_on_coset_cuda_bn254(BN254::scalar_t* d_out, BN254::scalar_t *d_coefficients, BN254::scalar_t *d_domain, unsigned domain_size,
                                              unsigned n, BN254::scalar_t *coset_powers, unsigned device_id = 0, cudaStream_t stream = 0)
{
    try
    {
        cudaStreamCreate(&stream);
        return evaluate(d_out, d_coefficients, d_domain, domain_size, n, true, coset_powers, stream);
    }
    catch (const std::runtime_error &ex)
    {
        printf("error %s", ex.what());
        return -1;
    }
}

extern "C" int evaluate_scalars_on_coset_batch_cuda_bn254(BN254::scalar_t* d_out, BN254::scalar_t* d_coefficients, BN254::scalar_t* d_domain, unsigned domain_size, 
                                                    unsigned n, unsigned batch_size, BN254::scalar_t *coset_powers, size_t device_id = 0, cudaStream_t stream = 0)
{
    try
    {
        cudaStreamCreate(&stream);
        return evaluate_batch(d_out, d_coefficients, d_domain, domain_size, n, batch_size, true, coset_powers, stream);
    }
    catch (const std::runtime_error &ex)
    {
        printf("error %s", ex.what());
        return -1;
    }
}

extern "C" int evaluate_points_on_coset_cuda_bn254(BN254::projective_t* d_out, BN254::projective_t *d_coefficients, BN254::scalar_t *d_domain, unsigned domain_size,
                                             unsigned n, BN254::scalar_t *coset_powers, size_t device_id = 0, cudaStream_t stream = 0)
{
    try
    {
        cudaStreamCreate(&stream);
        return evaluate(d_out, d_coefficients, d_domain, domain_size, n, true, coset_powers, stream);
    }
    catch (const std::runtime_error &ex)
    {
        printf("error %s", ex.what());
        return -1;
    }
}

extern "C" int evaluate_points_on_coset_batch_cuda_bn254(BN254::projective_t* d_out, BN254::projective_t* d_coefficients, BN254::scalar_t* d_domain, unsigned domain_size, 
                                                   unsigned n, unsigned batch_size, BN254::scalar_t *coset_powers, size_t device_id = 0, cudaStream_t stream = 0)
{
    try
    {
        cudaStreamCreate(&stream);
        return evaluate_batch(d_out, d_coefficients, d_domain, domain_size, n, batch_size, true, coset_powers, stream);
    }
    catch (const std::runtime_error &ex)
    {
        printf("error %s", ex.what());
        return -1;
    }
}

<<<<<<< HEAD
extern "C" int ntt_inplace_batch_cuda_bn254(BN254::scalar_t* d_inout, BN254::scalar_t* d_twiddles,
                                           unsigned n, unsigned batch_size, bool inverse, size_t device_id = 0, cudaStream_t stream = 0)
{
    try
    {

        cudaStreamCreate(&stream);
        BN254::scalar_t* _null = nullptr;
        ntt_inplace_batch_template(d_inout, d_twiddles, n, batch_size, inverse, false, _null, stream, true);
        return CUDA_SUCCESS; //TODO: we should implement this https://leimao.github.io/blog/Proper-CUDA-Error-Checking/
    }
    catch (const std::runtime_error &ex)
    {
        printf("error %s", ex.what());
        return -1;
    }
}

extern "C" int ntt_inplace_coset_batch_cuda_bn254(BN254::scalar_t* d_inout, BN254::scalar_t* d_twiddles,
                                           unsigned n, unsigned batch_size, bool inverse, bool is_coset, BN254::scalar_t* coset, size_t device_id = 0, cudaStream_t stream = 0)
{
    try
    {
        cudaStreamCreate(&stream);
        ntt_inplace_batch_template(d_inout, d_twiddles, n, batch_size, inverse, is_coset, coset, stream, true);
        return CUDA_SUCCESS; //TODO: we should implement this https://leimao.github.io/blog/Proper-CUDA-Error-Checking/
    }
    catch (const std::runtime_error &ex)
    {
        printf("error %s", ex.what());
        return -1;
    }
}

=======
>>>>>>> 9615b472
extern "C" int sub_scalars_cuda_bn254(BN254::scalar_t* d_out, BN254::scalar_t* d_in1, BN254::scalar_t* d_in2, unsigned n, cudaStream_t stream = 0)
{
    try
    {
        cudaStreamCreate(&stream);
        return sub_polys(d_out, d_in1, d_in2, n, stream);
    }
    catch (const std::runtime_error &ex)
    {
        printf("error %s", ex.what());
        return -1;
    }
}

extern "C" int add_scalars_cuda_bn254(BN254::scalar_t* d_out, BN254::scalar_t* d_in1, BN254::scalar_t* d_in2, unsigned n, cudaStream_t stream = 0)
{
    try
    {
        cudaStreamCreate(&stream);
        return add_polys(d_out, d_in1, d_in2, n, stream);
    }
    catch (const std::runtime_error &ex)
    {
        printf("error %s", ex.what());
        return -1;
    }
}

extern "C" int reverse_order_scalars_cuda_bn254(BN254::scalar_t* arr, int n, size_t device_id = 0, cudaStream_t stream = 0)
{
    try
    {
        uint32_t logn = uint32_t(log(n) / log(2));
        cudaStreamCreate(&stream);
        reverse_order(arr, n, logn, stream);
        cudaStreamSynchronize(stream);
        return 0;
    }
    catch (const std::runtime_error &ex)
    {
        printf("error %s", ex.what());
        return -1;
    }
}

extern "C" int reverse_order_scalars_batch_cuda_bn254(BN254::scalar_t* arr, int n, int batch_size, size_t device_id = 0, cudaStream_t stream = 0)
{
    try
    {
        uint32_t logn = uint32_t(log(n) / log(2));
        cudaStreamCreate(&stream);
        reverse_order_batch(arr, n, logn, batch_size, stream);
        return 0;
    }
    catch (const std::runtime_error &ex)
    {
        printf("error %s", ex.what());
        return -1;
    }
}

extern "C" int reverse_order_points_cuda_bn254(BN254::projective_t* arr, int n, size_t device_id = 0, cudaStream_t stream = 0)
{
    try
    {
        uint32_t logn = uint32_t(log(n) / log(2));
        cudaStreamCreate(&stream);
        reverse_order(arr, n, logn, stream);
        return 0;
    }
    catch (const std::runtime_error &ex)
    {
        printf("error %s", ex.what());
        return -1;
    }
}

extern "C" int reverse_order_points_batch_cuda_bn254(BN254::projective_t* arr, int n, int batch_size, size_t device_id = 0, cudaStream_t stream = 0)
{
    try
    {
        uint32_t logn = uint32_t(log(n) / log(2));
        cudaStreamCreate(&stream);
        reverse_order_batch(arr, n, logn, batch_size, stream);
        return 0;
    }
    catch (const std::runtime_error &ex)
    {
        printf("error %s", ex.what());
        return -1;
    }
}
#endif<|MERGE_RESOLUTION|>--- conflicted
+++ resolved
@@ -293,43 +293,6 @@
     }
 }
 
-<<<<<<< HEAD
-extern "C" int ntt_inplace_batch_cuda_bn254(BN254::scalar_t* d_inout, BN254::scalar_t* d_twiddles,
-                                           unsigned n, unsigned batch_size, bool inverse, size_t device_id = 0, cudaStream_t stream = 0)
-{
-    try
-    {
-
-        cudaStreamCreate(&stream);
-        BN254::scalar_t* _null = nullptr;
-        ntt_inplace_batch_template(d_inout, d_twiddles, n, batch_size, inverse, false, _null, stream, true);
-        return CUDA_SUCCESS; //TODO: we should implement this https://leimao.github.io/blog/Proper-CUDA-Error-Checking/
-    }
-    catch (const std::runtime_error &ex)
-    {
-        printf("error %s", ex.what());
-        return -1;
-    }
-}
-
-extern "C" int ntt_inplace_coset_batch_cuda_bn254(BN254::scalar_t* d_inout, BN254::scalar_t* d_twiddles,
-                                           unsigned n, unsigned batch_size, bool inverse, bool is_coset, BN254::scalar_t* coset, size_t device_id = 0, cudaStream_t stream = 0)
-{
-    try
-    {
-        cudaStreamCreate(&stream);
-        ntt_inplace_batch_template(d_inout, d_twiddles, n, batch_size, inverse, is_coset, coset, stream, true);
-        return CUDA_SUCCESS; //TODO: we should implement this https://leimao.github.io/blog/Proper-CUDA-Error-Checking/
-    }
-    catch (const std::runtime_error &ex)
-    {
-        printf("error %s", ex.what());
-        return -1;
-    }
-}
-
-=======
->>>>>>> 9615b472
 extern "C" int sub_scalars_cuda_bn254(BN254::scalar_t* d_out, BN254::scalar_t* d_in1, BN254::scalar_t* d_in2, unsigned n, cudaStream_t stream = 0)
 {
     try
