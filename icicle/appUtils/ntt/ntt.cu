#include "ntt.cuh"

#include <unordered_map>
#include <vector>

#include "curves/curve_config.cuh"
#include "utils/sharedmem.cuh"
#include "utils/utils_kernels.cuh"
#include "utils/utils.h"
#include "appUtils/ntt/ntt_impl.cuh"

#include <mutex>

namespace ntt {

  namespace {

    const uint32_t MAX_NUM_THREADS = 512;   // TODO: hotfix - should be 1024, currently limits shared memory size
    const uint32_t MAX_THREADS_BATCH = 512; // TODO: allows 100% occupancy for scalar NTT for sm_86..sm_89
    const uint32_t MAX_SHARED_MEM_ELEMENT_SIZE = 32; // TODO: occupancy calculator, hardcoded for sm_86..sm_89
    const uint32_t MAX_SHARED_MEM = MAX_SHARED_MEM_ELEMENT_SIZE * MAX_NUM_THREADS;

    template <typename E>
    __global__ void reverse_order_kernel(E* arr, E* arr_reversed, uint32_t n, uint32_t logn, uint32_t batch_size)
    {
      int threadId = (blockIdx.x * blockDim.x) + threadIdx.x;
      if (threadId < n * batch_size) {
        int idx = threadId % n;
        int batch_idx = threadId / n;
        int idx_reversed = __brev(idx) >> (32 - logn);

        E val = arr[batch_idx * n + idx];
        if (arr == arr_reversed) { __syncthreads(); } // for in-place (when pointers arr==arr_reversed)
        arr_reversed[batch_idx * n + idx_reversed] = val;
      }
    }

    /**
     * Bit-reverses a batch of input arrays out-of-place inside GPU.
     * for example: on input array ([a[0],a[1],a[2],a[3]], 4, 2) it returns
     * [a[0],a[3],a[2],a[1]] (elements at indices 3 and 1 swhich places).
     * @param arr_in batch of arrays of some object of type T. Should be on GPU.
     * @param n length of `arr`.
     * @param logn log(n).
     * @param batch_size the size of the batch.
     * @param arr_out buffer of the same size as `arr_in` on the GPU to write the bit-permuted array into.
     */
    template <typename E>
    void reverse_order_batch(E* arr_in, uint32_t n, uint32_t logn, uint32_t batch_size, cudaStream_t stream, E* arr_out)
    {
      int number_of_threads = MAX_THREADS_BATCH;
      int number_of_blocks = (n * batch_size + number_of_threads - 1) / number_of_threads;
      reverse_order_kernel<<<number_of_blocks, number_of_threads, 0, stream>>>(arr_in, arr_out, n, logn, batch_size);
    }

    /**
     * Bit-reverses an input array out-of-place inside GPU.
     * for example: on array ([a[0],a[1],a[2],a[3]], 4, 2) it returns
     * [a[0],a[3],a[2],a[1]] (elements at indices 3 and 1 swhich places).
     * @param arr_in array of some object of type T of size which is a power of 2. Should be on GPU.
     * @param n length of `arr`.
     * @param logn log(n).
     * @param arr_out buffer of the same size as `arr_in` on the GPU to write the bit-permuted array into.
     */
    template <typename E>
    void reverse_order(E* arr_in, uint32_t n, uint32_t logn, cudaStream_t stream, E* arr_out)
    {
      reverse_order_batch(arr_in, n, logn, 1, stream, arr_out);
    }

    /**
     * Cooley-Tuckey NTT.
     * NOTE! this function assumes that d_twiddles are located in the device memory.
     * @param arr_in input array of type E (elements).
     * @param n length of d_arr.
     * @param twiddles twiddle factors of type S (scalars) array allocated on the device memory (must be a power of 2).
     * @param n_twiddles length of twiddles, should be negative for intt.
     * @param max_task max count of parallel tasks.
     * @param s log2(n) loop index.
     * @param arr_out buffer for the output.
     */
    template <typename E, typename S>
    __global__ void ntt_template_kernel_shared_rev(
      E* __restrict__ arr_in,
      int n,
      const S* __restrict__ r_twiddles,
      int n_twiddles,
      int max_task,
      int ss,
      int logn,
      E* __restrict__ arr_out)
    {
      SharedMemory<E> smem;
      E* arr = smem.getPointer();

      uint32_t task = blockIdx.x;
      uint32_t loop_limit = blockDim.x;
      uint32_t chunks = n / (loop_limit * 2);
      uint32_t offset = (task / chunks) * n;
      if (task < max_task) {
        // flattened loop allows parallel processing
        uint32_t l = threadIdx.x;

        if (l < loop_limit) {
#pragma unroll
          for (; ss < logn; ss++) {
            int s = logn - ss - 1;
            bool is_beginning = ss == 0;
            bool is_end = ss == (logn - 1);

            uint32_t ntw_i = task % chunks;

            uint32_t n_twiddles_div = n_twiddles >> (s + 1);

            uint32_t shift_s = 1 << s;
            uint32_t shift2_s = 1 << (s + 1);

            l = ntw_i * loop_limit + l; // to l from chunks to full

            uint32_t j = l & (shift_s - 1);               // Equivalent to: l % (1 << s)
            uint32_t i = ((l >> s) * shift2_s) & (n - 1); // (..) % n (assuming n is power of 2)
            uint32_t oij = i + j;
            uint32_t k = oij + shift_s;

            S tw = *(r_twiddles + (int)(j * n_twiddles_div));

            E u = is_beginning ? arr_in[offset + oij] : arr[oij];
            E v = is_beginning ? arr_in[offset + k] : arr[k];
            if (is_end) {
              arr_out[offset + oij] = u + v;
              arr_out[offset + k] = tw * (u - v);
            } else {
              arr[oij] = u + v;
              arr[k] = tw * (u - v);
            }

            __syncthreads();
          }
        }
      }
    }

    /**
     * Cooley-Tuckey NTT.
     * NOTE! this function assumes that d_twiddles are located in the device memory.
     * @param arr_in input array of type E (elements).
     * @param n length of d_arr.
     * @param twiddles twiddle factors of type S (scalars) array allocated on the device memory (must be a power of 2).
     * @param n_twiddles length of twiddles, should be negative for intt.
     * @param max_task max count of parallel tasks.
     * @param s log2(n) loop index.
     * @param arr_out buffer for the output.
     */
    template <typename E, typename S>
    __global__ void ntt_template_kernel_shared(
      E* __restrict__ arr_in,
      int n,
      const S* __restrict__ r_twiddles,
      int n_twiddles,
      int max_task,
      int s,
      int logn,
      E* __restrict__ arr_out)
    {
      SharedMemory<E> smem;
      E* arr = smem.getPointer();

      uint32_t task = blockIdx.x;
      uint32_t loop_limit = blockDim.x;
      uint32_t chunks = n / (loop_limit * 2);
      uint32_t offset = (task / chunks) * n;
      if (task < max_task) {
        // flattened loop allows parallel processing
        uint32_t l = threadIdx.x;

        if (l < loop_limit) {
#pragma unroll
          for (; s < logn; s++) // TODO: this loop also can be unrolled
          {
            uint32_t ntw_i = task % chunks;

            uint32_t n_twiddles_div = n_twiddles >> (s + 1);

            uint32_t shift_s = 1 << s;
            uint32_t shift2_s = 1 << (s + 1);

            l = ntw_i * loop_limit + l; // to l from chunks to full

            uint32_t j = l & (shift_s - 1);               // Equivalent to: l % (1 << s)
            uint32_t i = ((l >> s) * shift2_s) & (n - 1); // (..) % n (assuming n is power of 2)
            uint32_t oij = i + j;
            uint32_t k = oij + shift_s;
            S tw = *(r_twiddles + (int)(j * n_twiddles_div));

            E u = s == 0 ? arr_in[offset + oij] : arr[oij];
            E v = s == 0 ? arr_in[offset + k] : arr[k];
            v = tw * v;
            if (s == (logn - 1)) {
              arr_out[offset + oij] = u + v;
              arr_out[offset + k] = u - v;
            } else {
              arr[oij] = u + v;
              arr[k] = u - v;
            }

            __syncthreads();
          }
        }
      }
    }

    /**
     * Cooley-Tukey NTT.
     * NOTE! this function assumes that d_twiddles are located in the device memory.
     * @param arr input array of type E (elements).
     * @param n length of d_arr.
     * @param twiddles twiddle factors of type S (scalars) array allocated on the device memory (must be a power of 2).
     * @param n_twiddles length of twiddles, should be negative for intt.
     * @param max_task max count of parallel tasks.
     * @param s log2(n) loop index.
     */
    template <typename E, typename S>
    __global__ void
    ntt_template_kernel(E* arr_in, int n, S* twiddles, int n_twiddles, int max_task, int s, bool rev, E* arr_out)
    {
      int task = blockIdx.x;
      int chunks = n / (blockDim.x * 2);

      if (task < max_task) {
        // flattened loop allows parallel processing
        uint32_t l = threadIdx.x;
        uint32_t loop_limit = blockDim.x;

        if (l < loop_limit) {
          uint32_t ntw_i = task % chunks;

          uint32_t shift_s = 1 << s;
          uint32_t shift2_s = 1 << (s + 1);
          uint32_t n_twiddles_div = n_twiddles >> (s + 1);

          l = ntw_i * blockDim.x + l; // to l from chunks to full

          uint32_t j = l & (shift_s - 1);               // Equivalent to: l % (1 << s)
          uint32_t i = ((l >> s) * shift2_s) & (n - 1); // (..) % n (assuming n is power of 2)
          uint32_t k = i + j + shift_s;

          S tw = *(twiddles + (int)(j * n_twiddles_div));

          uint32_t offset = (task / chunks) * n;
          E u = arr_in[offset + i + j];
          E v = arr_in[offset + k];
          if (!rev) v = tw * v;
          arr_out[offset + i + j] = u + v;
          v = u - v;
          arr_out[offset + k] = rev ? tw * v : v;
        }
      }
    }

    /**
     * NTT/INTT inplace batch
     * Note: this function does not perform any bit-reverse permutations on its inputs or outputs.
     * @param d_input Input array
     * @param n Size of `d_input`
     * @param d_twiddles Twiddles
     * @param n_twiddles Size of `d_twiddles`
     * @param batch_size The size of the batch; the length of `d_inout` is `n` * `batch_size`.
     * @param inverse true for iNTT
     * @param coset should be array of length n or a nullptr if NTT is not computed on a coset
     * @param stream CUDA stream
     * @param is_async if false, perform sync of the supplied CUDA stream at the end of processing
     * @param d_output Output array
     */
    template <typename E, typename S>
    cudaError_t ntt_inplace_batch_template(
      E* d_input,
      int n,
      S* d_twiddles,
      int n_twiddles,
      int batch_size,
      int logn,
      bool inverse,
      bool dit,
      S* arbitrary_coset,
      int coset_gen_index,
      cudaStream_t stream,
      E* d_output)
    {
      CHK_INIT_IF_RETURN();

      bool is_shared_mem_enabled = sizeof(E) <= MAX_SHARED_MEM_ELEMENT_SIZE;
      const int log2_shmem_elems = is_shared_mem_enabled ? int(log(int(MAX_SHARED_MEM / sizeof(E))) / log(2)) : logn;
      int num_threads = max(min(min(n / 2, MAX_THREADS_BATCH), 1 << (log2_shmem_elems - 1)), 1);
      const int chunks = max(int((n / 2) / num_threads), 1);
      const int total_tasks = batch_size * chunks;
      int num_blocks = total_tasks;
      const int shared_mem = 2 * num_threads * sizeof(E); // TODO: calculator, as shared mem size may be more efficient
                                                          // less then max to allow more concurrent blocks on SM
      const int logn_shmem = is_shared_mem_enabled ? int(log(2 * num_threads) / log(2))
                                                   : 0; // TODO: shared memory support only for types <= 32 bytes
      int num_threads_coset = max(min(n / 2, MAX_NUM_THREADS), 1);
      int num_blocks_coset = (n * batch_size + num_threads_coset - 1) / num_threads_coset;

      if (inverse) {
        d_twiddles = d_twiddles + n_twiddles;
        n_twiddles = -n_twiddles;
      }

      bool is_on_coset = (coset_gen_index != 0) || arbitrary_coset;
      bool direct_coset = (!inverse && is_on_coset);
      if (direct_coset)
        utils_internal::BatchMulKernel<E, S><<<num_blocks_coset, num_threads_coset, 0, stream>>>(
          d_input, n, batch_size, arbitrary_coset ? arbitrary_coset : d_twiddles, arbitrary_coset ? 1 : coset_gen_index,
          n_twiddles, logn, dit, d_output);

      if (dit) {
        if (is_shared_mem_enabled)
          ntt_template_kernel_shared<<<num_blocks, num_threads, shared_mem, stream>>>(
            direct_coset ? d_output : d_input, 1 << logn_shmem, d_twiddles, n_twiddles, total_tasks, 0, logn_shmem,
            d_output);

        for (int s = logn_shmem; s < logn; s++) // TODO: this loop also can be unrolled
        {
          ntt_template_kernel<E, S><<<num_blocks, num_threads, 0, stream>>>(
            (direct_coset || (s > 0)) ? d_output : d_input, n, d_twiddles, n_twiddles, total_tasks, s, false, d_output);
        }
      } else {
        for (int s = logn - 1; s >= logn_shmem; s--) // TODO: this loop also can be unrolled
        {
          ntt_template_kernel<<<num_blocks, num_threads, 0, stream>>>(
            (direct_coset || (s < logn - 1)) ? d_output : d_input, n, d_twiddles, n_twiddles, total_tasks, s, true,
            d_output);
        }

        if (is_shared_mem_enabled)
          ntt_template_kernel_shared_rev<<<num_blocks, num_threads, shared_mem, stream>>>(
            (direct_coset || (logn > logn_shmem)) ? d_output : d_input, 1 << logn_shmem, d_twiddles, n_twiddles,
            total_tasks, 0, logn_shmem, d_output);
      }

      if (inverse) {
        if (is_on_coset)
          utils_internal::BatchMulKernel<E, S><<<num_blocks_coset, num_threads_coset, 0, stream>>>(
            d_output, n, batch_size, arbitrary_coset ? arbitrary_coset : d_twiddles,
            arbitrary_coset ? 1 : -coset_gen_index, -n_twiddles, logn, !dit, d_output);

        utils_internal::NormalizeKernel<E, S>
          <<<num_blocks_coset, num_threads_coset, 0, stream>>>(d_output, S::inv_log_size(logn), n * batch_size);
      }

      return CHK_LAST();
    }

  } // namespace

  /**
   * @struct Domain
   * Struct containing information about the domain on which (i)NTT is evaluated i.e. twiddle factors.
   * Twiddle factors are private, static and can only be set using [InitDomain](@ref InitDomain) function.
   * The internal representation of twiddles is prone to change in accordance with changing [NTT](@ref NTT) algorithm.
   * @tparam S The type of twiddle factors \f$ \{ \omega^i \} \f$. Must be a field.
   */
  template <typename S>
  class Domain
  {
    // Mutex for protecting access to the domain/device container array
    static inline std::mutex device_domain_mutex;
    // The domain-per-device container - assumption is InitDomain is called once per device per program.
    static inline Domain<S> domains_for_devices[device_context::MAX_DEVICES] = {};

    int max_size = 0;
    int max_log_size = 0;
    S* twiddles = nullptr;
    std::unordered_map<S, int> coset_index = {};

    S* internal_twiddles = nullptr; // required by mixed-radix NTT
    S* basic_twiddles = nullptr;    // required by mixed-radix NTT

  public:
    template <typename U>
    friend cudaError_t InitDomain<U>(U primitive_root, device_context::DeviceContext& ctx);

    cudaError_t ReleaseDomain(device_context::DeviceContext& ctx);

    template <typename U, typename E>
    friend cudaError_t NTT<U, E>(E* input, int size, NTTDir dir, NTTConfig<U>& config, E* output);
  };

  template <typename S>
  cudaError_t InitDomain(S primitive_root, device_context::DeviceContext& ctx)
  {
    CHK_INIT_IF_RETURN();

    Domain<S>& domain = Domain<S>::domains_for_devices[ctx.device_id];

    // only generate twiddles if they haven't been generated yet
    // please note that this offers just basic thread-safety,
    // it's assumed a singleton (non-enforced) that is supposed
    // to be initialized once per device per program lifetime
    if (!domain.twiddles) {
      // Mutex is automatically released when lock goes out of scope, even in case of exceptions
      std::lock_guard<std::mutex> lock(Domain<S>::device_domain_mutex);
      // double check locking
      if (domain.twiddles) return CHK_LAST(); // another thread is already initializing the domain

      bool found_logn = false;
      S omega = primitive_root;
      unsigned omegas_count = S::get_omegas_count();
      for (int i = 0; i < omegas_count; i++) {
        omega = S::sqr(omega);
        if (!found_logn) {
          ++domain.max_log_size;
          found_logn = omega == S::one();
          if (found_logn) break;
        }
      }

      domain.max_size = (int)pow(2, domain.max_log_size);
      if (omega != S::one()) {
        THROW_ICICLE_ERR(
          IcicleError_t::InvalidArgument, "Primitive root provided to the InitDomain function is not in the subgroup");
      }

      // allocate and calculate twiddles on GPU
      // Note: radix-2 INTT needs ONE in last element (in addition to first element), therefore have n+1 elements
      // Managed allocation allows host to read the elements (logn) without copying all (n) TFs back to host
      CHK_IF_RETURN(cudaMallocManaged(&domain.twiddles, (domain.max_size + 1) * sizeof(S)));
      CHK_IF_RETURN(generate_external_twiddles_generic(
        primitive_root, domain.twiddles, domain.internal_twiddles, domain.basic_twiddles, domain.max_log_size,
        ctx.stream));
      CHK_IF_RETURN(cudaStreamSynchronize(ctx.stream));

      const bool is_map_only_powers_of_primitive_root = true;
      if (is_map_only_powers_of_primitive_root) {
        // populate the coset_index map. Note that only powers of the primitive-root are stored (1, PR, PR^2, PR^4, PR^8
        // etc.)
        domain.coset_index[S::one()] = 0;
        for (int i = 0; i < domain.max_log_size; ++i) {
          const int index = (int)pow(2, i);
          domain.coset_index[domain.twiddles[index]] = index;
        }
      } else {
        // populate all values
        for (int i = 0; i < domain.max_size; ++i) {
          domain.coset_index[domain.twiddles[i]] = i;
        }
      }
    }

    return CHK_LAST();
  }

  template <typename S>
  cudaError_t Domain<S>::ReleaseDomain(device_context::DeviceContext& ctx)
  {
    CHK_INIT_IF_RETURN();

    max_size = 0;
    max_log_size = 0;
    cudaFreeAsync(twiddles, ctx.stream);
    twiddles = nullptr;
    cudaFreeAsync(internal_twiddles, ctx.stream);
    internal_twiddles = nullptr;
    cudaFreeAsync(basic_twiddles, ctx.stream);
    basic_twiddles = nullptr;
    coset_index.clear();

    return CHK_LAST();
  }

  template <typename S>
  static bool is_choose_radix2_algorithm(int logn, int batch_size, const NTTConfig<S>& config)
  {
    const bool is_mixed_radix_alg_supported = (logn > 3 && logn != 7);
    const bool is_user_selected_radix2_alg = config.ntt_algorithm == NttAlgorithm::Radix2;
    const bool is_force_radix2 = !is_mixed_radix_alg_supported || is_user_selected_radix2_alg;
    if (is_force_radix2) return true;

    const bool is_user_selected_mixed_radix_alg = config.ntt_algorithm == NttAlgorithm::MixedRadix;
    if (is_user_selected_mixed_radix_alg) return false;

    // Heuristic to automatically select an algorithm
    // Note that generally the decision depends on {logn, batch, ordering, inverse, coset, in-place, coeff-field} and
    // the specific GPU.
    // the following heuristic is a simplification based on measurements. Users can try both and select the algorithm
    // based on the specific case via the 'NTTConfig.ntt_algorithm' field

    if (logn >= 16) return false; // mixed-radix is typically faster in those cases
    if (logn <= 11) return true;  //  radix-2 is typically faster for batch<=256 in those cases
    const int log_batch = (int)log2(batch_size);
    return (logn + log_batch <= 18); // almost the cutoff point where both are equal
  }

  template <typename S, typename E>
  cudaError_t radix2_ntt(
    E* d_input,
    E* d_output,
    S* twiddles,
    int ntt_size,
    int max_size,
    int batch_size,
    bool is_inverse,
    Ordering ordering,
    S* arbitrary_coset,
    int coset_gen_index,
    cudaStream_t cuda_stream)
  {
    CHK_INIT_IF_RETURN();

    const int logn = int(log2(ntt_size));

    bool dit = true;
    bool reverse_input = false;
    switch (ordering) {
    case Ordering::kNN:
      reverse_input = true;
      break;
    case Ordering::kNR:
    case Ordering::kNM:
      dit = false;
      break;
    case Ordering::kRR:
      reverse_input = true;
      dit = false;
      break;
    case Ordering::kRN:
    case Ordering::kMN:
      dit = true;
      reverse_input = false;
    }

    if (reverse_input) reverse_order_batch(d_input, ntt_size, logn, batch_size, cuda_stream, d_output);

    CHK_IF_RETURN(ntt_inplace_batch_template(
      reverse_input ? d_output : d_input, ntt_size, twiddles, max_size, batch_size, logn, is_inverse, dit,
      arbitrary_coset, coset_gen_index, cuda_stream, d_output));

    return CHK_LAST();
  }

  template <typename S, typename E>
  cudaError_t NTT(E* input, int size, NTTDir dir, NTTConfig<S>& config, E* output)
  {
    CHK_INIT_IF_RETURN();
<<<<<<< HEAD
    Domain<S>& domain = Domain<S>::domains_for_devices[config.ctx.device_id];

    if (size > domain.max_size) {
      THROW_ICICLE_ERR(
        IcicleError_t::InvalidArgument,
        "NTT size is too large for the domain. Consider generating your domain with a higher order root of unity");
=======

    if (size > Domain<S>::max_size) {
      std::ostringstream oss;
      oss << "NTT size=" << size
          << " is too large for the domain. Consider generating your domain with a higher order root of unity.\n";
      THROW_ICICLE_ERR(IcicleError_t::InvalidArgument, oss.str().c_str());
    }

    int logn = int(log2(size));
    const bool is_size_power_of_two = size == (1 << logn);
    if (!is_size_power_of_two) {
      std::ostringstream oss;
      oss << "NTT size=" << size << " is not supported since it is not a power of two.\n";
      THROW_ICICLE_ERR(IcicleError_t::InvalidArgument, oss.str().c_str());
>>>>>>> 0d70a0c0
    }

    cudaStream_t& stream = config.ctx.stream;
    size_t batch_size = config.batch_size;
    size_t input_size_bytes = (size_t)size * batch_size * sizeof(E);
    bool are_inputs_on_device = config.are_inputs_on_device;
    bool are_outputs_on_device = config.are_outputs_on_device;

    E* d_input;
    if (are_inputs_on_device) {
      d_input = input;
    } else {
      CHK_IF_RETURN(cudaMallocAsync(&d_input, input_size_bytes, stream));
      CHK_IF_RETURN(cudaMemcpyAsync(d_input, input, input_size_bytes, cudaMemcpyHostToDevice, stream));
    }
    E* d_output;
    if (are_outputs_on_device) {
      d_output = output;
    } else {
      CHK_IF_RETURN(cudaMallocAsync(&d_output, input_size_bytes, stream));
    }

    S* coset = nullptr;
    int coset_index = 0;
    try {
      coset_index = domain.coset_index.at(config.coset_gen);
    } catch (...) {
      // if coset index is not found in the subgroup, compute coset powers on CPU and move them to device
      std::vector<S> h_coset;
      h_coset.push_back(S::one());
      S coset_gen = (dir == NTTDir::kInverse) ? S::inverse(config.coset_gen) : config.coset_gen;
      for (int i = 1; i < size; i++) {
        h_coset.push_back(h_coset.at(i - 1) * coset_gen);
      }
      CHK_IF_RETURN(cudaMallocAsync(&coset, size * sizeof(S), stream));
      CHK_IF_RETURN(cudaMemcpyAsync(coset, &h_coset.front(), size * sizeof(S), cudaMemcpyHostToDevice, stream));
      h_coset.clear();
    }

    const bool is_radix2_algorithm = is_choose_radix2_algorithm(logn, batch_size, config);
    const bool is_inverse = dir == NTTDir::kInverse;

    if (is_radix2_algorithm) {
      CHK_IF_RETURN(ntt::radix2_ntt(
        d_input, d_output, domain.twiddles, size, domain.max_size, batch_size, is_inverse, config.ordering, coset,
        coset_index, stream));
    } else {
      CHK_IF_RETURN(ntt::mixed_radix_ntt(
        d_input, d_output, domain.twiddles, domain.internal_twiddles, domain.basic_twiddles, size, domain.max_log_size,
        batch_size, is_inverse, config.ordering, coset, coset_index, stream));
    }

    if (!are_outputs_on_device)
      CHK_IF_RETURN(cudaMemcpyAsync(output, d_output, input_size_bytes, cudaMemcpyDeviceToHost, stream));

    if (coset) CHK_IF_RETURN(cudaFreeAsync(coset, stream));
    if (!are_inputs_on_device) CHK_IF_RETURN(cudaFreeAsync(d_input, stream));
    if (!are_outputs_on_device) CHK_IF_RETURN(cudaFreeAsync(d_output, stream));
    if (!config.is_async) return CHK_STICKY(cudaStreamSynchronize(stream));

    return CHK_LAST();
  }

  template <typename S>
  NTTConfig<S> DefaultNTTConfig()
  {
    device_context::DeviceContext ctx = device_context::get_default_device_context();
    NTTConfig<S> config = {
      ctx,                // ctx
      S::one(),           // coset_gen
      1,                  // batch_size
      Ordering::kNN,      // ordering
      false,              // are_inputs_on_device
      false,              // are_outputs_on_device
      false,              // is_async
      NttAlgorithm::Auto, // ntt_algorithm
    };
    return config;
  }

  /**
   * Extern "C" version of [InitDomain](@ref InitDomain) function with the following
   * value of template parameter (where the curve is given by `-DCURVE` env variable during build):
   *  - `S` is the [scalar field](@ref scalar_t) of the curve;
   */
  extern "C" cudaError_t
  CONCAT_EXPAND(CURVE, InitializeDomain)(curve_config::scalar_t primitive_root, device_context::DeviceContext& ctx)
  {
    return InitDomain(primitive_root, ctx);
  }

  /**
   * Extern "C" version of [NTT](@ref NTT) function with the following values of template parameters
   * (where the curve is given by `-DCURVE` env variable during build):
   *  - `S` and `E` are both the [scalar field](@ref scalar_t) of the curve;
   * @return `cudaSuccess` if the execution was successful and an error code otherwise.
   */
  extern "C" cudaError_t CONCAT_EXPAND(CURVE, NTTCuda)(
    curve_config::scalar_t* input,
    int size,
    NTTDir dir,
    NTTConfig<curve_config::scalar_t>& config,
    curve_config::scalar_t* output)
  {
    return NTT<curve_config::scalar_t, curve_config::scalar_t>(input, size, dir, config, output);
  }

#if defined(ECNTT_DEFINED)

  /**
   * Extern "C" version of [NTT](@ref NTT) function with the following values of template parameters
   * (where the curve is given by `-DCURVE` env variable during build):
   *  - `S` is the [projective representation](@ref projective_t) of the curve (i.e. EC NTT is computed);
   *  - `E` is the [scalar field](@ref scalar_t) of the curve;
   * @return `cudaSuccess` if the execution was successful and an error code otherwise.
   */
  extern "C" cudaError_t CONCAT_EXPAND(CURVE, ECNTTCuda)(
    curve_config::projective_t* input,
    int size,
    NTTDir dir,
    NTTConfig<curve_config::scalar_t>& config,
    curve_config::projective_t* output)
  {
    return NTT<curve_config::scalar_t, curve_config::projective_t>(input, size, dir, config, output);
  }

#endif

} // namespace ntt<|MERGE_RESOLUTION|>--- conflicted
+++ resolved
@@ -542,16 +542,10 @@
   cudaError_t NTT(E* input, int size, NTTDir dir, NTTConfig<S>& config, E* output)
   {
     CHK_INIT_IF_RETURN();
-<<<<<<< HEAD
+
     Domain<S>& domain = Domain<S>::domains_for_devices[config.ctx.device_id];
 
     if (size > domain.max_size) {
-      THROW_ICICLE_ERR(
-        IcicleError_t::InvalidArgument,
-        "NTT size is too large for the domain. Consider generating your domain with a higher order root of unity");
-=======
-
-    if (size > Domain<S>::max_size) {
       std::ostringstream oss;
       oss << "NTT size=" << size
           << " is too large for the domain. Consider generating your domain with a higher order root of unity.\n";
@@ -564,7 +558,6 @@
       std::ostringstream oss;
       oss << "NTT size=" << size << " is not supported since it is not a power of two.\n";
       THROW_ICICLE_ERR(IcicleError_t::InvalidArgument, oss.str().c_str());
->>>>>>> 0d70a0c0
     }
 
     cudaStream_t& stream = config.ctx.stream;
