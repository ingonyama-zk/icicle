#include "ntt.cuh"

#include <unordered_map>
#include <vector>

#include "curves/curve_config.cuh"
#include "utils/sharedmem.cuh"
#include "utils/utils_kernels.cuh"
#include "utils/utils.h"
#include "appUtils/ntt/ntt_impl.cuh"

#include <mutex>

namespace ntt {

  namespace {

    const uint32_t MAX_NUM_THREADS = 512;   // TODO: hotfix - should be 1024, currently limits shared memory size
    const uint32_t MAX_THREADS_BATCH = 512; // TODO: allows 100% occupancy for scalar NTT for sm_86..sm_89
    const uint32_t MAX_SHARED_MEM_ELEMENT_SIZE = 32; // TODO: occupancy calculator, hardcoded for sm_86..sm_89
    const uint32_t MAX_SHARED_MEM = MAX_SHARED_MEM_ELEMENT_SIZE * MAX_NUM_THREADS;

    template <typename E>
    __global__ void reverse_order_kernel(E* arr, E* arr_reversed, uint32_t n, uint32_t logn, uint32_t batch_size)
    {
      int threadId = (blockIdx.x * blockDim.x) + threadIdx.x;
      if (threadId < n * batch_size) {
        int idx = threadId % n;
        int batch_idx = threadId / n;
        int idx_reversed = __brev(idx) >> (32 - logn);

        E val = arr[batch_idx * n + idx];
        if (arr == arr_reversed) { __syncthreads(); } // for in-place (when pointers arr==arr_reversed)
        arr_reversed[batch_idx * n + idx_reversed] = val;
      }
    }

    /**
     * Bit-reverses a batch of input arrays out-of-place inside GPU.
     * for example: on input array ([a[0],a[1],a[2],a[3]], 4, 2) it returns
     * [a[0],a[3],a[2],a[1]] (elements at indices 3 and 1 swhich places).
     * @param arr_in batch of arrays of some object of type T. Should be on GPU.
     * @param n length of `arr`.
     * @param logn log(n).
     * @param batch_size the size of the batch.
     * @param arr_out buffer of the same size as `arr_in` on the GPU to write the bit-permuted array into.
     */
    template <typename E>
    void reverse_order_batch(E* arr_in, uint32_t n, uint32_t logn, uint32_t batch_size, cudaStream_t stream, E* arr_out)
    {
      int number_of_threads = MAX_THREADS_BATCH;
      int number_of_blocks = (n * batch_size + number_of_threads - 1) / number_of_threads;
      reverse_order_kernel<<<number_of_blocks, number_of_threads, 0, stream>>>(arr_in, arr_out, n, logn, batch_size);
    }

    /**
     * Bit-reverses an input array out-of-place inside GPU.
     * for example: on array ([a[0],a[1],a[2],a[3]], 4, 2) it returns
     * [a[0],a[3],a[2],a[1]] (elements at indices 3 and 1 swhich places).
     * @param arr_in array of some object of type T of size which is a power of 2. Should be on GPU.
     * @param n length of `arr`.
     * @param logn log(n).
     * @param arr_out buffer of the same size as `arr_in` on the GPU to write the bit-permuted array into.
     */
    template <typename E>
    void reverse_order(E* arr_in, uint32_t n, uint32_t logn, cudaStream_t stream, E* arr_out)
    {
      reverse_order_batch(arr_in, n, logn, 1, stream, arr_out);
    }

    /**
     * Cooley-Tuckey NTT.
     * NOTE! this function assumes that d_twiddles are located in the device memory.
     * @param arr_in input array of type E (elements).
     * @param n length of d_arr.
     * @param twiddles twiddle factors of type S (scalars) array allocated on the device memory (must be a power of 2).
     * @param n_twiddles length of twiddles, should be negative for intt.
     * @param max_task max count of parallel tasks.
     * @param s log2(n) loop index.
     * @param arr_out buffer for the output.
     */
    template <typename E, typename S>
    __global__ void ntt_template_kernel_shared_rev(
      E* __restrict__ arr_in,
      int n,
      const S* __restrict__ r_twiddles,
      int n_twiddles,
      int max_task,
      int ss,
      int logn,
      E* __restrict__ arr_out)
    {
      SharedMemory<E> smem;
      E* arr = smem.getPointer();

      uint32_t task = blockIdx.x;
      uint32_t loop_limit = blockDim.x;
      uint32_t chunks = n / (loop_limit * 2);
      uint32_t offset = (task / chunks) * n;
      if (task < max_task) {
        // flattened loop allows parallel processing
        uint32_t l = threadIdx.x;

        if (l < loop_limit) {
#pragma unroll
          for (; ss < logn; ss++) {
            int s = logn - ss - 1;
            bool is_beginning = ss == 0;
            bool is_end = ss == (logn - 1);

            uint32_t ntw_i = task % chunks;

            uint32_t n_twiddles_div = n_twiddles >> (s + 1);

            uint32_t shift_s = 1 << s;
            uint32_t shift2_s = 1 << (s + 1);

            l = ntw_i * loop_limit + l; // to l from chunks to full

            uint32_t j = l & (shift_s - 1);               // Equivalent to: l % (1 << s)
            uint32_t i = ((l >> s) * shift2_s) & (n - 1); // (..) % n (assuming n is power of 2)
            uint32_t oij = i + j;
            uint32_t k = oij + shift_s;

            S tw = *(r_twiddles + (int)(j * n_twiddles_div));

            E u = is_beginning ? arr_in[offset + oij] : arr[oij];
            E v = is_beginning ? arr_in[offset + k] : arr[k];
            if (is_end) {
              arr_out[offset + oij] = u + v;
              arr_out[offset + k] = tw * (u - v);
            } else {
              arr[oij] = u + v;
              arr[k] = tw * (u - v);
            }

            __syncthreads();
          }
        }
      }
    }

    /**
     * Cooley-Tuckey NTT.
     * NOTE! this function assumes that d_twiddles are located in the device memory.
     * @param arr_in input array of type E (elements).
     * @param n length of d_arr.
     * @param twiddles twiddle factors of type S (scalars) array allocated on the device memory (must be a power of 2).
     * @param n_twiddles length of twiddles, should be negative for intt.
     * @param max_task max count of parallel tasks.
     * @param s log2(n) loop index.
     * @param arr_out buffer for the output.
     */
    template <typename E, typename S>
    __global__ void ntt_template_kernel_shared(
      E* __restrict__ arr_in,
      int n,
      const S* __restrict__ r_twiddles,
      int n_twiddles,
      int max_task,
      int s,
      int logn,
      E* __restrict__ arr_out)
    {
      SharedMemory<E> smem;
      E* arr = smem.getPointer();

      uint32_t task = blockIdx.x;
      uint32_t loop_limit = blockDim.x;
      uint32_t chunks = n / (loop_limit * 2);
      uint32_t offset = (task / chunks) * n;
      if (task < max_task) {
        // flattened loop allows parallel processing
        uint32_t l = threadIdx.x;

        if (l < loop_limit) {
#pragma unroll
          for (; s < logn; s++) // TODO: this loop also can be unrolled
          {
            uint32_t ntw_i = task % chunks;

            uint32_t n_twiddles_div = n_twiddles >> (s + 1);

            uint32_t shift_s = 1 << s;
            uint32_t shift2_s = 1 << (s + 1);

            l = ntw_i * loop_limit + l; // to l from chunks to full

            uint32_t j = l & (shift_s - 1);               // Equivalent to: l % (1 << s)
            uint32_t i = ((l >> s) * shift2_s) & (n - 1); // (..) % n (assuming n is power of 2)
            uint32_t oij = i + j;
            uint32_t k = oij + shift_s;
            S tw = *(r_twiddles + (int)(j * n_twiddles_div));

            E u = s == 0 ? arr_in[offset + oij] : arr[oij];
            E v = s == 0 ? arr_in[offset + k] : arr[k];
            v = tw * v;
            if (s == (logn - 1)) {
              arr_out[offset + oij] = u + v;
              arr_out[offset + k] = u - v;
            } else {
              arr[oij] = u + v;
              arr[k] = u - v;
            }

            __syncthreads();
          }
        }
      }
    }

    /**
     * Cooley-Tukey NTT.
     * NOTE! this function assumes that d_twiddles are located in the device memory.
     * @param arr input array of type E (elements).
     * @param n length of d_arr.
     * @param twiddles twiddle factors of type S (scalars) array allocated on the device memory (must be a power of 2).
     * @param n_twiddles length of twiddles, should be negative for intt.
     * @param max_task max count of parallel tasks.
     * @param s log2(n) loop index.
     */
    template <typename E, typename S>
    __global__ void
    ntt_template_kernel(E* arr_in, int n, S* twiddles, int n_twiddles, int max_task, int s, bool rev, E* arr_out)
    {
      int task = blockIdx.x;
      int chunks = n / (blockDim.x * 2);

      if (task < max_task) {
        // flattened loop allows parallel processing
        uint32_t l = threadIdx.x;
        uint32_t loop_limit = blockDim.x;

        if (l < loop_limit) {
          uint32_t ntw_i = task % chunks;

          uint32_t shift_s = 1 << s;
          uint32_t shift2_s = 1 << (s + 1);
          uint32_t n_twiddles_div = n_twiddles >> (s + 1);

          l = ntw_i * blockDim.x + l; // to l from chunks to full

          uint32_t j = l & (shift_s - 1);               // Equivalent to: l % (1 << s)
          uint32_t i = ((l >> s) * shift2_s) & (n - 1); // (..) % n (assuming n is power of 2)
          uint32_t k = i + j + shift_s;

          S tw = *(twiddles + (int)(j * n_twiddles_div));

          uint32_t offset = (task / chunks) * n;
          E u = arr_in[offset + i + j];
          E v = arr_in[offset + k];
          if (!rev) v = tw * v;
          arr_out[offset + i + j] = u + v;
          v = u - v;
          arr_out[offset + k] = rev ? tw * v : v;
        }
      }
    }

    /**
     * NTT/INTT inplace batch
     * Note: this function does not perform any bit-reverse permutations on its inputs or outputs.
     * @param d_input Input array
     * @param n Size of `d_input`
     * @param d_twiddles Twiddles
     * @param n_twiddles Size of `d_twiddles`
     * @param batch_size The size of the batch; the length of `d_inout` is `n` * `batch_size`.
     * @param inverse true for iNTT
     * @param coset should be array of length n or a nullptr if NTT is not computed on a coset
     * @param stream CUDA stream
     * @param is_async if false, perform sync of the supplied CUDA stream at the end of processing
     * @param d_output Output array
     */
    template <typename E, typename S>
    cudaError_t ntt_inplace_batch_template(
      E* d_input,
      int n,
      S* d_twiddles,
      int n_twiddles,
      int batch_size,
      int logn,
      bool inverse,
      bool dit,
      S* arbitrary_coset,
      int coset_gen_index,
      cudaStream_t stream,
      E* d_output)
    {
      CHK_INIT_IF_RETURN();

      bool is_shared_mem_enabled = sizeof(E) <= MAX_SHARED_MEM_ELEMENT_SIZE;
      const int log2_shmem_elems = is_shared_mem_enabled ? int(log(int(MAX_SHARED_MEM / sizeof(E))) / log(2)) : logn;
      int num_threads = max(min(min(n / 2, MAX_THREADS_BATCH), 1 << (log2_shmem_elems - 1)), 1);
      const int chunks = max(int((n / 2) / num_threads), 1);
      const int total_tasks = batch_size * chunks;
      int num_blocks = total_tasks;
      const int shared_mem = 2 * num_threads * sizeof(E); // TODO: calculator, as shared mem size may be more efficient
                                                          // less then max to allow more concurrent blocks on SM
      const int logn_shmem = is_shared_mem_enabled ? int(log(2 * num_threads) / log(2))
                                                   : 0; // TODO: shared memory support only for types <= 32 bytes
      int num_threads_coset = max(min(n / 2, MAX_NUM_THREADS), 1);
      int num_blocks_coset = (n * batch_size + num_threads_coset - 1) / num_threads_coset;

      if (inverse) {
        d_twiddles = d_twiddles + n_twiddles;
        n_twiddles = -n_twiddles;
      }

      bool is_on_coset = (coset_gen_index != 0) || arbitrary_coset;
      bool direct_coset = (!inverse && is_on_coset);
      if (direct_coset)
        utils_internal::BatchMulKernel<E, S><<<num_blocks_coset, num_threads_coset, 0, stream>>>(
          d_input, n, batch_size, arbitrary_coset ? arbitrary_coset : d_twiddles, arbitrary_coset ? 1 : coset_gen_index,
          n_twiddles, logn, dit, d_output);

      if (dit) {
        if (is_shared_mem_enabled)
          ntt_template_kernel_shared<<<num_blocks, num_threads, shared_mem, stream>>>(
            direct_coset ? d_output : d_input, 1 << logn_shmem, d_twiddles, n_twiddles, total_tasks, 0, logn_shmem,
            d_output);

        for (int s = logn_shmem; s < logn; s++) // TODO: this loop also can be unrolled
        {
          ntt_template_kernel<E, S><<<num_blocks, num_threads, 0, stream>>>(
            (direct_coset || (s > 0)) ? d_output : d_input, n, d_twiddles, n_twiddles, total_tasks, s, false, d_output);
        }
      } else {
        for (int s = logn - 1; s >= logn_shmem; s--) // TODO: this loop also can be unrolled
        {
          ntt_template_kernel<<<num_blocks, num_threads, 0, stream>>>(
            (direct_coset || (s < logn - 1)) ? d_output : d_input, n, d_twiddles, n_twiddles, total_tasks, s, true,
            d_output);
        }

        if (is_shared_mem_enabled)
          ntt_template_kernel_shared_rev<<<num_blocks, num_threads, shared_mem, stream>>>(
            (direct_coset || (logn > logn_shmem)) ? d_output : d_input, 1 << logn_shmem, d_twiddles, n_twiddles,
            total_tasks, 0, logn_shmem, d_output);
      }

      if (inverse) {
        if (is_on_coset)
          utils_internal::BatchMulKernel<E, S><<<num_blocks_coset, num_threads_coset, 0, stream>>>(
            d_output, n, batch_size, arbitrary_coset ? arbitrary_coset : d_twiddles,
            arbitrary_coset ? 1 : -coset_gen_index, -n_twiddles, logn, !dit, d_output);

        utils_internal::NormalizeKernel<E, S>
          <<<num_blocks_coset, num_threads_coset, 0, stream>>>(d_output, S::inv_log_size(logn), n * batch_size);
      }

      return CHK_LAST();
    }

  } // namespace

  /**
   * @struct Domain
   * Struct containing information about the domain on which (i)NTT is evaluated i.e. twiddle factors.
   * Twiddle factors are private, static and can only be set using [InitDomain](@ref InitDomain) function.
   * The internal representation of twiddles is prone to change in accordance with changing [NTT](@ref NTT) algorithm.
   * @tparam S The type of twiddle factors \f$ \{ \omega^i \} \f$. Must be a field.
   */
  template <typename S>
  class Domain
  {
    // Mutex for protecting access to the domain/device container array
    static inline std::mutex device_domain_mutex;
    // The domain-per-device container - assumption is InitDomain is called once per device per program.

    int max_size = 0;
    int max_log_size = 0;
    S* twiddles = nullptr;
    bool initialized = false; // protection for multi-threaded case
    std::unordered_map<S, int> coset_index = {};

    S* internal_twiddles = nullptr; // required by mixed-radix NTT
    S* basic_twiddles = nullptr;    // required by mixed-radix NTT

    // mixed-radix NTT supports a fast-twiddle option at the cost of additional 4N memory (where N is max NTT size)
    S* fast_external_twiddles = nullptr;     // required by mixed-radix NTT (fast-twiddles mode)
    S* fast_internal_twiddles = nullptr;     // required by mixed-radix NTT (fast-twiddles mode)
    S* fast_basic_twiddles = nullptr;        // required by mixed-radix NTT (fast-twiddles mode)
    S* fast_external_twiddles_inv = nullptr; // required by mixed-radix NTT (fast-twiddles mode)
    S* fast_internal_twiddles_inv = nullptr; // required by mixed-radix NTT (fast-twiddles mode)
    S* fast_basic_twiddles_inv = nullptr;    // required by mixed-radix NTT (fast-twiddles mode)

  public:
    template <typename U>
    friend cudaError_t InitDomain<U>(U primitive_root, device_context::DeviceContext& ctx, bool fast_tw);

    cudaError_t ReleaseDomain(device_context::DeviceContext& ctx);

    template <typename U, typename E>
    friend cudaError_t NTT<U, E>(E* input, int size, NTTDir dir, NTTConfig<U>& config, E* output);
  };

  template <typename S>
  static inline Domain<S> domains_for_devices[device_context::MAX_DEVICES] = {};

  template <typename S>
  cudaError_t InitDomain(S primitive_root, device_context::DeviceContext& ctx, bool fast_twiddles_mode)
  {
    CHK_INIT_IF_RETURN();

    Domain<S>& domain = domains_for_devices<S>[ctx.device_id];

    // only generate twiddles if they haven't been generated yet
    // please note that this offers just basic thread-safety,
    // it's assumed a singleton (non-enforced) that is supposed
    // to be initialized once per device per program lifetime
    if (!domain.initialized) {
      // Mutex is automatically released when lock goes out of scope, even in case of exceptions
      std::lock_guard<std::mutex> lock(Domain<S>::device_domain_mutex);
      // double check locking
      if (domain.initialized) return CHK_LAST(); // another thread is already initializing the domain

      bool found_logn = false;
      S omega = primitive_root;
      unsigned omegas_count = S::get_omegas_count();
      for (int i = 0; i < omegas_count; i++) {
        omega = S::sqr(omega);
        if (!found_logn) {
          ++domain.max_log_size;
          found_logn = omega == S::one();
          if (found_logn) break;
        }
      }

      domain.max_size = (int)pow(2, domain.max_log_size);
      if (omega != S::one()) {
        THROW_ICICLE_ERR(
          IcicleError_t::InvalidArgument, "Primitive root provided to the InitDomain function is not in the subgroup");
      }

      // allocate and calculate twiddles on GPU
      // Note: radix-2 INTT needs ONE in last element (in addition to first element), therefore have n+1 elements
      // Managed allocation allows host to read the elements (logn) without copying all (n) TFs back to host
      CHK_IF_RETURN(cudaMallocManaged(&domain.twiddles, (domain.max_size + 1) * sizeof(S)));
      CHK_IF_RETURN(generate_external_twiddles_generic(
        primitive_root, domain.twiddles, domain.internal_twiddles, domain.basic_twiddles, domain.max_log_size,
        ctx.stream));

      if (fast_twiddles_mode) {
        // generating fast-twiddles (note that this cost 4N additional memory)
        CHK_IF_RETURN(cudaMallocAsync(&domain.fast_external_twiddles, domain.max_size * sizeof(S) * 2, ctx.stream));
        CHK_IF_RETURN(cudaMallocAsync(&domain.fast_external_twiddles_inv, domain.max_size * sizeof(S) * 2, ctx.stream));

        // fast-twiddles forward NTT
        CHK_IF_RETURN(generate_external_twiddles_fast_twiddles_mode(
          primitive_root, domain.fast_external_twiddles, domain.fast_internal_twiddles, domain.fast_basic_twiddles,
          domain.max_log_size, ctx.stream));

        // fast-twiddles inverse NTT
        S primitive_root_inv;
        CHK_IF_RETURN(cudaMemcpyAsync(
          &primitive_root_inv, &domain.twiddles[domain.max_size - 1], sizeof(S), cudaMemcpyDeviceToHost, ctx.stream));
        CHK_IF_RETURN(generate_external_twiddles_fast_twiddles_mode(
          primitive_root_inv, domain.fast_external_twiddles_inv, domain.fast_internal_twiddles_inv,
          domain.fast_basic_twiddles_inv, domain.max_log_size, ctx.stream));
      }
      CHK_IF_RETURN(cudaStreamSynchronize(ctx.stream));

      const bool is_map_only_powers_of_primitive_root = true;
      if (is_map_only_powers_of_primitive_root) {
        // populate the coset_index map. Note that only powers of the primitive-root are stored (1, PR, PR^2, PR^4, PR^8
        // etc.)
        domain.coset_index[S::one()] = 0;
        for (int i = 0; i < domain.max_log_size; ++i) {
          const int index = (int)pow(2, i);
          domain.coset_index[domain.twiddles[index]] = index;
        }
      } else {
        // populate all values
        for (int i = 0; i < domain.max_size; ++i) {
          domain.coset_index[domain.twiddles[i]] = i;
        }
      }
      domain.initialized = true;
    }

    return CHK_LAST();
  }

  template <typename S>
  cudaError_t Domain<S>::ReleaseDomain(device_context::DeviceContext& ctx)
  {
    CHK_INIT_IF_RETURN();

    max_size = 0;
    max_log_size = 0;
    cudaFreeAsync(twiddles, ctx.stream);
    twiddles = nullptr;
    cudaFreeAsync(internal_twiddles, ctx.stream);
    internal_twiddles = nullptr;
    cudaFreeAsync(basic_twiddles, ctx.stream);
    basic_twiddles = nullptr;
    coset_index.clear();

    cudaFreeAsync(fast_external_twiddles, ctx.stream);
    fast_external_twiddles = nullptr;
    cudaFreeAsync(fast_internal_twiddles, ctx.stream);
    fast_internal_twiddles = nullptr;
    cudaFreeAsync(fast_basic_twiddles, ctx.stream);
    fast_basic_twiddles = nullptr;
    cudaFreeAsync(fast_external_twiddles_inv, ctx.stream);
    fast_external_twiddles_inv = nullptr;
    cudaFreeAsync(fast_internal_twiddles_inv, ctx.stream);
    fast_internal_twiddles_inv = nullptr;
    cudaFreeAsync(fast_basic_twiddles_inv, ctx.stream);
    fast_basic_twiddles_inv = nullptr;

    return CHK_LAST();
  }

  template <typename S>
  static bool is_choose_radix2_algorithm(int logn, int batch_size, const NTTConfig<S>& config)
  {
    const bool is_mixed_radix_alg_supported = (logn > 3 && logn != 7);
    if (!is_mixed_radix_alg_supported && config.columns_batch)
      throw IcicleError(IcicleError_t::InvalidArgument, "columns batch is not supported for given NTT size");
    const bool is_user_selected_radix2_alg = config.ntt_algorithm == NttAlgorithm::Radix2;
    const bool is_force_radix2 = !is_mixed_radix_alg_supported || is_user_selected_radix2_alg;
    if (is_force_radix2) return true;

    const bool is_user_selected_mixed_radix_alg = config.ntt_algorithm == NttAlgorithm::MixedRadix;
    if (is_user_selected_mixed_radix_alg) return false;
    if (config.columns_batch) return false; // radix2 does not currently support columns batch mode.

    // Heuristic to automatically select an algorithm
    // Note that generally the decision depends on {logn, batch, ordering, inverse, coset, in-place, coeff-field} and
    // the specific GPU.
    // the following heuristic is a simplification based on measurements. Users can try both and select the algorithm
    // based on the specific case via the 'NTTConfig.ntt_algorithm' field

    if (logn >= 16) return false; // mixed-radix is typically faster in those cases
    if (logn <= 11) return true;  //  radix-2 is typically faster for batch<=256 in those cases
    const int log_batch = (int)log2(batch_size);
    return (logn + log_batch <= 18); // almost the cutoff point where both are equal
  }

  template <typename S, typename E>
  cudaError_t radix2_ntt(
    E* d_input,
    E* d_output,
    S* twiddles,
    int ntt_size,
    int max_size,
    int batch_size,
    bool is_inverse,
    Ordering ordering,
    S* arbitrary_coset,
    int coset_gen_index,
    cudaStream_t cuda_stream)
  {
    CHK_INIT_IF_RETURN();

    const int logn = int(log2(ntt_size));

    bool dit = true;
    bool reverse_input = false;
    switch (ordering) {
    case Ordering::kNN:
      reverse_input = true;
      break;
    case Ordering::kNR:
    case Ordering::kNM:
      dit = false;
      break;
    case Ordering::kRR:
      reverse_input = true;
      dit = false;
      break;
    case Ordering::kRN:
    case Ordering::kMN:
      dit = true;
      reverse_input = false;
    }

    if (reverse_input) reverse_order_batch(d_input, ntt_size, logn, batch_size, cuda_stream, d_output);

    CHK_IF_RETURN(ntt_inplace_batch_template(
      reverse_input ? d_output : d_input, ntt_size, twiddles, max_size, batch_size, logn, is_inverse, dit,
      arbitrary_coset, coset_gen_index, cuda_stream, d_output));

    return CHK_LAST();
  }

  template <typename S, typename E>
  cudaError_t NTT(E* input, int size, NTTDir dir, NTTConfig<S>& config, E* output)
  {
    CHK_INIT_IF_RETURN();

    Domain<S>& domain = domains_for_devices<S>[config.ctx.device_id];

    if (size > domain.max_size) {
      std::ostringstream oss;
      oss << "NTT size=" << size
          << " is too large for the domain. Consider generating your domain with a higher order root of unity.\n";
      THROW_ICICLE_ERR(IcicleError_t::InvalidArgument, oss.str().c_str());
    }

    int logn = int(log2(size));
    const bool is_size_power_of_two = size == (1 << logn);
    if (!is_size_power_of_two) {
      std::ostringstream oss;
      oss << "NTT size=" << size << " is not supported since it is not a power of two.\n";
      THROW_ICICLE_ERR(IcicleError_t::InvalidArgument, oss.str().c_str());
    }

    cudaStream_t& stream = config.ctx.stream;
    size_t batch_size = config.batch_size;
    size_t input_size_bytes = (size_t)size * batch_size * sizeof(E);
    bool are_inputs_on_device = config.are_inputs_on_device;
    bool are_outputs_on_device = config.are_outputs_on_device;

    E* d_input;
    if (are_inputs_on_device) {
      d_input = input;
    } else {
      CHK_IF_RETURN(cudaMallocAsync(&d_input, input_size_bytes, stream));
      CHK_IF_RETURN(cudaMemcpyAsync(d_input, input, input_size_bytes, cudaMemcpyHostToDevice, stream));
    }
    E* d_output;
    if (are_outputs_on_device) {
      d_output = output;
    } else {
      CHK_IF_RETURN(cudaMallocAsync(&d_output, input_size_bytes, stream));
    }

    S* coset = nullptr;
    int coset_index = 0;
    try {
      coset_index = domain.coset_index.at(config.coset_gen);
    } catch (...) {
      // if coset index is not found in the subgroup, compute coset powers on CPU and move them to device
      std::vector<S> h_coset;
      h_coset.push_back(S::one());
      S coset_gen = (dir == NTTDir::kInverse) ? S::inverse(config.coset_gen) : config.coset_gen;
      for (int i = 1; i < size; i++) {
        h_coset.push_back(h_coset.at(i - 1) * coset_gen);
      }
      CHK_IF_RETURN(cudaMallocAsync(&coset, size * sizeof(S), stream));
      CHK_IF_RETURN(cudaMemcpyAsync(coset, &h_coset.front(), size * sizeof(S), cudaMemcpyHostToDevice, stream));
      h_coset.clear();
    }

    const bool is_inverse = dir == NTTDir::kInverse;

<<<<<<< HEAD
#if defined(ECNTT_DEFINED)
      CHK_IF_RETURN(ntt::radix2_ntt(
        d_input, d_output, domain.twiddles, size, domain.max_size, batch_size, is_inverse, config.ordering, coset,
        coset_index, stream));
#else
    if (is_radix2_algorithm) {
=======
    if constexpr(std::is_same_v<E,curve_config::projective_t>) {
>>>>>>> a8108683
      CHK_IF_RETURN(ntt::radix2_ntt(
        d_input, d_output, domain.twiddles, size, domain.max_size, batch_size, is_inverse, config.ordering, coset,
        coset_index, stream));
    }
    else {
      const bool is_radix2_algorithm = is_choose_radix2_algorithm(logn, batch_size, config);
      if (is_radix2_algorithm) {
        CHK_IF_RETURN(ntt::radix2_ntt(
          d_input, d_output, domain.twiddles, size, domain.max_size, batch_size, is_inverse, config.ordering, coset,
          coset_index, stream));
      } else {
        const bool is_on_coset = (coset_index != 0) || coset;
        const bool is_fast_twiddles_enabled = (domain.fast_external_twiddles != nullptr) && !is_on_coset;
        S* twiddles = is_fast_twiddles_enabled
                        ? (is_inverse ? domain.fast_external_twiddles_inv : domain.fast_external_twiddles)
                        : domain.twiddles;
        S* internal_twiddles = is_fast_twiddles_enabled
                                ? (is_inverse ? domain.fast_internal_twiddles_inv : domain.fast_internal_twiddles)
                                : domain.internal_twiddles;
        S* basic_twiddles = is_fast_twiddles_enabled
                              ? (is_inverse ? domain.fast_basic_twiddles_inv : domain.fast_basic_twiddles)
                              : domain.basic_twiddles;
      CHK_IF_RETURN(ntt::mixed_radix_ntt(
          d_input, d_output, twiddles, internal_twiddles, basic_twiddles, size, domain.max_log_size, batch_size,
          config.columns_batch, is_inverse, is_fast_twiddles_enabled, config.ordering, coset, coset_index, stream));
      }
    }
#endif

    if (!are_outputs_on_device)
      CHK_IF_RETURN(cudaMemcpyAsync(output, d_output, input_size_bytes, cudaMemcpyDeviceToHost, stream));

    if (coset) CHK_IF_RETURN(cudaFreeAsync(coset, stream));
    if (!are_inputs_on_device) CHK_IF_RETURN(cudaFreeAsync(d_input, stream));
    if (!are_outputs_on_device) CHK_IF_RETURN(cudaFreeAsync(d_output, stream));
    if (!config.is_async) return CHK_STICKY(cudaStreamSynchronize(stream));

    return CHK_LAST();
  }

  template <typename S>
  NTTConfig<S> DefaultNTTConfig()
  {
    device_context::DeviceContext ctx = device_context::get_default_device_context();
    NTTConfig<S> config = {
      ctx,                // ctx
      S::one(),           // coset_gen
      1,                  // batch_size
      false,              // columns_batch
      Ordering::kNN,      // ordering
      false,              // are_inputs_on_device
      false,              // are_outputs_on_device
      false,              // is_async
      NttAlgorithm::Auto, // ntt_algorithm
    };
    return config;
  }

  /**
   * Extern "C" version of [InitDomain](@ref InitDomain) function with the following
   * value of template parameter (where the curve is given by `-DCURVE` env variable during build):
   *  - `S` is the [scalar field](@ref scalar_t) of the curve;
   */
  extern "C" cudaError_t CONCAT_EXPAND(CURVE, InitializeDomain)(
    curve_config::scalar_t* primitive_root, device_context::DeviceContext& ctx, bool fast_twiddles_mode)
  {
    return InitDomain(*primitive_root, ctx, fast_twiddles_mode);
  }

  /**
   * Extern "C" version of [NTT](@ref NTT) function with the following values of template parameters
   * (where the curve is given by `-DCURVE` env variable during build):
   *  - `S` and `E` are both the [scalar field](@ref scalar_t) of the curve;
   * @return `cudaSuccess` if the execution was successful and an error code otherwise.
   */
  extern "C" cudaError_t CONCAT_EXPAND(CURVE, NTTCuda)(
    curve_config::scalar_t* input,
    int size,
    NTTDir dir,
    NTTConfig<curve_config::scalar_t>& config,
    curve_config::scalar_t* output)
  {
    return NTT<curve_config::scalar_t, curve_config::scalar_t>(input, size, dir, config, output);
  }

#if defined(ECNTT_DEFINED)

  /**
   * Extern "C" version of [NTT](@ref NTT) function with the following values of template parameters
   * (where the curve is given by `-DCURVE` env variable during build):
   *  - `S` is the [projective representation](@ref projective_t) of the curve (i.e. EC NTT is computed);
   *  - `E` is the [scalar field](@ref scalar_t) of the curve;
   * @return `cudaSuccess` if the execution was successful and an error code otherwise.
   */
  extern "C" cudaError_t CONCAT_EXPAND(CURVE, ECNTTCuda)(
    curve_config::projective_t* input,
    int size,
    NTTDir dir,
    NTTConfig<curve_config::scalar_t>& config,
    curve_config::projective_t* output)
  {
    return NTT<curve_config::scalar_t, curve_config::projective_t>(input, size, dir, config, output);
  }

#endif

} // namespace ntt<|MERGE_RESOLUTION|>--- conflicted
+++ resolved
@@ -646,16 +646,7 @@
 
     const bool is_inverse = dir == NTTDir::kInverse;
 
-<<<<<<< HEAD
-#if defined(ECNTT_DEFINED)
-      CHK_IF_RETURN(ntt::radix2_ntt(
-        d_input, d_output, domain.twiddles, size, domain.max_size, batch_size, is_inverse, config.ordering, coset,
-        coset_index, stream));
-#else
-    if (is_radix2_algorithm) {
-=======
     if constexpr(std::is_same_v<E,curve_config::projective_t>) {
->>>>>>> a8108683
       CHK_IF_RETURN(ntt::radix2_ntt(
         d_input, d_output, domain.twiddles, size, domain.max_size, batch_size, is_inverse, config.ordering, coset,
         coset_index, stream));
