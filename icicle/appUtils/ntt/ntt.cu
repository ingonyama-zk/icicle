--- conflicted
+++ resolved
@@ -8,17 +8,10 @@
 
   namespace {
 
-<<<<<<< HEAD
     const uint32_t MAX_NUM_THREADS = 512;
     const uint32_t MAX_THREADS_BATCH = 512;          // TODO: allows 100% occupancy for scalar NTT for sm_86..sm_89
     const uint32_t MAX_SHARED_MEM_ELEMENT_SIZE = 32; // TODO: occupancy calculator, hardcoded for sm_86..sm_89
     const uint32_t MAX_SHARED_MEM = MAX_SHARED_MEM_ELEMENT_SIZE * MAX_NUM_THREADS;
-=======
-    const uint32_t MAX_NUM_THREADS = 1024;
-    const uint32_t MAX_THREADS_BATCH = 512;          // TODO: allows 100% occupancy for scalar NTT for sm_86..sm_89
-    const uint32_t MAX_SHARED_MEM_ELEMENT_SIZE = 32; // TODO: occupancy calculator, hardcoded for sm_86..sm_89
-    const uint32_t MAX_SHARED_MEM = MAX_SHARED_MEM_ELEMENT_SIZE * 1024;
->>>>>>> 133a1b28
 
     /**
      * Computes the twiddle factors.
@@ -28,20 +21,10 @@
      * @param omega multiplying factor.
      */
     template <typename S>
-<<<<<<< HEAD
     __global__ void twiddle_factors_kernel(S* d_twiddles, int n_twiddles, S omega)
     {
       d_twiddles[0] = S::one();
       for (int i = 0; i < n_twiddles - 1; i++) {
-=======
-    __global__ void twiddle_factors_kernel(S* d_twiddles, uint32_t n_twiddles, S omega)
-    {
-      for (uint32_t i = 0; i < n_twiddles; i++) {
-        d_twiddles[i] = S::zero();
-      }
-      d_twiddles[0] = S::one();
-      for (uint32_t i = 0; i < n_twiddles - 1; i++) {
->>>>>>> 133a1b28
         d_twiddles[i + 1] = omega * d_twiddles[i];
       }
     }
@@ -75,11 +58,7 @@
       int number_of_threads = MAX_THREADS_BATCH;
       int number_of_blocks = (n * batch_size + number_of_threads - 1) / number_of_threads;
       reverse_order_kernel<<<number_of_blocks, number_of_threads, 0, stream>>>(arr, arr_reversed, n, logn, batch_size);
-<<<<<<< HEAD
       cudaMemcpyAsync(arr, arr_reversed, n * batch_size * sizeof(E), cudaMemcpyDefault, stream);
-=======
-      cudaMemcpyAsync(arr, arr_reversed, n * batch_size * sizeof(E), cudaMemcpyDeviceToDevice, stream);
->>>>>>> 133a1b28
       cudaFreeAsync(arr_reversed, stream);
     }
 
@@ -268,7 +247,6 @@
           uint32_t j = l & (shift_s - 1);               // Equivalent to: l % (1 << s)
           uint32_t i = ((l >> s) * shift2_s) & (n - 1); // (..) % n (assuming n is power of 2)
           uint32_t k = i + j + shift_s;
-<<<<<<< HEAD
 
           S tw = twiddles[j * n_twiddles_div];
 
@@ -283,22 +261,6 @@
       }
     }
 
-=======
-
-          S tw = twiddles[j * n_twiddles_div];
-
-          uint32_t offset = (task / chunks) * n;
-          E u = arr[offset + i + j];
-          E v = arr[offset + k];
-          if (!rev) v = tw * v;
-          arr[offset + i + j] = u + v;
-          v = u - v;
-          arr[offset + k] = rev ? tw * v : v;
-        }
-      }
-    }
-
->>>>>>> 133a1b28
     /**
      * NTT/INTT inplace batch
      * Note: this function does not preform any bit-reverse permutations on its inputs or outputs.
@@ -378,11 +340,8 @@
   template <typename S>
   cudaError_t GenerateTwiddleFactors(S* d_twiddles, int n_twiddles, S omega, device_context::DeviceContext ctx)
   {
-<<<<<<< HEAD
-    twiddle_factors_kernel<S><<<1, 1>>>(d_twiddles, n_twiddles, omega);
+    twiddle_factors_kernel<S><<<1, 1, 0, ctx.stream>>>(d_twiddles, n_twiddles, omega);
     cudaStreamSynchronize(ctx.stream);
-
-    CHECK_LAST_CUDA_ERROR();
     return cudaSuccess;
   }
 
@@ -420,42 +379,11 @@
     } else {
       cudaMallocAsync(&d_inout, input_size_bytes, stream);
       cudaMemcpyAsync(d_inout, config->inout, input_size_bytes, cudaMemcpyHostToDevice, stream);
-=======
-    twiddle_factors_kernel<S><<<1, 1, 0, ctx.stream>>>(d_twiddles, n_twiddles, omega);
-    cudaStreamSynchronize(ctx.stream);
-    return cudaSuccess;
-  }
-
-  template <typename E, typename S>
-  cudaError_t NTT(E* input, int size, bool is_inverse, NTTConfig<S> config)
-  {
-    uint32_t logn = uint32_t(log(size) / log(2));
-    uint32_t n_twiddles = size; // n_twiddles is set to 4096 as BLS12_381::scalar_t::omega() is of that order.
-    size_t input_size = size * config.batch_size * sizeof(E);
-    bool is_on_device = config.are_inputs_on_device;
-    bool generate_twiddles = (config.twiddles == nullptr);
-    cudaStream_t stream = config.ctx.stream;
-
-    S* d_twiddles;
-    if (generate_twiddles) {
-      cudaMallocAsync(&d_twiddles, n_twiddles * sizeof(S), stream);
-      GenerateTwiddleFactors(d_twiddles, n_twiddles, is_inverse ? S::omega_inv(logn) : S::omega(logn), config.ctx);
-    }
-
-    E* d_input;
-    if (!is_on_device) {
-      cudaMallocAsync(&d_input, input_size, stream);
-      cudaMemcpyAsync(d_input, input, input_size, cudaMemcpyHostToDevice, stream);
->>>>>>> 133a1b28
     }
 
     bool reverse_input;
     bool reverse_output;
-<<<<<<< HEAD
     switch (config->ordering) {
-=======
-    switch (config.ordering) {
->>>>>>> 133a1b28
     case Ordering::kNN:
       reverse_input = is_inverse;
       reverse_output = !is_inverse;
@@ -473,7 +401,6 @@
       reverse_output = is_inverse;
       break;
     }
-<<<<<<< HEAD
     CHECK_LAST_CUDA_ERROR();
 
     if (reverse_input) reverse_order_batch(d_inout, size, logn, config->batch_size, stream);
@@ -517,28 +444,10 @@
 
     CHECK_LAST_CUDA_ERROR();
 
-=======
-
-    if (reverse_input) reverse_order_batch(is_on_device ? input : d_input, size, logn, config.batch_size, stream);
-    ntt_inplace_batch_template(
-      is_on_device ? input : d_input, generate_twiddles ? d_twiddles : config.twiddles, size, config.batch_size,
-      is_inverse, config.is_coset, config.coset_gen, stream, false);
-    if (reverse_output) reverse_order_batch(is_on_device ? input : d_input, size, logn, config.batch_size, stream);
-
-    if (!is_on_device) {
-      cudaMemcpyAsync(input, d_input, input_size, cudaMemcpyDeviceToHost, stream);
-      cudaFreeAsync(d_input, stream);
-    }
-
-    if (generate_twiddles) { cudaFreeAsync(d_twiddles, stream); }
-
-    cudaStreamSynchronize(stream);
->>>>>>> 133a1b28
     return cudaSuccess;
   }
 
   /**
-<<<<<<< HEAD
    * Extern version of [ntt](@ref ntt) function with the following values of template parameters
    * (where the curve is given by `-DCURVE` env variable during build):
    *  - `S` and `E` are both the [scalar field](@ref scalar_t) of the curve;
@@ -547,16 +456,6 @@
   extern "C" cudaError_t NTTCuda(NTTConfig<curve_config::scalar_t, curve_config::scalar_t>* config)
   {
     return NTT<curve_config::scalar_t, curve_config::scalar_t>(config);
-=======
-   * Extern version of [GenerateTwiddleFactors](@ref GenerateTwiddleFactors) function with the template parameter
-   * `S` being the [scalar field](@ref scalar_t) of the curve given by `-DCURVE` env variable during build.
-   * @return `cudaSuccess` if the execution was successful and an error code otherwise.
-   */
-  extern "C" cudaError_t GenerateTwiddleFactorsCuda(
-    curve_config::scalar_t* d_twiddles, int n_twiddles, curve_config::scalar_t omega, device_context::DeviceContext ctx)
-  {
-    return GenerateTwiddleFactors<curve_config::scalar_t>(d_twiddles, n_twiddles, omega, ctx);
->>>>>>> 133a1b28
   }
 
   /**
@@ -565,7 +464,6 @@
    *  - `S` and `E` are both the [scalar field](@ref scalar_t) of the curve;
    * @return `cudaSuccess` if the execution was successful and an error code otherwise.
    */
-<<<<<<< HEAD
   template <typename E, typename S>
   cudaError_t NTTDefaultContext(NTTConfig<E, S>* config)
   {
@@ -592,12 +490,6 @@
   extern "C" cudaError_t NTTDefaultContextCuda(NTTConfig<curve_config::scalar_t, curve_config::scalar_t>* config)
   {
     return NTTDefaultContext(config);
-=======
-  extern "C" cudaError_t
-  NTTCuda(curve_config::scalar_t* input, int size, bool is_inverse, NTTConfig<curve_config::scalar_t> config)
-  {
-    return NTT<curve_config::scalar_t, curve_config::scalar_t>(input, size, is_inverse, config);
->>>>>>> 133a1b28
   }
 
 #if defined(ECNTT_DEFINED)
@@ -609,16 +501,9 @@
    *  - `E` is the [scalar field](@ref scalar_t) of the curve;
    * @return `cudaSuccess` if the execution was successful and an error code otherwise.
    */
-<<<<<<< HEAD
   extern "C" cudaError_t ECNTTCuda(NTTConfig<curve_config::projective_t, curve_config::scalar_t>* config)
   {
     return NTT<curve_config::projective_t, curve_config::scalar_t>(config);
-=======
-  extern "C" cudaError_t
-  ECNTTCuda(curve_config::projective_t* input, int size, bool is_inverse, NTTConfig<curve_config::scalar_t> config)
-  {
-    return NTT<curve_config::projective_t, curve_config::scalar_t>(input, size, is_inverse, config);
->>>>>>> 133a1b28
   }
 
 #endif
