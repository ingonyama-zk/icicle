--- conflicted
+++ resolved
@@ -301,11 +301,10 @@
 
       bool is_on_coset = (coset_gen_index != 0) || arbitrary_coset;
       bool direct_coset = (!inverse && is_on_coset);
-      if (direct_coset) {
+      if (direct_coset)
         utils_internal::BatchMulKernel<E, S><<<num_blocks_coset, num_threads_coset, 0, stream>>>(
           d_input, n, batch_size, arbitrary_coset ? arbitrary_coset : d_twiddles, arbitrary_coset ? 1 : coset_gen_index,
           n_twiddles, logn, ct_buttterfly, d_output);
-      }
 
       if (ct_buttterfly) {
         if (is_shared_mem_enabled)
@@ -342,13 +341,7 @@
           <<<num_blocks_coset, num_threads_coset, 0, stream>>>(d_output, S::inv_log_size(logn), n * batch_size);
       }
 
-<<<<<<< HEAD
-      return;
-=======
-      if (is_async) return CHK_LAST();
-
-      return CHK_STICKY(cudaStreamSynchronize(stream));
->>>>>>> 3bab3b60
+      return CHK_LAST();
     }
 
   } // namespace
@@ -385,15 +378,11 @@
   template <typename S>
   cudaError_t InitDomain(S primitive_root, device_context::DeviceContext& ctx)
   {
-<<<<<<< HEAD
+    CHK_INIT_IF_RETURN();
+
     // only generate twiddles if they haven't been generated yet
     // please note that this is not thread-safe at all,
     // but it's a singleton that is supposed to be initialized once per program lifetime
-=======
-    CHK_INIT_IF_RETURN();
-
-    // only generate twiddles if they haven't been generated yet (TODO: thread safety)
->>>>>>> 3bab3b60
     if (!Domain<S>::twiddles) {
       S omega = primitive_root;
       for (int i = 0; i < S::TWO_ADICITY; i++)
@@ -482,32 +471,15 @@
 
     if (reverse_input) reverse_order_batch(d_input, size, logn, batch_size, stream, d_output);
 
-<<<<<<< HEAD
-    ntt_inplace_batch_template(
+    CHK_IF_RETURN(ntt_inplace_batch_template(
       reverse_input ? d_output : d_input, size, Domain<S>::twiddles, Domain<S>::max_size, batch_size, logn,
-      dir == NTTDir::kInverse, ct_butterfly, coset, coset_index, stream, d_output);
-    CHECK_LAST_CUDA_ERROR();
-
-    if (!is_output_on_device) cudaMemcpyAsync(output, d_output, input_size_bytes, cudaMemcpyDeviceToHost, stream);
-    CHECK_LAST_CUDA_ERROR();
-
-    if (coset) cudaFreeAsync(coset, stream);
-    if (!is_input_on_device) cudaFreeAsync(d_input, stream);
-    if (!is_output_on_device) cudaFreeAsync(d_output, stream);
-    if (!config.is_async) cudaStreamSynchronize(stream);
-=======
-    CHK_IF_RETURN(ntt_inplace_batch_template( // TODO: confusing naming - not inplace anymore
-      reverse_input ? d_output : d_input, size, Domain<S>::twiddles, Domain<S>::max_size, batch_size, logn, is_inverse,
-      ct_butterfly, Domain<S>::coset_index[config.coset_gen], stream, !config.is_async, d_output));
-
-    if (is_output_on_device) {
-      // free(config->inout); // TODO: ? or callback?+
-      output = d_output;
-    } else {
-      CHK_IF_RETURN(cudaMemcpyAsync(output, d_output, input_size_bytes, cudaMemcpyDeviceToHost, stream));
-    }
->>>>>>> 3bab3b60
-
+      dir == NTTDir::kInverse, ct_butterfly, coset, coset_index, stream, d_output));
+
+    if (!is_output_on_device) CHK_IF_RETURN(cudaMemcpyAsync(output, d_output, input_size_bytes, cudaMemcpyDeviceToHost, stream));
+
+    if (coset) CHK_IF_RETURN(cudaFreeAsync(coset, stream));
+    if (!is_input_on_device) CHK_IF_RETURN(cudaFreeAsync(d_input, stream));
+    if (!is_output_on_device) CHK_IF_RETURN(cudaFreeAsync(d_output, stream));
     if (!config.is_async) return CHK_STICKY(cudaStreamSynchronize(stream));
 
     return CHK_LAST();
