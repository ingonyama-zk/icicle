--- conflicted
+++ resolved
@@ -407,7 +407,6 @@
           if (found_logn) break;
         }
       }
-      printf("max_log_size: %d\n", domain.max_log_size);
 
       domain.max_size = (int)pow(2, domain.max_log_size);
       if (omega != S::one()) {
@@ -440,7 +439,7 @@
         }
       }
     }
-    
+
     return CHK_LAST();
   }
 
@@ -586,42 +585,13 @@
     const bool is_inverse = dir == NTTDir::kInverse;
 
     if (is_radix2_algorithm) {
-<<<<<<< HEAD
-      bool ct_butterfly = true;
-      bool reverse_input = false;
-      switch (config.ordering) {
-      case Ordering::kNN:
-        reverse_input = true;
-        break;
-      case Ordering::kNR:
-        ct_butterfly = false;
-        break;
-      case Ordering::kRR:
-        reverse_input = true;
-        ct_butterfly = false;
-        break;
-      }
-
-      if (reverse_input) reverse_order_batch(d_input, size, logn, batch_size, stream, d_output);
-
-      CHK_IF_RETURN(ntt_inplace_batch_template(
-        reverse_input ? d_output : d_input, size, domain.twiddles, domain.max_size, batch_size, logn,
-        dir == NTTDir::kInverse, ct_butterfly, coset, coset_index, stream, d_output));
-
-      if (coset) CHK_IF_RETURN(cudaFreeAsync(coset, stream));
-    } else { // mixed-radix algorithm
-      CHK_IF_RETURN(ntt::mixed_radix_ntt(
-        d_input, d_output, domain.twiddles, domain.internal_twiddles, domain.basic_twiddles, size, domain.max_log_size,
-        dir == NTTDir::kInverse, config.ordering, stream));
-=======
       CHK_IF_RETURN(ntt::radix2_ntt(
-        d_input, d_output, Domain<S>::twiddles, size, Domain<S>::max_size, batch_size, is_inverse, config.ordering,
-        coset, coset_index, stream));
+        d_input, d_output, domain.twiddles, size, domain.max_size, batch_size, is_inverse, config.ordering, coset,
+        coset_index, stream));
     } else {
       CHK_IF_RETURN(ntt::mixed_radix_ntt(
-        d_input, d_output, Domain<S>::twiddles, Domain<S>::internal_twiddles, Domain<S>::basic_twiddles, size,
-        Domain<S>::max_log_size, batch_size, is_inverse, config.ordering, coset, coset_index, stream));
->>>>>>> a02459c6
+        d_input, d_output, domain.twiddles, domain.internal_twiddles, domain.basic_twiddles, size,
+        domain.max_log_size, batch_size, is_inverse, config.ordering, coset, coset_index, stream));
     }
 
     if (!are_outputs_on_device)
