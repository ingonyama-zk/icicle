#include "ntt.cuh"

#include <unordered_map>
#include <vector>

#include "curves/curve_config.cuh"
#include "utils/sharedmem.cuh"
#include "utils/utils_kernels.cuh"
#include "utils/utils.h"
#include "appUtils/ntt/ntt_impl.cuh"

namespace ntt {

  namespace {

    const uint32_t MAX_NUM_THREADS = 512;   // TODO: hotfix - should be 1024, currently limits shared memory size
    const uint32_t MAX_THREADS_BATCH = 512; // TODO: allows 100% occupancy for scalar NTT for sm_86..sm_89
    const uint32_t MAX_SHARED_MEM_ELEMENT_SIZE = 32; // TODO: occupancy calculator, hardcoded for sm_86..sm_89
    const uint32_t MAX_SHARED_MEM = MAX_SHARED_MEM_ELEMENT_SIZE * MAX_NUM_THREADS;

    template <typename E>
    __global__ void reverse_order_kernel(E* arr, E* arr_reversed, uint32_t n, uint32_t logn, uint32_t batch_size)
    {
      int threadId = (blockIdx.x * blockDim.x) + threadIdx.x;
      if (threadId < n * batch_size) {
        int idx = threadId % n;
        int batch_idx = threadId / n;
        int idx_reversed = __brev(idx) >> (32 - logn);

        E val = arr[batch_idx * n + idx];
        if (arr == arr_reversed) { __syncthreads(); } // for in-place (when pointers arr==arr_reversed)
        arr_reversed[batch_idx * n + idx_reversed] = val;
      }
    }

    /**
     * Bit-reverses a batch of input arrays out-of-place inside GPU.
     * for example: on input array ([a[0],a[1],a[2],a[3]], 4, 2) it returns
     * [a[0],a[3],a[2],a[1]] (elements at indices 3 and 1 swhich places).
     * @param arr_in batch of arrays of some object of type T. Should be on GPU.
     * @param n length of `arr`.
     * @param logn log(n).
     * @param batch_size the size of the batch.
     * @param arr_out buffer of the same size as `arr_in` on the GPU to write the bit-permuted array into.
     */
    template <typename E>
    void reverse_order_batch(E* arr_in, uint32_t n, uint32_t logn, uint32_t batch_size, cudaStream_t stream, E* arr_out)
    {
      int number_of_threads = MAX_THREADS_BATCH;
      int number_of_blocks = (n * batch_size + number_of_threads - 1) / number_of_threads;
      reverse_order_kernel<<<number_of_blocks, number_of_threads, 0, stream>>>(arr_in, arr_out, n, logn, batch_size);
    }

    /**
     * Bit-reverses an input array out-of-place inside GPU.
     * for example: on array ([a[0],a[1],a[2],a[3]], 4, 2) it returns
     * [a[0],a[3],a[2],a[1]] (elements at indices 3 and 1 swhich places).
     * @param arr_in array of some object of type T of size which is a power of 2. Should be on GPU.
     * @param n length of `arr`.
     * @param logn log(n).
     * @param arr_out buffer of the same size as `arr_in` on the GPU to write the bit-permuted array into.
     */
    template <typename E>
    void reverse_order(E* arr_in, uint32_t n, uint32_t logn, cudaStream_t stream, E* arr_out)
    {
      reverse_order_batch(arr_in, n, logn, 1, stream, arr_out);
    }

    /**
     * Cooley-Tuckey NTT.
     * NOTE! this function assumes that d_twiddles are located in the device memory.
     * @param arr_in input array of type E (elements).
     * @param n length of d_arr.
     * @param twiddles twiddle factors of type S (scalars) array allocated on the device memory (must be a power of 2).
     * @param n_twiddles length of twiddles, should be negative for intt.
     * @param max_task max count of parallel tasks.
     * @param s log2(n) loop index.
     * @param arr_out buffer for the output.
     */
    template <typename E, typename S>
    __global__ void ntt_template_kernel_shared_rev(
      E* __restrict__ arr_in,
      int n,
      const S* __restrict__ r_twiddles,
      int n_twiddles,
      int max_task,
      int ss,
      int logn,
      E* __restrict__ arr_out)
    {
      SharedMemory<E> smem;
      E* arr = smem.getPointer();

      uint32_t task = blockIdx.x;
      uint32_t loop_limit = blockDim.x;
      uint32_t chunks = n / (loop_limit * 2);
      uint32_t offset = (task / chunks) * n;
      if (task < max_task) {
        // flattened loop allows parallel processing
        uint32_t l = threadIdx.x;

        if (l < loop_limit) {
#pragma unroll
          for (; ss < logn; ss++) {
            int s = logn - ss - 1;
            bool is_beginning = ss == 0;
            bool is_end = ss == (logn - 1);

            uint32_t ntw_i = task % chunks;

            uint32_t n_twiddles_div = n_twiddles >> (s + 1);

            uint32_t shift_s = 1 << s;
            uint32_t shift2_s = 1 << (s + 1);

            l = ntw_i * loop_limit + l; // to l from chunks to full

            uint32_t j = l & (shift_s - 1);               // Equivalent to: l % (1 << s)
            uint32_t i = ((l >> s) * shift2_s) & (n - 1); // (..) % n (assuming n is power of 2)
            uint32_t oij = i + j;
            uint32_t k = oij + shift_s;

            S tw = *(r_twiddles + (int)(j * n_twiddles_div));

            E u = is_beginning ? arr_in[offset + oij] : arr[oij];
            E v = is_beginning ? arr_in[offset + k] : arr[k];
            if (is_end) {
              arr_out[offset + oij] = u + v;
              arr_out[offset + k] = tw * (u - v);
            } else {
              arr[oij] = u + v;
              arr[k] = tw * (u - v);
            }

            __syncthreads();
          }
        }
      }
    }

    /**
     * Cooley-Tuckey NTT.
     * NOTE! this function assumes that d_twiddles are located in the device memory.
     * @param arr_in input array of type E (elements).
     * @param n length of d_arr.
     * @param twiddles twiddle factors of type S (scalars) array allocated on the device memory (must be a power of 2).
     * @param n_twiddles length of twiddles, should be negative for intt.
     * @param max_task max count of parallel tasks.
     * @param s log2(n) loop index.
     * @param arr_out buffer for the output.
     */
    template <typename E, typename S>
    __global__ void ntt_template_kernel_shared(
      E* __restrict__ arr_in,
      int n,
      const S* __restrict__ r_twiddles,
      int n_twiddles,
      int max_task,
      int s,
      int logn,
      E* __restrict__ arr_out)
    {
      SharedMemory<E> smem;
      E* arr = smem.getPointer();

      uint32_t task = blockIdx.x;
      uint32_t loop_limit = blockDim.x;
      uint32_t chunks = n / (loop_limit * 2);
      uint32_t offset = (task / chunks) * n;
      if (task < max_task) {
        // flattened loop allows parallel processing
        uint32_t l = threadIdx.x;

        if (l < loop_limit) {
#pragma unroll
          for (; s < logn; s++) // TODO: this loop also can be unrolled
          {
            uint32_t ntw_i = task % chunks;

            uint32_t n_twiddles_div = n_twiddles >> (s + 1);

            uint32_t shift_s = 1 << s;
            uint32_t shift2_s = 1 << (s + 1);

            l = ntw_i * loop_limit + l; // to l from chunks to full

            uint32_t j = l & (shift_s - 1);               // Equivalent to: l % (1 << s)
            uint32_t i = ((l >> s) * shift2_s) & (n - 1); // (..) % n (assuming n is power of 2)
            uint32_t oij = i + j;
            uint32_t k = oij + shift_s;
            S tw = *(r_twiddles + (int)(j * n_twiddles_div));

            E u = s == 0 ? arr_in[offset + oij] : arr[oij];
            E v = s == 0 ? arr_in[offset + k] : arr[k];
            v = tw * v;
            if (s == (logn - 1)) {
              arr_out[offset + oij] = u + v;
              arr_out[offset + k] = u - v;
            } else {
              arr[oij] = u + v;
              arr[k] = u - v;
            }

            __syncthreads();
          }
        }
      }
    }

    /**
     * Cooley-Tukey NTT.
     * NOTE! this function assumes that d_twiddles are located in the device memory.
     * @param arr input array of type E (elements).
     * @param n length of d_arr.
     * @param twiddles twiddle factors of type S (scalars) array allocated on the device memory (must be a power of 2).
     * @param n_twiddles length of twiddles, should be negative for intt.
     * @param max_task max count of parallel tasks.
     * @param s log2(n) loop index.
     */
    template <typename E, typename S>
    __global__ void
    ntt_template_kernel(E* arr_in, int n, S* twiddles, int n_twiddles, int max_task, int s, bool rev, E* arr_out)
    {
      int task = blockIdx.x;
      int chunks = n / (blockDim.x * 2);

      if (task < max_task) {
        // flattened loop allows parallel processing
        uint32_t l = threadIdx.x;
        uint32_t loop_limit = blockDim.x;

        if (l < loop_limit) {
          uint32_t ntw_i = task % chunks;

          uint32_t shift_s = 1 << s;
          uint32_t shift2_s = 1 << (s + 1);
          uint32_t n_twiddles_div = n_twiddles >> (s + 1);

          l = ntw_i * blockDim.x + l; // to l from chunks to full

          uint32_t j = l & (shift_s - 1);               // Equivalent to: l % (1 << s)
          uint32_t i = ((l >> s) * shift2_s) & (n - 1); // (..) % n (assuming n is power of 2)
          uint32_t k = i + j + shift_s;

          S tw = *(twiddles + (int)(j * n_twiddles_div));

          uint32_t offset = (task / chunks) * n;
          E u = arr_in[offset + i + j];
          E v = arr_in[offset + k];
          if (!rev) v = tw * v;
          arr_out[offset + i + j] = u + v;
          v = u - v;
          arr_out[offset + k] = rev ? tw * v : v;
        }
      }
    }

    /**
     * NTT/INTT inplace batch
     * Note: this function does not perform any bit-reverse permutations on its inputs or outputs.
     * @param d_input Input array
     * @param n Size of `d_input`
     * @param d_twiddles Twiddles
     * @param n_twiddles Size of `d_twiddles`
     * @param batch_size The size of the batch; the length of `d_inout` is `n` * `batch_size`.
     * @param inverse true for iNTT
     * @param coset should be array of length n or a nullptr if NTT is not computed on a coset
     * @param stream CUDA stream
     * @param is_async if false, perform sync of the supplied CUDA stream at the end of processing
     * @param d_output Output array
     */
    template <typename E, typename S>
    cudaError_t ntt_inplace_batch_template(
      E* d_input,
      int n,
      S* d_twiddles,
      int n_twiddles,
      int batch_size,
      int logn,
      bool inverse,
      bool ct_buttterfly,
      S* arbitrary_coset,
      int coset_gen_index,
      cudaStream_t stream,
      E* d_output)
    {
      CHK_INIT_IF_RETURN();

      bool is_shared_mem_enabled = sizeof(E) <= MAX_SHARED_MEM_ELEMENT_SIZE;
      const int log2_shmem_elems = is_shared_mem_enabled ? int(log(int(MAX_SHARED_MEM / sizeof(E))) / log(2)) : logn;
      int num_threads = max(min(min(n / 2, MAX_THREADS_BATCH), 1 << (log2_shmem_elems - 1)), 1);
      const int chunks = max(int((n / 2) / num_threads), 1);
      const int total_tasks = batch_size * chunks;
      int num_blocks = total_tasks;
      const int shared_mem = 2 * num_threads * sizeof(E); // TODO: calculator, as shared mem size may be more efficient
                                                          // less then max to allow more concurrent blocks on SM
      const int logn_shmem = is_shared_mem_enabled ? int(log(2 * num_threads) / log(2))
                                                   : 0; // TODO: shared memory support only for types <= 32 bytes
      int num_threads_coset = max(min(n / 2, MAX_NUM_THREADS), 1);
      int num_blocks_coset = (n * batch_size + num_threads_coset - 1) / num_threads_coset;

      if (inverse) {
        d_twiddles = d_twiddles + n_twiddles;
        n_twiddles = -n_twiddles;
      }

      bool is_on_coset = (coset_gen_index != 0) || arbitrary_coset;
      bool direct_coset = (!inverse && is_on_coset);
      if (direct_coset)
        utils_internal::BatchMulKernel<E, S><<<num_blocks_coset, num_threads_coset, 0, stream>>>(
          d_input, n, batch_size, arbitrary_coset ? arbitrary_coset : d_twiddles, arbitrary_coset ? 1 : coset_gen_index,
          n_twiddles, logn, ct_buttterfly, d_output);

      if (ct_buttterfly) {
        if (is_shared_mem_enabled)
          ntt_template_kernel_shared<<<num_blocks, num_threads, shared_mem, stream>>>(
            direct_coset ? d_output : d_input, 1 << logn_shmem, d_twiddles, n_twiddles, total_tasks, 0, logn_shmem,
            d_output);

        for (int s = logn_shmem; s < logn; s++) // TODO: this loop also can be unrolled
        {
          ntt_template_kernel<E, S><<<num_blocks, num_threads, 0, stream>>>(
            (direct_coset || (s > 0)) ? d_output : d_input, n, d_twiddles, n_twiddles, total_tasks, s, false, d_output);
        }
      } else {
        for (int s = logn - 1; s >= logn_shmem; s--) // TODO: this loop also can be unrolled
        {
          ntt_template_kernel<<<num_blocks, num_threads, 0, stream>>>(
            (direct_coset || (s < logn - 1)) ? d_output : d_input, n, d_twiddles, n_twiddles, total_tasks, s, true,
            d_output);
        }

        if (is_shared_mem_enabled)
          ntt_template_kernel_shared_rev<<<num_blocks, num_threads, shared_mem, stream>>>(
            (direct_coset || (logn > logn_shmem)) ? d_output : d_input, 1 << logn_shmem, d_twiddles, n_twiddles,
            total_tasks, 0, logn_shmem, d_output);
      }

      if (inverse) {
        if (is_on_coset)
          utils_internal::BatchMulKernel<E, S><<<num_blocks_coset, num_threads_coset, 0, stream>>>(
            d_output, n, batch_size, arbitrary_coset ? arbitrary_coset : d_twiddles,
            arbitrary_coset ? 1 : -coset_gen_index, -n_twiddles, logn, !ct_buttterfly, d_output);

        utils_internal::NormalizeKernel<E, S>
          <<<num_blocks_coset, num_threads_coset, 0, stream>>>(d_output, S::inv_log_size(logn), n * batch_size);
      }

      return CHK_LAST();
    }

  } // namespace

  /**
   * @struct Domain
   * Struct containing information about the domain on which (i)NTT is evaluated i.e. twiddle factors.
   * Twiddle factors are private, static and can only be set using [InitDomain](@ref InitDomain) function.
   * The internal representation of twiddles is prone to change in accordance with changing [NTT](@ref NTT) algorithm.
   * @tparam S The type of twiddle factors \f$ \{ \omega^i \} \f$. Must be a field.
   */
  template <typename S>
  class Domain
  {
    static inline int max_size = 0;
    static inline int max_log_size = 0;
    static inline S* twiddles = nullptr;
    static inline std::unordered_map<S, int> coset_index = {};

    static inline S* internal_twiddles = nullptr; // required by mixed-radix NTT
    static inline S* basic_twiddles = nullptr;    // required by mixed-radix NTT

  public:
    template <typename U>
    friend cudaError_t InitDomain<U>(U primitive_root, device_context::DeviceContext& ctx);

    static cudaError_t ReleaseDomain(device_context::DeviceContext& ctx);

    template <typename U, typename E>
    friend cudaError_t NTT<U, E>(E* input, int size, NTTDir dir, NTTConfig<U>& config, E* output);
  };

  template <typename S>
  cudaError_t InitDomain(S primitive_root, device_context::DeviceContext& ctx)
  {
    CHK_INIT_IF_RETURN();

    // only generate twiddles if they haven't been generated yet
    // please note that this is not thread-safe at all,
    // but it's a singleton that is supposed to be initialized once per program lifetime
    if (!Domain<S>::twiddles) {
      bool found_logn = false;
      S omega = primitive_root;
      unsigned omegas_count = S::get_omegas_count();
      for (int i = 0; i < omegas_count; i++) {
        omega = S::sqr(omega);
<<<<<<< HEAD
      if (omega != S::one()) { // TODO: THROW_ICILE_ERR
        std::cerr << "Primitive root provided to the InitDomain function is not in the subgroup" << '\n';
        throw -1;
=======
        if (!found_logn) {
          ++Domain<S>::max_log_size;
          found_logn = omega == S::one();
          if (found_logn) break;
        }
      }
      Domain<S>::max_size = (int)pow(2, Domain<S>::max_log_size);
      if (omega != S::one()) {
        throw IcicleError(
          IcicleError_t::InvalidArgument, "Primitive root provided to the InitDomain function is not in the subgroup");
>>>>>>> 8c1750ea
      }

      // allocate and calculate twiddles on GPU
      // Note: radix-2 INTT needs ONE in last element (in addition to first element), therefore have n+1 elements
      // Managed allocation allows host to read the elements (logn) without copying all (n) TFs back to host
      CHK_IF_RETURN(cudaMallocManaged(&Domain<S>::twiddles, (Domain<S>::max_size + 1) * sizeof(S)));
      CHK_IF_RETURN(generate_external_twiddles_generic(
        primitive_root, Domain<S>::twiddles, Domain<S>::internal_twiddles, Domain<S>::basic_twiddles,
        Domain<S>::max_log_size, ctx.stream));
      CHK_IF_RETURN(cudaStreamSynchronize(ctx.stream));

      const bool is_map_only_powers_of_primitive_root = true;
      if (is_map_only_powers_of_primitive_root) {
        // populate the coset_index map. Note that only powers of the primitive-root are stored (1, PR, PR^2, PR^4, PR^8
        // etc.)
        Domain<S>::coset_index[S::one()] = 0;
        for (int i = 0; i < Domain<S>::max_log_size; ++i) {
          const int index = (int)pow(2, i);
          Domain<S>::coset_index[Domain<S>::twiddles[index]] = index;
        }
      } else {
        // populate all values
        for (int i = 0; i < Domain<S>::max_size; ++i) {
          Domain<S>::coset_index[Domain<S>::twiddles[i]] = i;
        }
      }
    }

    return CHK_LAST();
  }

  template <typename S>
  cudaError_t Domain<S>::ReleaseDomain(device_context::DeviceContext& ctx)
  {
    CHK_INIT_IF_RETURN();

    max_size = 0;
    max_log_size = 0;
    cudaFreeAsync(twiddles, ctx.stream);
    twiddles = nullptr;
    cudaFreeAsync(internal_twiddles, ctx.stream);
    internal_twiddles = nullptr;
    cudaFreeAsync(basic_twiddles, ctx.stream);
    basic_twiddles = nullptr;
    coset_index.clear();

    return CHK_LAST();
  }

  template <typename S, typename E>
  cudaError_t NTT(E* input, int size, NTTDir dir, NTTConfig<S>& config, E* output)
  {
    CHK_INIT_IF_RETURN();
    if (size > Domain<S>::max_size) { // TODO: proper error handling
      std::cerr
        << "NTT size is too large for the domain. Consider generating your domain with a higher order root of unity"
        << '\n';
      throw -1;
    }

    cudaStream_t& stream = config.ctx.stream;
    int batch_size = config.batch_size;
    int logn = int(log(size) / log(2));
    int input_size_bytes = size * batch_size * sizeof(E);
    bool are_inputs_on_device = config.are_inputs_on_device;
    bool are_outputs_on_device = config.are_outputs_on_device;

    E* d_input;
    if (are_inputs_on_device) {
      d_input = input;
    } else {
      CHK_IF_RETURN(cudaMallocAsync(&d_input, input_size_bytes, stream));
      CHK_IF_RETURN(cudaMemcpyAsync(d_input, input, input_size_bytes, cudaMemcpyHostToDevice, stream));
    }
    E* d_output;
    if (are_outputs_on_device) {
      d_output = output;
    } else {
      CHK_IF_RETURN(cudaMallocAsync(&d_output, input_size_bytes, stream));
    }

    S* coset = nullptr;
    int coset_index = 0;
    try {
      coset_index = Domain<S>::coset_index.at(config.coset_gen);
    } catch (...) {
      // if coset index is not found in the subgroup, compute coset powers on CPU and move them to device
      std::vector<S> h_coset;
      h_coset.push_back(S::one());
      S coset_gen = (dir == NTTDir::kInverse) ? S::inverse(config.coset_gen) : config.coset_gen;
      for (int i = 1; i < size; i++) {
        h_coset.push_back(h_coset.at(i - 1) * coset_gen);
      }
      CHK_IF_RETURN(cudaMallocAsync(&coset, size * sizeof(S), stream));
      CHK_IF_RETURN(cudaMemcpyAsync(coset, &h_coset.front(), size * sizeof(S), cudaMemcpyHostToDevice, stream));
      h_coset.clear();
    }

    const bool is_small_ntt = logn < 16;                  // cutoff point where mixed-radix is faster than radix-2
    const bool is_on_coset = (coset_index != 0) || coset; // coset not supported by mixed-radix algorithm yet
    const bool is_batch_ntt = batch_size > 1;             // batch not supported by mixed-radidx algorithm yet
    const bool is_NN = config.ordering == Ordering::kNN;  // TODO Yuval: relax this limitation
    const bool is_radix2_algorithm = config.is_force_radix2 || is_batch_ntt || is_small_ntt || is_on_coset || !is_NN;

    if (is_radix2_algorithm) {
      bool ct_butterfly = true;
      bool reverse_input = false;
      switch (config.ordering) {
      case Ordering::kNN:
        reverse_input = true;
        break;
      case Ordering::kNR:
        ct_butterfly = false;
        break;
      case Ordering::kRR:
        reverse_input = true;
        ct_butterfly = false;
        break;
      }

      if (reverse_input) reverse_order_batch(d_input, size, logn, batch_size, stream, d_output);

      CHK_IF_RETURN(ntt_inplace_batch_template(
        reverse_input ? d_output : d_input, size, Domain<S>::twiddles, Domain<S>::max_size, batch_size, logn,
        dir == NTTDir::kInverse, ct_butterfly, coset, coset_index, stream, d_output));

      if (coset) CHK_IF_RETURN(cudaFreeAsync(coset, stream));
    } else { // mixed-radix algorithm
      CHK_IF_RETURN(ntt::mixed_radix_ntt(
        d_input, d_output, Domain<S>::twiddles, Domain<S>::internal_twiddles, Domain<S>::basic_twiddles, size,
        Domain<S>::max_log_size, dir == NTTDir::kInverse, config.ordering, stream));
    }

    if (!are_outputs_on_device)
      CHK_IF_RETURN(cudaMemcpyAsync(output, d_output, input_size_bytes, cudaMemcpyDeviceToHost, stream));

    if (!are_inputs_on_device) CHK_IF_RETURN(cudaFreeAsync(d_input, stream));
    if (!are_outputs_on_device) CHK_IF_RETURN(cudaFreeAsync(d_output, stream));
    if (!config.is_async) return CHK_STICKY(cudaStreamSynchronize(stream));

    return CHK_LAST();
  }

  template <typename S>
  NTTConfig<S> DefaultNTTConfig()
  {
    device_context::DeviceContext ctx = device_context::get_default_device_context();
    NTTConfig<S> config = {
      ctx,           // ctx
      S::one(),      // coset_gen
      1,             // batch_size
      Ordering::kNN, // ordering
      false,         // are_inputs_on_device
      false,         // are_outputs_on_device
      false,         // is_async
      false,         // is_force_radix2
    };
    return config;
  }

  /**
   * Extern "C" version of [InitDomain](@ref InitDomain) function with the following
   * value of template parameter (where the curve is given by `-DCURVE` env variable during build):
   *  - `S` is the [scalar field](@ref scalar_t) of the curve;
   */
  extern "C" cudaError_t
  CONCAT_EXPAND(CURVE, InitializeDomain)(curve_config::scalar_t primitive_root, device_context::DeviceContext& ctx)
  {
    return InitDomain(primitive_root, ctx);
  }

  /**
   * Extern "C" version of [NTT](@ref NTT) function with the following values of template parameters
   * (where the curve is given by `-DCURVE` env variable during build):
   *  - `S` and `E` are both the [scalar field](@ref scalar_t) of the curve;
   * @return `cudaSuccess` if the execution was successful and an error code otherwise.
   */
  extern "C" cudaError_t CONCAT_EXPAND(CURVE, NTTCuda)(
    curve_config::scalar_t* input,
    int size,
    NTTDir dir,
    NTTConfig<curve_config::scalar_t>& config,
    curve_config::scalar_t* output)
  {
    return NTT<curve_config::scalar_t, curve_config::scalar_t>(input, size, dir, config, output);
  }

#if defined(ECNTT_DEFINED)

  /**
   * Extern "C" version of [NTT](@ref NTT) function with the following values of template parameters
   * (where the curve is given by `-DCURVE` env variable during build):
   *  - `S` is the [projective representation](@ref projective_t) of the curve (i.e. EC NTT is computed);
   *  - `E` is the [scalar field](@ref scalar_t) of the curve;
   * @return `cudaSuccess` if the execution was successful and an error code otherwise.
   */
  extern "C" cudaError_t CONCAT_EXPAND(CURVE, ECNTTCuda)(
    curve_config::projective_t* input,
    int size,
    NTTDir dir,
    NTTConfig<curve_config::scalar_t>& config,
    curve_config::projective_t* output)
  {
    return NTT<curve_config::scalar_t, curve_config::projective_t>(input, size, dir, config, output);
  }

#endif

} // namespace ntt<|MERGE_RESOLUTION|>--- conflicted
+++ resolved
@@ -393,11 +393,6 @@
       unsigned omegas_count = S::get_omegas_count();
       for (int i = 0; i < omegas_count; i++) {
         omega = S::sqr(omega);
-<<<<<<< HEAD
-      if (omega != S::one()) { // TODO: THROW_ICILE_ERR
-        std::cerr << "Primitive root provided to the InitDomain function is not in the subgroup" << '\n';
-        throw -1;
-=======
         if (!found_logn) {
           ++Domain<S>::max_log_size;
           found_logn = omega == S::one();
@@ -408,7 +403,6 @@
       if (omega != S::one()) {
         throw IcicleError(
           IcicleError_t::InvalidArgument, "Primitive root provided to the InitDomain function is not in the subgroup");
->>>>>>> 8c1750ea
       }
 
       // allocate and calculate twiddles on GPU
