--- conflicted
+++ resolved
@@ -3,10 +3,7 @@
 #pragma once
 
 #include "../../utils/sharedmem.cuh"
-<<<<<<< HEAD
 #include "../vector_manipulation/ve_mod_mult.cuh"
-=======
->>>>>>> 7a8191bc
 
 const uint32_t MAX_NUM_THREADS = 1024;
 const uint32_t MAX_THREADS_BATCH = 512;    //TODO: allows 100% occupancy for scalar NTT for sm_86..sm_89
@@ -92,7 +89,6 @@
   DIF = 1,
   DIT = 2,
 };
-
 
 /**
  * Cooley-Tuckey NTT.
@@ -285,7 +281,6 @@
  * @param d_twiddles 
  * @param n Length of `d_twiddles` array
  * @param batch_size The size of the batch; the length of `d_inout` is `n` * `batch_size`.
-<<<<<<< HEAD
  * @param inverse true for iNTT
  * @param is_coset true for multiplication by coset
  * @param coset should be array of lenght n - or in case of lesser than n, right-padded with zeroes
@@ -296,10 +291,6 @@
   E * d_inout, S * d_twiddles, unsigned n, unsigned batch_size, bool inverse, 
   bool is_coset, S * coset, cudaStream_t stream, bool is_sync_needed) 
 {
-=======
- */
-template <typename E, typename S> void ntt_inplace_batch_template(E * d_inout, S * d_twiddles, unsigned n, unsigned batch_size, bool inverse, cudaStream_t stream, bool is_sync_needed) {
->>>>>>> 7a8191bc
   const int logn = int(log(n) / log(2));
   bool is_shared_mem_enabled = sizeof(E) <= MAX_SHARED_MEM_ELEMENT_SIZE;
   const int log2_shmem_elems = is_shared_mem_enabled ? int(log(int(MAX_SHARED_MEM / sizeof(E))) / log(2)) : logn;
@@ -319,22 +310,16 @@
       ntt_template_kernel <E, S> <<<num_blocks, num_threads, 0, stream>>>(d_inout, n, d_twiddles, n, total_tasks, s, false);
     }
 
-<<<<<<< HEAD
     if (is_coset) batch_vector_mult(coset, d_inout, n, batch_size, stream);
 
-=======
->>>>>>> 7a8191bc
     num_threads = min(n / 2, MAX_NUM_THREADS);
     num_blocks = (n * batch_size + num_threads - 1) / num_threads;
     template_normalize_kernel <E, S> <<<num_blocks, num_threads, 0, stream>>> (d_inout, n * batch_size, S::inv_log_size(logn)); 
   }
   else 
   {
-<<<<<<< HEAD
     if (is_coset) batch_vector_mult(coset, d_inout, n, batch_size, stream);
 
-=======
->>>>>>> 7a8191bc
     for (int s = logn - 1; s >= logn_shmem; s--) // TODO: this loop also can be unrolled
     {
       ntt_template_kernel<<<num_blocks, num_threads, 0, stream>>>(d_inout, n, d_twiddles, n, total_tasks, s, true);
@@ -342,16 +327,6 @@
     
     if (is_shared_mem_enabled) ntt_template_kernel_shared_rev<<<num_blocks, num_threads, shared_mem, stream>>>(d_inout, 1 << logn_shmem, d_twiddles, n, total_tasks, 0, logn_shmem);
   }
-<<<<<<< HEAD
-
-  // if (is_coset) 
-  // {
-  //   num_threads = MAX_THREADS_PER_BLOCK; //TODO: integrate inside ntt kernels?
-  //   num_blocks = (n * batch_size + num_threads - 1) / num_threads;
-  //   batchVectorMult<<<num_blocks, num_threads, 0, stream>>>(coset, d_inout, n, batch_size);
-  // }
-=======
->>>>>>> 7a8191bc
   
   if (!is_sync_needed) return;
 
@@ -383,16 +358,10 @@
   cudaMemcpyAsync(d_arr, arr, size_E, cudaMemcpyHostToDevice, stream);
   int NUM_THREADS = MAX_THREADS_BATCH;
   int NUM_BLOCKS = (batches + NUM_THREADS - 1) / NUM_THREADS;
-<<<<<<< HEAD
    
   S* _null = nullptr;
   ntt_inplace_batch_template(d_arr, d_twiddles, n, batches, inverse, false, _null, stream, false);
 
-=======
-
-  ntt_inplace_batch_template(d_arr, d_twiddles, n, batches, inverse, stream, false);
-
->>>>>>> 7a8191bc
   cudaMemcpyAsync(arr, d_arr, size_E, cudaMemcpyDeviceToHost, stream);
   cudaFreeAsync(d_arr, stream);
   cudaFreeAsync(d_twiddles, stream);
