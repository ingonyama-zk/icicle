#ifndef NTT
#define NTT
#pragma once

const uint32_t MAX_NUM_THREADS = 1024;
const uint32_t MAX_THREADS_BATCH = 256;

/**
 * Computes the twiddle factors.  
 * Outputs: d_twiddles[i] = omega^i.
 * @param d_twiddles input empty array. 
 * @param n_twiddles number of twiddle factors. 
 * @param omega multiplying factor. 
 */
 template < typename S > __global__ void twiddle_factors_kernel(S * d_twiddles, uint32_t n_twiddles, S omega) {
  for (uint32_t i = 0; i < n_twiddles; i++) {
    d_twiddles[i] = S::zero();
  }
  d_twiddles[0] = S::one();
  for (uint32_t i = 0; i < n_twiddles - 1; i++) {
    d_twiddles[i + 1] = omega * d_twiddles[i];
  }
}

/**
 * Fills twiddles array with twiddle factors. 
 * @param twiddles input empty array. 
 * @param n_twiddles number of twiddle factors. 
 * @param omega multiplying factor. 
 */
 template < typename S > S * fill_twiddle_factors_array(uint32_t n_twiddles, S omega, cudaStream_t stream) {
  size_t size_twiddles = n_twiddles * sizeof(S);
  S * d_twiddles;
  cudaMallocAsync(& d_twiddles, size_twiddles, stream);
  twiddle_factors_kernel<S> <<< 1, 1, 0, stream>>> (d_twiddles, n_twiddles, omega);
  cudaStreamSynchronize(stream);
  return d_twiddles;
}

/**
 * Returns the bit reversed order of a number. 
 * for example: on inputs num = 6 (110 in binary) and logn = 3
 * the function should return 3 (011 in binary.)
 * @param num some number with bit representation of size logn.
 * @param logn length of bit representation of `num`.
 * @return bit reveresed order or `num`.
 */
__device__ __host__ uint32_t reverseBits(uint32_t num, uint32_t logn) {
  unsigned int reverse_num = 0;
  for (uint32_t i = 0; i < logn; i++) {
    if ((num & (1 << i))) reverse_num |= 1 << ((logn - 1) - i);
  }
  return reverse_num;
}

/**
 * Returns the bit reversal ordering of the input array.
 * for example: on input ([a[0],a[1],a[2],a[3]], 4, 2) it returns
 * [a[0],a[3],a[2],a[1]] (elements in indices 3,1 swhich places).
 * @param arr array of some object of type T of size which is a power of 2. 
 * @param n length of `arr`.
 * @param logn log(n).
 * @return A new array which is the bit reversed version of input array. 
 */
template < typename T > T * template_reverse_order(T * arr, uint32_t n, uint32_t logn) {
  T * arrReversed = new T[n];
  for (uint32_t i = 0; i < n; i++) {
    uint32_t reversed = reverseBits(i, logn);
    arrReversed[i] = arr[reversed];
  }
  return arrReversed;
}

template < typename T > __global__ void reverse_order_kernel(T* arr, T* arr_reversed, uint32_t n, uint32_t logn, uint32_t batch_size) {
  int threadId = (blockIdx.x * blockDim.x) + threadIdx.x;
  if (threadId < n * batch_size) {
    int idx = threadId % n;
    int batch_idx = threadId / n;
    int idx_reversed = __brev(idx) >> (32 - logn);
    arr_reversed[batch_idx * n + idx_reversed] = arr[batch_idx * n + idx];
  }
}

/**
 * Bit-reverses a batch of input arrays in-place inside GPU.
 * for example: on input array ([a[0],a[1],a[2],a[3]], 4, 2) it returns
 * [a[0],a[3],a[2],a[1]] (elements at indices 3 and 1 swhich places).
 * @param arr batch of arrays of some object of type T. Should be on GPU.
 * @param n length of `arr`.
 * @param logn log(n).
 * @param batch_size the size of the batch.
 */
template < typename T > void reverse_order_batch(T* arr, uint32_t n, uint32_t logn, uint32_t batch_size, cudaStream_t stream) {
  T* arr_reversed;
  cudaMallocAsync(&arr_reversed, n * batch_size * sizeof(T), stream);
  int number_of_threads = MAX_THREADS_BATCH;
  int number_of_blocks = (n * batch_size + number_of_threads - 1) / number_of_threads;
  reverse_order_kernel <<<number_of_blocks, number_of_threads, 0, stream>>> (arr, arr_reversed, n, logn, batch_size);
  cudaMemcpyAsync(arr, arr_reversed, n * batch_size * sizeof(T), cudaMemcpyDeviceToDevice, stream);
  cudaFreeAsync(arr_reversed, stream);
}

/**
 * Bit-reverses an input array in-place inside GPU.
 * for example: on array ([a[0],a[1],a[2],a[3]], 4, 2) it returns
 * [a[0],a[3],a[2],a[1]] (elements at indices 3 and 1 swhich places).
 * @param arr array of some object of type T of size which is a power of 2. Should be on GPU.
 * @param n length of `arr`.
 * @param logn log(n).
 */
template < typename T > void reverse_order(T* arr, uint32_t n, uint32_t logn, cudaStream_t stream) {
  reverse_order_batch(arr, n, logn, 1, stream);
}

/**
 * Cooley-Tukey butterfly kernel. 
 * @param arr array of objects of type E (elements). 
 * @param twiddles array of twiddle factors of type S (scalars). 
 * @param n size of arr. 
 * @param n_twiddles size of omegas.
 * @param m "pair distance" - indicate distance of butterflies inputs.
 * @param i Cooley-Tukey FFT stage number.
 * @param max_thread_num maximal number of threads in stage. 
 */
template < typename E, typename S > __global__ void template_butterfly_kernel(E * arr, S * twiddles, uint32_t n, uint32_t n_twiddles, uint32_t m, uint32_t i, uint32_t max_thread_num) {
  int j = (blockIdx.x * blockDim.x) + threadIdx.x;
  if (j < max_thread_num) {
    uint32_t g = j * (n / m);
    uint32_t k = i + j + (m >> 1);
    E u = arr[i + j];
    E v = twiddles[g * n_twiddles / n] * arr[k];
    arr[i + j] = u + v;
    arr[k] = u - v;
  }
}

/**
 * Multiply the elements of an input array by a scalar in-place.
 * @param arr input array.
 * @param n size of arr.
 * @param n_inv scalar of type S (scalar).
 */
template < typename E, typename S > __global__ void template_normalize_kernel(E * arr, uint32_t n, S scalar) {
  int tid = (blockIdx.x * blockDim.x) + threadIdx.x;
  if (tid < n) {
    arr[tid] = scalar * arr[tid];
  }
}

/**
 * Cooley-Tukey NTT.
 * NOTE! this function assumes that d_arr and d_twiddles are located in the device memory.
 * @param d_arr input array of type E (elements) allocated on the device memory.
 * @param n length of d_arr.
 * @param logn log(n).
 * @param d_twiddles twiddle factors of type S (scalars) array allocated on the device memory (must be a power of 2).
 * @param n_twiddles length of d_twiddles.
 */
template < typename E, typename S > void template_ntt_on_device_memory(E * d_arr, uint32_t n, uint32_t logn, S * d_twiddles, uint32_t n_twiddles, cudaStream_t stream) {
  uint32_t m = 2;
  // TODO: optimize with separate streams for each iteration
  for (uint32_t s = 0; s < logn; s++) {
    for (uint32_t i = 0; i < n; i += m) {
<<<<<<< HEAD
        int shifted_m = m >> 1;
        int number_of_threads = MAX_NUM_THREADS ^ ((shifted_m ^ MAX_NUM_THREADS) & -(shifted_m < MAX_NUM_THREADS));
        int number_of_blocks = shifted_m / MAX_NUM_THREADS + 1;
        template_butterfly_kernel < E, S > <<< number_of_threads, number_of_blocks, 0, stream >>> (d_arr, d_twiddles, n, n_twiddles, m, i, m >> 1);
=======
        uint32_t shifted_m = m >> 1;
        uint32_t number_of_threads = MAX_NUM_THREADS ^ ((shifted_m ^ MAX_NUM_THREADS) & -(shifted_m < MAX_NUM_THREADS));
        uint32_t number_of_blocks = shifted_m / MAX_NUM_THREADS + 1;
        template_butterfly_kernel < E, S > <<< number_of_threads, number_of_blocks >>> (d_arr, d_twiddles, n, n_twiddles, m, i, m >> 1);
>>>>>>> 28a8b7b8
    }
    m <<= 1;
  }
}

/**
 * Cooley-Tukey NTT. 
 * NOTE! this function assumes that d_twiddles are located in the device memory.
 * @param arr input array of type E (elements). 
 * @param n length of d_arr.
 * @param d_twiddles twiddle factors of type S (scalars) array allocated on the device memory (must be a power of 2). 
 * @param n_twiddles length of d_twiddles. 
 * @param inverse indicate if the result array should be normalized by n^(-1). 
 */
template < typename E, typename S > E * ntt_template(E * arr, uint32_t n, S * d_twiddles, uint32_t n_twiddles, bool inverse, cudaStream_t stream) {
  uint32_t logn = uint32_t(log(n) / log(2));
  size_t size_E = n * sizeof(E);
  E * arrReversed = template_reverse_order < E > (arr, n, logn);
  E * d_arrReversed;
  cudaMallocAsync( & d_arrReversed, size_E, stream);
  cudaMemcpyAsync(d_arrReversed, arrReversed, size_E, cudaMemcpyHostToDevice, stream);
  template_ntt_on_device_memory < E, S > (d_arrReversed, n, logn, d_twiddles, n_twiddles, stream);
  if (inverse) {
    int NUM_THREADS = MAX_NUM_THREADS;
    int NUM_BLOCKS = (n + NUM_THREADS - 1) / NUM_THREADS;
    template_normalize_kernel < E, S > <<< NUM_THREADS, NUM_BLOCKS, 0, stream >>> (d_arrReversed, n, S::inv_log_size(logn));
  }
  cudaMemcpyAsync(arrReversed, d_arrReversed, size_E, cudaMemcpyDeviceToHost, stream);
  cudaFreeAsync(d_arrReversed, stream);
  cudaStreamSynchronize(stream);
  return arrReversed;
}

/**
 * Cooley-Tukey (scalar) NTT. 
 * @param arr input array of type E (element). 
 * @param n length of d_arr.
 * @param inverse indicate if the result array should be normalized by n^(-1). 
 */
 template<typename E,typename S> uint32_t ntt_end2end_template(E * arr, uint32_t n, bool inverse, cudaStream_t stream) {
  uint32_t logn = uint32_t(log(n) / log(2));
  uint32_t n_twiddles = n; 
  S * twiddles = new S[n_twiddles];
  S * d_twiddles;
  if (inverse){
    d_twiddles = fill_twiddle_factors_array(n_twiddles, S::omega_inv(logn), stream);
  } else{
    d_twiddles = fill_twiddle_factors_array(n_twiddles, S::omega(logn), stream);
  }
  E * result = ntt_template < E, S > (arr, n, d_twiddles, n_twiddles, inverse, stream);
  for(int i = 0; i < n; i++){
    arr[i] = result[i]; 
  }
  cudaFreeAsync(d_twiddles, stream);
  cudaStreamSynchronize(stream);
  return 0; // TODO add
}


/**
 * Returens the bit reversal ordering of the input array according to the batches *in place*. 
 * The assumption is that arr is divided into N tasks of size n. 
 * Tasks indicates the index of the task (out of N). 
 * @param arr input array of type T.   
 * @param n length of arr.
 * @param logn log(n).
 * @param task log(n).
 */
template < typename T > __device__ __host__ void reverseOrder_batch(T * arr, uint32_t n, uint32_t logn, uint32_t task) {
  for (uint32_t i = 0; i < n; i++) {
    uint32_t reversed = reverseBits(i, logn);
    if (reversed > i) {
      T tmp = arr[task * n + i];
      arr[task * n + i] = arr[task * n + reversed];
      arr[task * n + reversed] = tmp;
    }
  }
}


/**
 * Cooley-Tukey butterfly kernel. 
 * @param arr array of objects of type E (elements). 
 * @param twiddles array of twiddle factors of type S (scalars). 
 * @param n size of arr. 
 * @param n_twiddles size of omegas.
 * @param m "pair distance" - indicate distance of butterflies inputs.
 * @param i Cooley-TUckey FFT stage number.
 * @param offset offset corr. to the specific taks (in batch).  
 */
template < typename E, typename S > __device__ __host__ void butterfly(E * arrReversed, S * omegas, uint32_t n, uint32_t n_omegas, uint32_t m, uint32_t i, uint32_t j, uint32_t offset) {
  uint32_t g = j * (n / m);
  uint32_t k = i + j + (m >> 1);
  E u = arrReversed[offset + i + j];
  E v = omegas[g * n_omegas / n] * arrReversed[offset + k];
  arrReversed[offset + i + j] = u + v;
  arrReversed[offset + k] = u - v;
}

/**
 * Cooley-Tukey NTT. 
 * NOTE! this function assumes that d_twiddles are located in the device memory.
 * @param arr input array of type E (elements). 
 * @param n length of d_arr.
 * @param twiddles twiddle factors of type S (scalars) array allocated on the device memory (must be a power of 2).
 * @param n_twiddles length of twiddles.
 * @param max_task max count of parallel tasks.
 * @param s log2(n) loop index.
 */
template <typename E, typename S>
__global__ void ntt_template_kernel(E *arr, uint32_t n, S *twiddles, uint32_t n_twiddles, uint32_t max_task, uint32_t s, bool rev)
{
  int task = blockIdx.x;
  int chunks = n / (blockDim.x * 2);

  if (task < max_task)
  {
    // flattened loop allows parallel processing
    uint32_t l = threadIdx.x;
    uint32_t loop_limit = blockDim.x;

    if (l < loop_limit)
    {
      uint32_t ntw_i = task % chunks;

      uint32_t shift_s = 1 << s;
      uint32_t shift2_s = 1 << (s + 1);
      uint32_t n_twiddles_div = n_twiddles >> (s + 1);

      l = ntw_i * blockDim.x + l; //to l from chunks to full

      uint32_t j = l & (shift_s - 1); // Equivalent to: l % (1 << s)
      uint32_t i = ((l / shift_s) * shift2_s) % n;
      uint32_t k = i + j + shift_s;

      uint32_t offset = (task / chunks) * n;
      E u = arr[offset + i + j];
      E v = rev ? arr[offset + k] : twiddles[j * n_twiddles_div] * arr[offset + k];
      arr[offset + i + j] = u + v;
      arr[offset + k] = u - v;
      if (rev)
        arr[offset + k] = twiddles[j * n_twiddles_div] * arr[offset + k];
    }
  }
}


/**
 * Cooley-Tukey NTT.
 * NOTE! this function assumes that d_twiddles are located in the device memory.
 * @param arr input array of type E (elements).
 * @param n length of arr.
 * @param logn log2(n).
 * @param max_task max count of parallel tasks.
 */
template <typename E, typename S>
__global__ void ntt_template_kernel_rev_ord(E *arr, uint32_t n, uint32_t logn, uint32_t max_task)
{
  int task = (blockIdx.x * blockDim.x) + threadIdx.x;

  if (task < max_task)
  {
    reverseOrder_batch<E>(arr, n, logn, task);
  }
}

/**
 * Cooley-Tukey (scalar) NTT.
 * This is a bached version - meaning it assumes than the input array 
 * consists of N arrays of size n. The function performs n-size NTT on each small array.
 * @param arr input array of type BLS12_381::scalar_t. 
 * @param arr_size number of total elements = n * N.  
 * @param n size of batch.
 * @param inverse indicate if the result array should be normalized by n^(-1). 
 */
 template <typename E, typename S> uint32_t ntt_end2end_batch_template(E * arr, uint32_t arr_size, uint32_t n, bool inverse, cudaStream_t stream) {
  int batches = int(arr_size / n);
  uint32_t logn = uint32_t(log(n) / log(2));
  uint32_t n_twiddles = n; // n_twiddles is set to 4096 as BLS12_381::scalar_t::omega() is of that order. 
  size_t size_E = arr_size * sizeof(E);
  S * d_twiddles;
  if (inverse){
    d_twiddles = fill_twiddle_factors_array(n_twiddles, S::omega_inv(logn), stream);
  } else{
    d_twiddles = fill_twiddle_factors_array(n_twiddles, S::omega(logn), stream);
  }
  E * d_arr;
  cudaMallocAsync( & d_arr, size_E, stream);
  cudaMemcpyAsync(d_arr, arr, size_E, cudaMemcpyHostToDevice, stream);
  int NUM_THREADS = MAX_THREADS_BATCH;
  int NUM_BLOCKS = (batches + NUM_THREADS - 1) / NUM_THREADS;
  ntt_template_kernel_rev_ord<E, S><<<NUM_BLOCKS, NUM_THREADS, 0, stream>>>(d_arr, n, logn, batches);

  NUM_THREADS = min(n / 2, MAX_THREADS_BATCH);
  int chunks = max(int((n / 2) / NUM_THREADS), 1);
  int total_tasks = batches * chunks;
  NUM_BLOCKS = total_tasks;

  //TODO: this loop also can be unrolled
  for (uint32_t s = 0; s < logn; s++)
  {
    ntt_template_kernel<E, S><<<NUM_BLOCKS, NUM_THREADS, 0, stream>>>(d_arr, n, d_twiddles, n_twiddles, total_tasks, s, false);
    cudaStreamSynchronize(stream);
  }
  if (inverse == true)
  {
    NUM_THREADS = MAX_NUM_THREADS;
    NUM_BLOCKS = (arr_size + NUM_THREADS - 1) / NUM_THREADS;
    template_normalize_kernel < E, S > <<< NUM_THREADS, NUM_BLOCKS, 0, stream>>> (d_arr, arr_size, S::inv_log_size(logn));
  }
  cudaMemcpyAsync(arr, d_arr, size_E, cudaMemcpyDeviceToHost, stream);
  cudaFreeAsync(d_arr, stream);
  cudaFreeAsync(d_twiddles, stream);
  cudaStreamSynchronize(stream);
  return 0; 
}

#endif<|MERGE_RESOLUTION|>--- conflicted
+++ resolved
@@ -161,17 +161,10 @@
   // TODO: optimize with separate streams for each iteration
   for (uint32_t s = 0; s < logn; s++) {
     for (uint32_t i = 0; i < n; i += m) {
-<<<<<<< HEAD
-        int shifted_m = m >> 1;
-        int number_of_threads = MAX_NUM_THREADS ^ ((shifted_m ^ MAX_NUM_THREADS) & -(shifted_m < MAX_NUM_THREADS));
-        int number_of_blocks = shifted_m / MAX_NUM_THREADS + 1;
-        template_butterfly_kernel < E, S > <<< number_of_threads, number_of_blocks, 0, stream >>> (d_arr, d_twiddles, n, n_twiddles, m, i, m >> 1);
-=======
         uint32_t shifted_m = m >> 1;
         uint32_t number_of_threads = MAX_NUM_THREADS ^ ((shifted_m ^ MAX_NUM_THREADS) & -(shifted_m < MAX_NUM_THREADS));
         uint32_t number_of_blocks = shifted_m / MAX_NUM_THREADS + 1;
-        template_butterfly_kernel < E, S > <<< number_of_threads, number_of_blocks >>> (d_arr, d_twiddles, n, n_twiddles, m, i, m >> 1);
->>>>>>> 28a8b7b8
+        template_butterfly_kernel < E, S > <<< number_of_threads, number_of_blocks, 0, stream >>> (d_arr, d_twiddles, n, n_twiddles, m, i, m >> 1);
     }
     m <<= 1;
   }
