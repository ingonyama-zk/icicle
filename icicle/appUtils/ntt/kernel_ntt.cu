--- conflicted
+++ resolved
@@ -1029,11 +1029,7 @@
     curve_config::scalar_t* arbitrary_coset,
     int coset_gen_index,
     cudaStream_t cuda_stream);
-<<<<<<< HEAD
-
-=======
   // TODO: we may reintroduce mixed-radix ECNTT based on upcoming benching PR
->>>>>>> 4a35eece
   // #if defined(ECNTT_DEFINED)
   //   template cudaError_t mixed_radix_ntt<curve_config::projective_t, curve_config::scalar_t>(
   //     curve_config::projective_t* d_input,
