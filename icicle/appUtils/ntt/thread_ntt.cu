#ifndef T_NTT
#define T_NTT
#pragma once

#include <stdio.h>
#include <stdint.h>
#include "curves/curve_config.cuh"

struct stage_metadata {
  uint32_t th_stride;
  uint32_t ntt_block_size;
  uint32_t batch_id;
  uint32_t ntt_block_id;
  uint32_t ntt_inp_id;
};

#define STAGE_SIZES_DATA                                                                                               \
  {                                                                                                                    \
    {0, 0, 0, 0, 0}, {0, 0, 0, 0, 0}, {0, 0, 0, 0, 0}, {0, 0, 0, 0, 0}, {4, 0, 0, 0, 0}, {5, 0, 0, 0, 0},              \
      {6, 0, 0, 0, 0}, {0, 0, 0, 0, 0}, {4, 4, 0, 0, 0}, {5, 4, 0, 0, 0}, {5, 5, 0, 0, 0}, {6, 5, 0, 0, 0},            \
      {6, 6, 0, 0, 0}, {4, 5, 4, 0, 0}, {4, 6, 4, 0, 0}, {5, 5, 5, 0, 0}, {6, 4, 6, 0, 0}, {6, 5, 6, 0, 0},            \
      {6, 6, 6, 0, 0}, {6, 5, 4, 4, 0}, {5, 5, 5, 5, 0}, {6, 5, 5, 5, 0}, {6, 5, 5, 6, 0}, {6, 6, 6, 5, 0},            \
      {6, 6, 6, 6, 0}, {5, 5, 5, 5, 5}, {6, 5, 4, 5, 6}, {6, 5, 5, 5, 6}, {6, 5, 6, 5, 6}, {6, 6, 5, 6, 6},            \
      {6, 6, 6, 6, 6},                                                                                                 \
  }
uint32_t constexpr STAGE_SIZES_HOST[31][5] = STAGE_SIZES_DATA;
__device__ constexpr uint32_t STAGE_SIZES_DEVICE[31][5] = STAGE_SIZES_DATA;

// construction for fast-twiddles
uint32_t constexpr STAGE_PREV_SIZES[31] = {0,  0,  0,  0,  0,  0,  0,  0,  4,  5,  5,  6,  6,  9,  9, 10,
                                           11, 11, 12, 15, 15, 16, 16, 18, 18, 20, 21, 21, 22, 23, 24};

#define STAGE_SIZES_DATA_FAST_TW                                                                                       \
  {                                                                                                                    \
    {0, 0, 0, 0, 0}, {0, 0, 0, 0, 0}, {0, 0, 0, 0, 0}, {0, 0, 0, 0, 0}, {4, 0, 0, 0, 0}, {5, 0, 0, 0, 0},              \
      {6, 0, 0, 0, 0}, {0, 0, 0, 0, 0}, {4, 4, 0, 0, 0}, {5, 4, 0, 0, 0}, {5, 5, 0, 0, 0}, {6, 5, 0, 0, 0},            \
      {6, 6, 0, 0, 0}, {5, 4, 4, 0, 0}, {5, 4, 5, 0, 0}, {5, 5, 5, 0, 0}, {6, 5, 5, 0, 0}, {6, 5, 6, 0, 0},            \
      {6, 6, 6, 0, 0}, {5, 5, 5, 4, 0}, {5, 5, 5, 5, 0}, {6, 5, 5, 5, 0}, {6, 5, 5, 6, 0}, {6, 6, 6, 5, 0},            \
      {6, 6, 6, 6, 0}, {5, 5, 5, 5, 5}, {6, 5, 5, 5, 5}, {6, 5, 5, 5, 6}, {6, 5, 5, 6, 6}, {6, 6, 6, 5, 6},            \
      {6, 6, 6, 6, 6},                                                                                                 \
  }
uint32_t constexpr STAGE_SIZES_HOST_FT[31][5] = STAGE_SIZES_DATA_FAST_TW;
__device__ uint32_t constexpr STAGE_SIZES_DEVICE_FT[31][5] = STAGE_SIZES_DATA_FAST_TW;

template <typename E, typename S>
class NTTEngine
{
public:
  E X[8];
  S WB[3];
  S WI[7];
  S WE[8];

  DEVICE_INLINE void loadBasicTwiddles(S* basic_twiddles)
  {
    UNROLL
    for (int i = 0; i < 3; i++) {
      WB[i] = basic_twiddles[i];
    }
  }

  DEVICE_INLINE void loadBasicTwiddlesGeneric(S* basic_twiddles, bool inv)
  {
    UNROLL
    for (int i = 0; i < 3; i++) {
      WB[i] = basic_twiddles[inv ? i + 3 : i];
    }
  }

  DEVICE_INLINE void loadInternalTwiddles64(S* data, bool stride)
  {
    UNROLL
    for (int i = 0; i < 7; i++) {
      WI[i] = data[((stride ? (threadIdx.x >> 3) : (threadIdx.x)) & 0x7) * (i + 1)];
    }
  }

  DEVICE_INLINE void loadInternalTwiddles32(S* data, bool stride)
  {
    UNROLL
    for (int i = 0; i < 7; i++) {
      WI[i] = data[2 * ((stride ? (threadIdx.x >> 4) : (threadIdx.x)) & 0x3) * (i + 1)];
    }
  }

  DEVICE_INLINE void loadInternalTwiddles16(S* data, bool stride)
  {
    UNROLL
    for (int i = 0; i < 7; i++) {
      WI[i] = data[4 * ((stride ? (threadIdx.x >> 5) : (threadIdx.x)) & 0x1) * (i + 1)];
    }
  }

  DEVICE_INLINE void loadInternalTwiddlesGeneric64(S* data, bool stride, bool inv)
  {
    UNROLL
    for (int i = 0; i < 7; i++) {
      uint32_t exp = ((stride ? (threadIdx.x >> 3) : (threadIdx.x)) & 0x7) * (i + 1);
      WI[i] = data[(inv && exp) ? 64 - exp : exp]; // if exp = 0 we also take exp and not 64-exp
    }
  }

  DEVICE_INLINE void loadInternalTwiddlesGeneric32(S* data, bool stride, bool inv)
  {
    UNROLL
    for (int i = 0; i < 7; i++) {
      uint32_t exp = 2 * ((stride ? (threadIdx.x >> 4) : (threadIdx.x)) & 0x3) * (i + 1);
      WI[i] = data[(inv && exp) ? 64 - exp : exp];
    }
  }

  DEVICE_INLINE void loadInternalTwiddlesGeneric16(S* data, bool stride, bool inv)
  {
    UNROLL
    for (int i = 0; i < 7; i++) {
      uint32_t exp = 4 * ((stride ? (threadIdx.x >> 5) : (threadIdx.x)) & 0x1) * (i + 1);
      WI[i] = data[(inv && exp) ? 64 - exp : exp];
    }
  }

  DEVICE_INLINE void loadExternalTwiddles64(S* data, uint32_t tw_order, uint32_t tw_log_order, stage_metadata s_meta)
  {
    data += tw_order * s_meta.ntt_inp_id + (s_meta.ntt_block_id & (tw_order - 1));

    UNROLL
    for (uint32_t i = 0; i < 8; i++) {
      WE[i] = data[8 * i * tw_order + (1 << tw_log_order + 6) - 1];
    }
  }

  DEVICE_INLINE void loadExternalTwiddles32(S* data, uint32_t tw_order, uint32_t tw_log_order, stage_metadata s_meta)
  {
    data += tw_order * s_meta.ntt_inp_id * 2 + (s_meta.ntt_block_id & (tw_order - 1));

    UNROLL
    for (uint32_t j = 0; j < 2; j++) {
      UNROLL
      for (uint32_t i = 0; i < 4; i++) {
        WE[4 * j + i] = data[(8 * i + j) * tw_order + (1 << tw_log_order + 5) - 1];
      }
    }
  }

  DEVICE_INLINE void loadExternalTwiddles16(S* data, uint32_t tw_order, uint32_t tw_log_order, stage_metadata s_meta)
  {
    data += tw_order * s_meta.ntt_inp_id * 4 + (s_meta.ntt_block_id & (tw_order - 1));

    UNROLL
    for (uint32_t j = 0; j < 4; j++) {
      UNROLL
      for (uint32_t i = 0; i < 2; i++) {
        WE[2 * j + i] = data[(8 * i + j) * tw_order + (1 << tw_log_order + 4) - 1];
      }
    }
  }

  DEVICE_INLINE void loadExternalTwiddlesGeneric64(
    S* data, uint32_t tw_order, uint32_t tw_log_order, stage_metadata s_meta, uint32_t tw_log_size, bool inv)
  {
    UNROLL
    for (uint32_t i = 0; i < 8; i++) {
      uint32_t exp = (s_meta.ntt_inp_id + 8 * i) * (s_meta.ntt_block_id & (tw_order - 1))
                     << (tw_log_size - tw_log_order - 6);
      WE[i] = data[(inv && exp) ? ((1 << tw_log_size) - exp) : exp];
    }
  }

  DEVICE_INLINE void loadExternalTwiddlesGeneric32(
    S* data, uint32_t tw_order, uint32_t tw_log_order, stage_metadata s_meta, uint32_t tw_log_size, bool inv)
  {
    UNROLL
    for (uint32_t j = 0; j < 2; j++) {
      UNROLL
      for (uint32_t i = 0; i < 4; i++) {
        uint32_t exp = (s_meta.ntt_inp_id * 2 + 8 * i + j) * (s_meta.ntt_block_id & (tw_order - 1))
                       << (tw_log_size - tw_log_order - 5);
        WE[4 * j + i] = data[(inv && exp) ? ((1 << tw_log_size) - exp) : exp];
      }
    }
  }

  DEVICE_INLINE void loadExternalTwiddlesGeneric16(
    S* data, uint32_t tw_order, uint32_t tw_log_order, stage_metadata s_meta, uint32_t tw_log_size, bool inv)
  {
    UNROLL
    for (uint32_t j = 0; j < 4; j++) {
      UNROLL
      for (uint32_t i = 0; i < 2; i++) {
        uint32_t exp = (s_meta.ntt_inp_id * 4 + 8 * i + j) * (s_meta.ntt_block_id & (tw_order - 1))
                       << (tw_log_size - tw_log_order - 4);
        WE[2 * j + i] = data[(inv && exp) ? ((1 << tw_log_size) - exp) : exp];
      }
    }
  }

<<<<<<< HEAD
  DEVICE_INLINE void
  loadGlobalData(E* data, uint32_t data_stride, uint32_t log_data_stride, bool strided, stage_metadata s_meta)
=======
  __device__ __forceinline__ void
  loadGlobalData(const E* data, uint32_t data_stride, uint32_t log_data_stride, bool strided, stage_metadata s_meta)
>>>>>>> 77ebc484
  {
    if (strided) {
      data += (s_meta.ntt_block_id & (data_stride - 1)) + data_stride * s_meta.ntt_inp_id +
              (s_meta.ntt_block_id >> log_data_stride) * data_stride * s_meta.ntt_block_size;
    } else {
      data += s_meta.ntt_block_id * s_meta.ntt_block_size + s_meta.ntt_inp_id;
    }

    UNROLL
    for (uint32_t i = 0; i < 8; i++) {
      X[i] = data[s_meta.th_stride * i * data_stride];
    }
  }

<<<<<<< HEAD
  DEVICE_INLINE void loadGlobalDataColumnBatch(
    E* data, uint32_t data_stride, uint32_t log_data_stride, stage_metadata s_meta, uint32_t batch_size)
=======
  __device__ __forceinline__ void loadGlobalDataColumnBatch(
    const E* data, uint32_t data_stride, uint32_t log_data_stride, stage_metadata s_meta, uint32_t batch_size)
>>>>>>> 77ebc484
  {
    data += ((s_meta.ntt_block_id & (data_stride - 1)) + data_stride * s_meta.ntt_inp_id +
             (s_meta.ntt_block_id >> log_data_stride) * data_stride * s_meta.ntt_block_size) *
              batch_size +
            s_meta.batch_id;

    UNROLL
    for (uint32_t i = 0; i < 8; i++) {
      X[i] = data[s_meta.th_stride * i * data_stride * batch_size];
    }
  }

  DEVICE_INLINE void
  storeGlobalData(E* data, uint32_t data_stride, uint32_t log_data_stride, bool strided, stage_metadata s_meta)
  {
    if (strided) {
      data += (s_meta.ntt_block_id & (data_stride - 1)) + data_stride * s_meta.ntt_inp_id +
              (s_meta.ntt_block_id >> log_data_stride) * data_stride * s_meta.ntt_block_size;
    } else {
      data += s_meta.ntt_block_id * s_meta.ntt_block_size + s_meta.ntt_inp_id;
    }

    UNROLL
    for (uint32_t i = 0; i < 8; i++) {
      data[s_meta.th_stride * i * data_stride] = X[i];
    }
  }

  DEVICE_INLINE void storeGlobalDataColumnBatch(
    E* data, uint32_t data_stride, uint32_t log_data_stride, stage_metadata s_meta, uint32_t batch_size)
  {
    data += ((s_meta.ntt_block_id & (data_stride - 1)) + data_stride * s_meta.ntt_inp_id +
             (s_meta.ntt_block_id >> log_data_stride) * data_stride * s_meta.ntt_block_size) *
              batch_size +
            s_meta.batch_id;

    UNROLL
    for (uint32_t i = 0; i < 8; i++) {
      data[s_meta.th_stride * i * data_stride * batch_size] = X[i];
    }
  }

<<<<<<< HEAD
  DEVICE_INLINE void
  loadGlobalData32(E* data, uint32_t data_stride, uint32_t log_data_stride, bool strided, stage_metadata s_meta)
=======
  __device__ __forceinline__ void
  loadGlobalData32(const E* data, uint32_t data_stride, uint32_t log_data_stride, bool strided, stage_metadata s_meta)
>>>>>>> 77ebc484
  {
    if (strided) {
      data += (s_meta.ntt_block_id & (data_stride - 1)) + data_stride * s_meta.ntt_inp_id * 2 +
              (s_meta.ntt_block_id >> log_data_stride) * data_stride * s_meta.ntt_block_size;
    } else {
      data += s_meta.ntt_block_id * s_meta.ntt_block_size + s_meta.ntt_inp_id * 2;
    }

    UNROLL
    for (uint32_t j = 0; j < 2; j++) {
      UNROLL
      for (uint32_t i = 0; i < 4; i++) {
        X[4 * j + i] = data[(8 * i + j) * data_stride];
      }
    }
  }

<<<<<<< HEAD
  DEVICE_INLINE void loadGlobalData32ColumnBatch(
    E* data, uint32_t data_stride, uint32_t log_data_stride, stage_metadata s_meta, uint32_t batch_size)
=======
  __device__ __forceinline__ void loadGlobalData32ColumnBatch(
    const E* data, uint32_t data_stride, uint32_t log_data_stride, stage_metadata s_meta, uint32_t batch_size)
>>>>>>> 77ebc484
  {
    data += ((s_meta.ntt_block_id & (data_stride - 1)) + data_stride * s_meta.ntt_inp_id * 2 +
             (s_meta.ntt_block_id >> log_data_stride) * data_stride * s_meta.ntt_block_size) *
              batch_size +
            s_meta.batch_id;

    UNROLL
    for (uint32_t j = 0; j < 2; j++) {
      UNROLL
      for (uint32_t i = 0; i < 4; i++) {
        X[4 * j + i] = data[(8 * i + j) * data_stride * batch_size];
      }
    }
  }

  DEVICE_INLINE void
  storeGlobalData32(E* data, uint32_t data_stride, uint32_t log_data_stride, bool strided, stage_metadata s_meta)
  {
    if (strided) {
      data += (s_meta.ntt_block_id & (data_stride - 1)) + data_stride * s_meta.ntt_inp_id * 2 +
              (s_meta.ntt_block_id >> log_data_stride) * data_stride * s_meta.ntt_block_size;
    } else {
      data += s_meta.ntt_block_id * s_meta.ntt_block_size + s_meta.ntt_inp_id * 2;
    }

    UNROLL
    for (uint32_t j = 0; j < 2; j++) {
      UNROLL
      for (uint32_t i = 0; i < 4; i++) {
        data[(8 * i + j) * data_stride] = X[4 * j + i];
      }
    }
  }

  DEVICE_INLINE void storeGlobalData32ColumnBatch(
    E* data, uint32_t data_stride, uint32_t log_data_stride, stage_metadata s_meta, uint32_t batch_size)
  {
    data += ((s_meta.ntt_block_id & (data_stride - 1)) + data_stride * s_meta.ntt_inp_id * 2 +
             (s_meta.ntt_block_id >> log_data_stride) * data_stride * s_meta.ntt_block_size) *
              batch_size +
            s_meta.batch_id;

    UNROLL
    for (uint32_t j = 0; j < 2; j++) {
      UNROLL
      for (uint32_t i = 0; i < 4; i++) {
        data[(8 * i + j) * data_stride * batch_size] = X[4 * j + i];
      }
    }
  }

<<<<<<< HEAD
  DEVICE_INLINE void
  loadGlobalData16(E* data, uint32_t data_stride, uint32_t log_data_stride, bool strided, stage_metadata s_meta)
=======
  __device__ __forceinline__ void
  loadGlobalData16(const E* data, uint32_t data_stride, uint32_t log_data_stride, bool strided, stage_metadata s_meta)
>>>>>>> 77ebc484
  {
    if (strided) {
      data += (s_meta.ntt_block_id & (data_stride - 1)) + data_stride * s_meta.ntt_inp_id * 4 +
              (s_meta.ntt_block_id >> log_data_stride) * data_stride * s_meta.ntt_block_size;
    } else {
      data += s_meta.ntt_block_id * s_meta.ntt_block_size + s_meta.ntt_inp_id * 4;
    }

    UNROLL
    for (uint32_t j = 0; j < 4; j++) {
      UNROLL
      for (uint32_t i = 0; i < 2; i++) {
        X[2 * j + i] = data[(8 * i + j) * data_stride];
      }
    }
  }

<<<<<<< HEAD
  DEVICE_INLINE void loadGlobalData16ColumnBatch(
    E* data, uint32_t data_stride, uint32_t log_data_stride, stage_metadata s_meta, uint32_t batch_size)
=======
  __device__ __forceinline__ void loadGlobalData16ColumnBatch(
    const E* data, uint32_t data_stride, uint32_t log_data_stride, stage_metadata s_meta, uint32_t batch_size)
>>>>>>> 77ebc484
  {
    data += ((s_meta.ntt_block_id & (data_stride - 1)) + data_stride * s_meta.ntt_inp_id * 4 +
             (s_meta.ntt_block_id >> log_data_stride) * data_stride * s_meta.ntt_block_size) *
              batch_size +
            s_meta.batch_id;

    UNROLL
    for (uint32_t j = 0; j < 4; j++) {
      UNROLL
      for (uint32_t i = 0; i < 2; i++) {
        X[2 * j + i] = data[(8 * i + j) * data_stride * batch_size];
      }
    }
  }

  DEVICE_INLINE void
  storeGlobalData16(E* data, uint32_t data_stride, uint32_t log_data_stride, bool strided, stage_metadata s_meta)
  {
    if (strided) {
      data += (s_meta.ntt_block_id & (data_stride - 1)) + data_stride * s_meta.ntt_inp_id * 4 +
              (s_meta.ntt_block_id >> log_data_stride) * data_stride * s_meta.ntt_block_size;
    } else {
      data += s_meta.ntt_block_id * s_meta.ntt_block_size + s_meta.ntt_inp_id * 4;
    }

    UNROLL
    for (uint32_t j = 0; j < 4; j++) {
      UNROLL
      for (uint32_t i = 0; i < 2; i++) {
        data[(8 * i + j) * data_stride] = X[2 * j + i];
      }
    }
  }

  DEVICE_INLINE void storeGlobalData16ColumnBatch(
    E* data, uint32_t data_stride, uint32_t log_data_stride, stage_metadata s_meta, uint32_t batch_size)
  {
    data += ((s_meta.ntt_block_id & (data_stride - 1)) + data_stride * s_meta.ntt_inp_id * 4 +
             (s_meta.ntt_block_id >> log_data_stride) * data_stride * s_meta.ntt_block_size) *
              batch_size +
            s_meta.batch_id;

    UNROLL
    for (uint32_t j = 0; j < 4; j++) {
      UNROLL
      for (uint32_t i = 0; i < 2; i++) {
        data[(8 * i + j) * data_stride * batch_size] = X[2 * j + i];
      }
    }
  }

  DEVICE_INLINE void ntt4_2()
  {
    UNROLL
    for (int i = 0; i < 2; i++) {
      ntt4(X[4 * i], X[4 * i + 1], X[4 * i + 2], X[4 * i + 3]);
    }
  }

  DEVICE_INLINE void ntt2_4()
  {
    UNROLL
    for (int i = 0; i < 4; i++) {
      ntt2(X[2 * i], X[2 * i + 1]);
    }
  }

  DEVICE_INLINE void ntt2(E& X0, E& X1)
  {
    E T;

    T = X0 + X1;
    X1 = X0 - X1;
    X0 = T;
  }

  DEVICE_INLINE void ntt4(E& X0, E& X1, E& X2, E& X3)
  {
    E T;

    T = X0 + X2;
    X2 = X0 - X2;
    X0 = X1 + X3;
    X1 = X1 - X3; // T has X0, X0 has X1, X2 has X2, X1 has X3

    X1 = X1 * WB[0];

    X3 = X2 - X1;
    X1 = X2 + X1;
    X2 = T - X0;
    X0 = T + X0;
  }

  // rbo version
  DEVICE_INLINE void ntt4rbo(E& X0, E& X1, E& X2, E& X3)
  {
    E T;

    T = X0 - X1;
    X0 = X0 + X1;
    X1 = X2 + X3;
    X3 = X2 - X3; // T has X0, X0 has X1, X2 has X2, X1 has X3

    X3 = X3 * WB[0];

    X2 = X0 - X1;
    X0 = X0 + X1;
    X1 = T + X3;
    X3 = T - X3;
  }

  DEVICE_INLINE void ntt8(E& X0, E& X1, E& X2, E& X3, E& X4, E& X5, E& X6, E& X7)
  {
    E T;

    // out of 56,623,104 possible mappings, we have:
    T = X3 - X7;
    X7 = X3 + X7;
    X3 = X1 - X5;
    X5 = X1 + X5;
    X1 = X2 + X6;
    X2 = X2 - X6;
    X6 = X0 + X4;
    X0 = X0 - X4;

    T = T * WB[1];
    X2 = X2 * WB[1];

    X4 = X6 + X1;
    X6 = X6 - X1;
    X1 = X3 + T;
    X3 = X3 - T;
    T = X5 + X7;
    X5 = X5 - X7;
    X7 = X0 + X2;
    X0 = X0 - X2;

    X1 = X1 * WB[0];
    X5 = X5 * WB[1];
    X3 = X3 * WB[2];

    X2 = X6 + X5;
    X6 = X6 - X5;
    X5 = X7 - X1;
    X1 = X7 + X1;
    X7 = X0 - X3;
    X3 = X0 + X3;
    X0 = X4 + T;
    X4 = X4 - T;
  }

  DEVICE_INLINE void ntt8win()
  {
    E T;

    T = X[3] - X[7];
    X[7] = X[3] + X[7];
    X[3] = X[1] - X[5];
    X[5] = X[1] + X[5];
    X[1] = X[2] + X[6];
    X[2] = X[2] - X[6];
    X[6] = X[0] + X[4];
    X[0] = X[0] - X[4];

    X[2] = X[2] * WB[0];

    X[4] = X[6] + X[1];
    X[6] = X[6] - X[1];
    X[1] = X[3] + T;
    X[3] = X[3] - T;
    T = X[5] + X[7];
    X[5] = X[5] - X[7];
    X[7] = X[0] + X[2];
    X[0] = X[0] - X[2];

    X[1] = X[1] * WB[1];
    X[5] = X[5] * WB[0];
    X[3] = X[3] * WB[2];

    X[2] = X[6] + X[5];
    X[6] = X[6] - X[5];

    X[5] = X[1] + X[3];
    X[3] = X[1] - X[3];

    X[1] = X[7] + X[5];
    X[5] = X[7] - X[5];
    X[7] = X[0] - X[3];
    X[3] = X[0] + X[3];
    X[0] = X[4] + T;
    X[4] = X[4] - T;
  }

  DEVICE_INLINE void SharedData64Columns8(E* shmem, bool store, bool high_bits, bool stride)
  {
    uint32_t ntt_id = stride ? threadIdx.x & 0x7 : threadIdx.x >> 3;
    uint32_t column_id = stride ? threadIdx.x >> 3 : threadIdx.x & 0x7;

    UNROLL
    for (uint32_t i = 0; i < 8; i++) {
      if (store) {
        shmem[ntt_id * 64 + i * 8 + column_id] = X[i];
      } else {
        X[i] = shmem[ntt_id * 64 + i * 8 + column_id];
      }
    }
  }

  DEVICE_INLINE void SharedData64Rows8(E* shmem, bool store, bool high_bits, bool stride)
  {
    uint32_t ntt_id = stride ? threadIdx.x & 0x7 : threadIdx.x >> 3;
    uint32_t row_id = stride ? threadIdx.x >> 3 : threadIdx.x & 0x7;

    UNROLL
    for (uint32_t i = 0; i < 8; i++) {
      if (store) {
        shmem[ntt_id * 64 + row_id * 8 + i] = X[i];
      } else {
        X[i] = shmem[ntt_id * 64 + row_id * 8 + i];
      }
    }
  }

  DEVICE_INLINE void SharedData32Columns8(E* shmem, bool store, bool high_bits, bool stride)
  {
    uint32_t ntt_id = stride ? threadIdx.x & 0xf : threadIdx.x >> 2;
    uint32_t column_id = stride ? threadIdx.x >> 4 : threadIdx.x & 0x3;

    UNROLL
    for (uint32_t i = 0; i < 8; i++) {
      if (store) {
        shmem[ntt_id * 32 + i * 4 + column_id] = X[i];
      } else {
        X[i] = shmem[ntt_id * 32 + i * 4 + column_id];
      }
    }
  }

  DEVICE_INLINE void SharedData32Rows8(E* shmem, bool store, bool high_bits, bool stride)
  {
    uint32_t ntt_id = stride ? threadIdx.x & 0xf : threadIdx.x >> 2;
    uint32_t row_id = stride ? threadIdx.x >> 4 : threadIdx.x & 0x3;

    UNROLL
    for (uint32_t i = 0; i < 8; i++) {
      if (store) {
        shmem[ntt_id * 32 + row_id * 8 + i] = X[i];
      } else {
        X[i] = shmem[ntt_id * 32 + row_id * 8 + i];
      }
    }
  }

  DEVICE_INLINE void SharedData32Columns4_2(E* shmem, bool store, bool high_bits, bool stride)
  {
    uint32_t ntt_id = stride ? threadIdx.x & 0xf : threadIdx.x >> 2;
    uint32_t column_id = (stride ? threadIdx.x >> 4 : threadIdx.x & 0x3) * 2;

    UNROLL
    for (uint32_t j = 0; j < 2; j++) {
      UNROLL
      for (uint32_t i = 0; i < 4; i++) {
        if (store) {
          shmem[ntt_id * 32 + i * 8 + column_id + j] = X[4 * j + i];
        } else {
          X[4 * j + i] = shmem[ntt_id * 32 + i * 8 + column_id + j];
        }
      }
    }
  }

  DEVICE_INLINE void SharedData32Rows4_2(E* shmem, bool store, bool high_bits, bool stride)
  {
    uint32_t ntt_id = stride ? threadIdx.x & 0xf : threadIdx.x >> 2;
    uint32_t row_id = (stride ? threadIdx.x >> 4 : threadIdx.x & 0x3) * 2;

    UNROLL
    for (uint32_t j = 0; j < 2; j++) {
      UNROLL
      for (uint32_t i = 0; i < 4; i++) {
        if (store) {
          shmem[ntt_id * 32 + row_id * 4 + 4 * j + i] = X[4 * j + i];
        } else {
          X[4 * j + i] = shmem[ntt_id * 32 + row_id * 4 + 4 * j + i];
        }
      }
    }
  }

  DEVICE_INLINE void SharedData16Columns8(E* shmem, bool store, bool high_bits, bool stride)
  {
    uint32_t ntt_id = stride ? threadIdx.x & 0x1f : threadIdx.x >> 1;
    uint32_t column_id = stride ? threadIdx.x >> 5 : threadIdx.x & 0x1;

    UNROLL
    for (uint32_t i = 0; i < 8; i++) {
      if (store) {
        shmem[ntt_id * 16 + i * 2 + column_id] = X[i];
      } else {
        X[i] = shmem[ntt_id * 16 + i * 2 + column_id];
      }
    }
  }

  DEVICE_INLINE void SharedData16Rows8(E* shmem, bool store, bool high_bits, bool stride)
  {
    uint32_t ntt_id = stride ? threadIdx.x & 0x1f : threadIdx.x >> 1;
    uint32_t row_id = stride ? threadIdx.x >> 5 : threadIdx.x & 0x1;

    UNROLL
    for (uint32_t i = 0; i < 8; i++) {
      if (store) {
        shmem[ntt_id * 16 + row_id * 8 + i] = X[i];
      } else {
        X[i] = shmem[ntt_id * 16 + row_id * 8 + i];
      }
    }
  }

  DEVICE_INLINE void SharedData16Columns2_4(E* shmem, bool store, bool high_bits, bool stride)
  {
    uint32_t ntt_id = stride ? threadIdx.x & 0x1f : threadIdx.x >> 1;
    uint32_t column_id = (stride ? threadIdx.x >> 5 : threadIdx.x & 0x1) * 4;

    UNROLL
    for (uint32_t j = 0; j < 4; j++) {
      UNROLL
      for (uint32_t i = 0; i < 2; i++) {
        if (store) {
          shmem[ntt_id * 16 + i * 8 + column_id + j] = X[2 * j + i];
        } else {
          X[2 * j + i] = shmem[ntt_id * 16 + i * 8 + column_id + j];
        }
      }
    }
  }

  DEVICE_INLINE void SharedData16Rows2_4(E* shmem, bool store, bool high_bits, bool stride)
  {
    uint32_t ntt_id = stride ? threadIdx.x & 0x1f : threadIdx.x >> 1;
    uint32_t row_id = (stride ? threadIdx.x >> 5 : threadIdx.x & 0x1) * 4;

    UNROLL
    for (uint32_t j = 0; j < 4; j++) {
      UNROLL
      for (uint32_t i = 0; i < 2; i++) {
        if (store) {
          shmem[ntt_id * 16 + row_id * 2 + 2 * j + i] = X[2 * j + i];
        } else {
          X[2 * j + i] = shmem[ntt_id * 16 + row_id * 2 + 2 * j + i];
        }
      }
    }
  }

  DEVICE_INLINE void twiddlesInternal()
  {
    UNROLL
    for (int i = 1; i < 8; i++) {
      X[i] = X[i] * WI[i - 1];
    }
  }

  DEVICE_INLINE void twiddlesExternal()
  {
    UNROLL
    for (int i = 0; i < 8; i++) {
      X[i] = X[i] * WE[i];
    }
  }
};

#endif<|MERGE_RESOLUTION|>--- conflicted
+++ resolved
@@ -193,13 +193,8 @@
     }
   }
 
-<<<<<<< HEAD
   DEVICE_INLINE void
-  loadGlobalData(E* data, uint32_t data_stride, uint32_t log_data_stride, bool strided, stage_metadata s_meta)
-=======
-  __device__ __forceinline__ void
   loadGlobalData(const E* data, uint32_t data_stride, uint32_t log_data_stride, bool strided, stage_metadata s_meta)
->>>>>>> 77ebc484
   {
     if (strided) {
       data += (s_meta.ntt_block_id & (data_stride - 1)) + data_stride * s_meta.ntt_inp_id +
@@ -214,13 +209,8 @@
     }
   }
 
-<<<<<<< HEAD
   DEVICE_INLINE void loadGlobalDataColumnBatch(
-    E* data, uint32_t data_stride, uint32_t log_data_stride, stage_metadata s_meta, uint32_t batch_size)
-=======
-  __device__ __forceinline__ void loadGlobalDataColumnBatch(
     const E* data, uint32_t data_stride, uint32_t log_data_stride, stage_metadata s_meta, uint32_t batch_size)
->>>>>>> 77ebc484
   {
     data += ((s_meta.ntt_block_id & (data_stride - 1)) + data_stride * s_meta.ntt_inp_id +
              (s_meta.ntt_block_id >> log_data_stride) * data_stride * s_meta.ntt_block_size) *
@@ -263,13 +253,8 @@
     }
   }
 
-<<<<<<< HEAD
   DEVICE_INLINE void
-  loadGlobalData32(E* data, uint32_t data_stride, uint32_t log_data_stride, bool strided, stage_metadata s_meta)
-=======
-  __device__ __forceinline__ void
   loadGlobalData32(const E* data, uint32_t data_stride, uint32_t log_data_stride, bool strided, stage_metadata s_meta)
->>>>>>> 77ebc484
   {
     if (strided) {
       data += (s_meta.ntt_block_id & (data_stride - 1)) + data_stride * s_meta.ntt_inp_id * 2 +
@@ -287,13 +272,8 @@
     }
   }
 
-<<<<<<< HEAD
   DEVICE_INLINE void loadGlobalData32ColumnBatch(
-    E* data, uint32_t data_stride, uint32_t log_data_stride, stage_metadata s_meta, uint32_t batch_size)
-=======
-  __device__ __forceinline__ void loadGlobalData32ColumnBatch(
     const E* data, uint32_t data_stride, uint32_t log_data_stride, stage_metadata s_meta, uint32_t batch_size)
->>>>>>> 77ebc484
   {
     data += ((s_meta.ntt_block_id & (data_stride - 1)) + data_stride * s_meta.ntt_inp_id * 2 +
              (s_meta.ntt_block_id >> log_data_stride) * data_stride * s_meta.ntt_block_size) *
@@ -345,13 +325,8 @@
     }
   }
 
-<<<<<<< HEAD
   DEVICE_INLINE void
-  loadGlobalData16(E* data, uint32_t data_stride, uint32_t log_data_stride, bool strided, stage_metadata s_meta)
-=======
-  __device__ __forceinline__ void
   loadGlobalData16(const E* data, uint32_t data_stride, uint32_t log_data_stride, bool strided, stage_metadata s_meta)
->>>>>>> 77ebc484
   {
     if (strided) {
       data += (s_meta.ntt_block_id & (data_stride - 1)) + data_stride * s_meta.ntt_inp_id * 4 +
@@ -369,13 +344,8 @@
     }
   }
 
-<<<<<<< HEAD
   DEVICE_INLINE void loadGlobalData16ColumnBatch(
-    E* data, uint32_t data_stride, uint32_t log_data_stride, stage_metadata s_meta, uint32_t batch_size)
-=======
-  __device__ __forceinline__ void loadGlobalData16ColumnBatch(
     const E* data, uint32_t data_stride, uint32_t log_data_stride, stage_metadata s_meta, uint32_t batch_size)
->>>>>>> 77ebc484
   {
     data += ((s_meta.ntt_block_id & (data_stride - 1)) + data_stride * s_meta.ntt_inp_id * 4 +
              (s_meta.ntt_block_id >> log_data_stride) * data_stride * s_meta.ntt_block_size) *
