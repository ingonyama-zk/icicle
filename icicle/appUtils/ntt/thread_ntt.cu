--- conflicted
+++ resolved
@@ -118,13 +118,8 @@
     }
   }
 
-<<<<<<< HEAD
-  DEVICE_INLINE void
-  loadExternalTwiddles64(S* data, uint32_t tw_order, uint32_t tw_log_order, bool strided, stage_metadata s_meta)
-=======
-  __device__ __forceinline__ void
+  DEVICE_INLINE void
   loadExternalTwiddles64(S* data, uint32_t tw_order, uint32_t tw_log_order, stage_metadata s_meta)
->>>>>>> b6b5011a
   {
     data += tw_order * s_meta.ntt_inp_id + (s_meta.ntt_block_id & (tw_order - 1));
 
@@ -134,13 +129,8 @@
     }
   }
 
-<<<<<<< HEAD
-  DEVICE_INLINE void
-  loadExternalTwiddles32(S* data, uint32_t tw_order, uint32_t tw_log_order, bool strided, stage_metadata s_meta)
-=======
-  __device__ __forceinline__ void
+  DEVICE_INLINE void
   loadExternalTwiddles32(S* data, uint32_t tw_order, uint32_t tw_log_order, stage_metadata s_meta)
->>>>>>> b6b5011a
   {
     data += tw_order * s_meta.ntt_inp_id * 2 + (s_meta.ntt_block_id & (tw_order - 1));
 
@@ -153,13 +143,8 @@
     }
   }
 
-<<<<<<< HEAD
-  DEVICE_INLINE void
-  loadExternalTwiddles16(S* data, uint32_t tw_order, uint32_t tw_log_order, bool strided, stage_metadata s_meta)
-=======
-  __device__ __forceinline__ void
+  DEVICE_INLINE void
   loadExternalTwiddles16(S* data, uint32_t tw_order, uint32_t tw_log_order, stage_metadata s_meta)
->>>>>>> b6b5011a
   {
     data += tw_order * s_meta.ntt_inp_id * 4 + (s_meta.ntt_block_id & (tw_order - 1));
 
@@ -211,13 +196,8 @@
     }
   }
 
-<<<<<<< HEAD
-  DEVICE_INLINE void loadGlobalData(
-    E* data, uint32_t data_stride, uint32_t log_data_stride, uint32_t log_size, bool strided, stage_metadata s_meta)
-=======
-  __device__ __forceinline__ void
+  DEVICE_INLINE void
   loadGlobalData(E* data, uint32_t data_stride, uint32_t log_data_stride, bool strided, stage_metadata s_meta)
->>>>>>> b6b5011a
   {
     if (strided) {
       data += (s_meta.ntt_block_id & (data_stride - 1)) + data_stride * s_meta.ntt_inp_id +
@@ -232,11 +212,7 @@
     }
   }
 
-<<<<<<< HEAD
-  DEVICE_INLINE void storeGlobalData(
-    E* data, uint32_t data_stride, uint32_t log_data_stride, uint32_t log_size, bool strided, stage_metadata s_meta)
-=======
-  __device__ __forceinline__ void loadGlobalDataColumnBatch(
+  DEVICE_INLINE void loadGlobalDataColumnBatch(
     E* data, uint32_t data_stride, uint32_t log_data_stride, stage_metadata s_meta, uint32_t batch_size)
   {
     data += ((s_meta.ntt_block_id & (data_stride - 1)) + data_stride * s_meta.ntt_inp_id +
@@ -250,9 +226,8 @@
     }
   }
 
-  __device__ __forceinline__ void
+  DEVICE_INLINE void
   storeGlobalData(E* data, uint32_t data_stride, uint32_t log_data_stride, bool strided, stage_metadata s_meta)
->>>>>>> b6b5011a
   {
     if (strided) {
       data += (s_meta.ntt_block_id & (data_stride - 1)) + data_stride * s_meta.ntt_inp_id +
@@ -267,11 +242,7 @@
     }
   }
 
-<<<<<<< HEAD
-  DEVICE_INLINE void loadGlobalData32(
-    E* data, uint32_t data_stride, uint32_t log_data_stride, uint32_t log_size, bool strided, stage_metadata s_meta)
-=======
-  __device__ __forceinline__ void storeGlobalDataColumnBatch(
+  DEVICE_INLINE void storeGlobalDataColumnBatch(
     E* data, uint32_t data_stride, uint32_t log_data_stride, stage_metadata s_meta, uint32_t batch_size)
   {
     data += ((s_meta.ntt_block_id & (data_stride - 1)) + data_stride * s_meta.ntt_inp_id +
@@ -285,9 +256,8 @@
     }
   }
 
-  __device__ __forceinline__ void
+  DEVICE_INLINE void
   loadGlobalData32(E* data, uint32_t data_stride, uint32_t log_data_stride, bool strided, stage_metadata s_meta)
->>>>>>> b6b5011a
   {
     if (strided) {
       data += (s_meta.ntt_block_id & (data_stride - 1)) + data_stride * s_meta.ntt_inp_id * 2 +
@@ -305,11 +275,7 @@
     }
   }
 
-<<<<<<< HEAD
-  DEVICE_INLINE void storeGlobalData32(
-    E* data, uint32_t data_stride, uint32_t log_data_stride, uint32_t log_size, bool strided, stage_metadata s_meta)
-=======
-  __device__ __forceinline__ void loadGlobalData32ColumnBatch(
+  DEVICE_INLINE void loadGlobalData32ColumnBatch(
     E* data, uint32_t data_stride, uint32_t log_data_stride, stage_metadata s_meta, uint32_t batch_size)
   {
     data += ((s_meta.ntt_block_id & (data_stride - 1)) + data_stride * s_meta.ntt_inp_id * 2 +
@@ -326,9 +292,8 @@
     }
   }
 
-  __device__ __forceinline__ void
+  DEVICE_INLINE void
   storeGlobalData32(E* data, uint32_t data_stride, uint32_t log_data_stride, bool strided, stage_metadata s_meta)
->>>>>>> b6b5011a
   {
     if (strided) {
       data += (s_meta.ntt_block_id & (data_stride - 1)) + data_stride * s_meta.ntt_inp_id * 2 +
@@ -346,11 +311,7 @@
     }
   }
 
-<<<<<<< HEAD
-  DEVICE_INLINE void loadGlobalData16(
-    E* data, uint32_t data_stride, uint32_t log_data_stride, uint32_t log_size, bool strided, stage_metadata s_meta)
-=======
-  __device__ __forceinline__ void storeGlobalData32ColumnBatch(
+  DEVICE_INLINE void storeGlobalData32ColumnBatch(
     E* data, uint32_t data_stride, uint32_t log_data_stride, stage_metadata s_meta, uint32_t batch_size)
   {
     data += ((s_meta.ntt_block_id & (data_stride - 1)) + data_stride * s_meta.ntt_inp_id * 2 +
@@ -367,9 +328,8 @@
     }
   }
 
-  __device__ __forceinline__ void
+  DEVICE_INLINE void
   loadGlobalData16(E* data, uint32_t data_stride, uint32_t log_data_stride, bool strided, stage_metadata s_meta)
->>>>>>> b6b5011a
   {
     if (strided) {
       data += (s_meta.ntt_block_id & (data_stride - 1)) + data_stride * s_meta.ntt_inp_id * 4 +
@@ -387,11 +347,7 @@
     }
   }
 
-<<<<<<< HEAD
-  DEVICE_INLINE void storeGlobalData16(
-    E* data, uint32_t data_stride, uint32_t log_data_stride, uint32_t log_size, bool strided, stage_metadata s_meta)
-=======
-  __device__ __forceinline__ void loadGlobalData16ColumnBatch(
+  DEVICE_INLINE void loadGlobalData16ColumnBatch(
     E* data, uint32_t data_stride, uint32_t log_data_stride, stage_metadata s_meta, uint32_t batch_size)
   {
     data += ((s_meta.ntt_block_id & (data_stride - 1)) + data_stride * s_meta.ntt_inp_id * 4 +
@@ -408,9 +364,8 @@
     }
   }
 
-  __device__ __forceinline__ void
+  DEVICE_INLINE void
   storeGlobalData16(E* data, uint32_t data_stride, uint32_t log_data_stride, bool strided, stage_metadata s_meta)
->>>>>>> b6b5011a
   {
     if (strided) {
       data += (s_meta.ntt_block_id & (data_stride - 1)) + data_stride * s_meta.ntt_inp_id * 4 +
@@ -428,10 +383,7 @@
     }
   }
 
-<<<<<<< HEAD
-  DEVICE_INLINE void ntt4_2()
-=======
-  __device__ __forceinline__ void storeGlobalData16ColumnBatch(
+  DEVICE_INLINE void storeGlobalData16ColumnBatch(
     E* data, uint32_t data_stride, uint32_t log_data_stride, stage_metadata s_meta, uint32_t batch_size)
   {
     data += ((s_meta.ntt_block_id & (data_stride - 1)) + data_stride * s_meta.ntt_inp_id * 4 +
@@ -448,8 +400,7 @@
     }
   }
 
-  __device__ __forceinline__ void ntt4_2()
->>>>>>> b6b5011a
+  DEVICE_INLINE void ntt4_2()
   {
     UNROLL
     for (int i = 0; i < 2; i++) {
