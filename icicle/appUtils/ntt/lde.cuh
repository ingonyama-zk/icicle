#ifndef LDE_H
#define LDE_H
#pragma once

template <typename S> 
<<<<<<< HEAD
int interpolate_scalars(S* d_out, S* d_evaluations, S* d_domain, unsigned n);

template <typename S> 
int interpolate_scalars_batch(S* d_out, S* d_evaluations, S* d_domain, unsigned n, unsigned batch_size);

template <typename E, typename S> 
int interpolate_points(E* d_out, E* d_evaluations, S* d_domain, unsigned n);

template <typename E, typename S> 
int interpolate_points_batch(E* d_out, E* d_evaluations, S* d_domain, unsigned n, unsigned batch_size);

template <typename S> 
int evaluate_scalars(S* d_out, S* d_coefficients, S* d_domain, unsigned domain_size, unsigned n);

template <typename S> 
int evaluate_scalars_batch(S* d_out, S* d_coefficients, S* d_domain, unsigned domain_size, unsigned n, unsigned batch_size);

template <typename E, typename S> 
int evaluate_points(E* d_out, E* d_coefficients, S* d_domain, unsigned domain_size, unsigned n);

template <typename E, typename S> 
int evaluate_points_batch(E* d_out, E* d_coefficients, S* d_domain, 
                          unsigned domain_size, unsigned n, unsigned batch_size);

template <typename S> 
int evaluate_scalars_on_coset(S* d_out, S* d_coefficients, S* d_domain, 
                              unsigned domain_size, unsigned n, S* coset_powers);

template <typename S>                               
int evaluate_scalars_on_coset_batch(S* d_out, S* d_coefficients, S* d_domain, unsigned domain_size, 
                                    unsigned n, unsigned batch_size, S* coset_powers);

template <typename E, typename S> 
int evaluate_points_on_coset(E* d_out, E* d_coefficients, S* d_domain, 
                             unsigned domain_size, unsigned n, S* coset_powers);

template <typename E, typename S> 
int evaluate_points_on_coset_batch(E* d_out, E* d_coefficients, S* d_domain, unsigned domain_size,
                                   unsigned n, unsigned batch_size, S* coset_powers);
=======
int interpolate_scalars(S* d_out, S* d_evaluations, S* d_domain, unsigned n, cudaStream_t stream);

template <typename S> 
int interpolate_scalars_batch(S* d_out, S* d_evaluations, S* d_domain, unsigned n, unsigned batch_size, cudaStream_t stream);

template <typename E, typename S> 
int interpolate_points(E* d_out, E* d_evaluations, S* d_domain, unsigned n, cudaStream_t stream);

template <typename E, typename S> 
int interpolate_points_batch(E* d_out, E* d_evaluations, S* d_domain, unsigned n, unsigned batch_size, cudaStream_t stream);

template <typename S> 
int evaluate_scalars(S* d_out, S* d_coefficients, S* d_domain, unsigned domain_size, unsigned n, cudaStream_t stream);

template <typename S> 
int evaluate_scalars_batch(S* d_out, S* d_coefficients, S* d_domain, unsigned domain_size, unsigned n, unsigned batch_size, cudaStream_t stream);

template <typename E, typename S> 
int evaluate_points(E* d_out, E* d_coefficients, S* d_domain, unsigned domain_size, unsigned n, cudaStream_t stream);

template <typename E, typename S> 
int evaluate_points_batch(E* d_out, E* d_coefficients, S* d_domain, 
                          unsigned domain_size, unsigned n, unsigned batch_size, cudaStream_t stream);

template <typename S> 
int evaluate_scalars_on_coset(S* d_out, S* d_coefficients, S* d_domain, 
                              unsigned domain_size, unsigned n, S* coset_powers, cudaStream_t stream);

template <typename S>                               
int evaluate_scalars_on_coset_batch(S* d_out, S* d_coefficients, S* d_domain, unsigned domain_size, 
                                    unsigned n, unsigned batch_size, S* coset_powers, cudaStream_t stream);

template <typename E, typename S> 
int evaluate_points_on_coset(E* d_out, E* d_coefficients, S* d_domain, 
                             unsigned domain_size, unsigned n, S* coset_powers, cudaStream_t stream);

template <typename E, typename S> 
int evaluate_points_on_coset_batch(E* d_out, E* d_coefficients, S* d_domain, unsigned domain_size,
                                   unsigned n, unsigned batch_size, S* coset_powers, cudaStream_t stream);
>>>>>>> cd7b8110

#endif<|MERGE_RESOLUTION|>--- conflicted
+++ resolved
@@ -3,47 +3,6 @@
 #pragma once
 
 template <typename S> 
-<<<<<<< HEAD
-int interpolate_scalars(S* d_out, S* d_evaluations, S* d_domain, unsigned n);
-
-template <typename S> 
-int interpolate_scalars_batch(S* d_out, S* d_evaluations, S* d_domain, unsigned n, unsigned batch_size);
-
-template <typename E, typename S> 
-int interpolate_points(E* d_out, E* d_evaluations, S* d_domain, unsigned n);
-
-template <typename E, typename S> 
-int interpolate_points_batch(E* d_out, E* d_evaluations, S* d_domain, unsigned n, unsigned batch_size);
-
-template <typename S> 
-int evaluate_scalars(S* d_out, S* d_coefficients, S* d_domain, unsigned domain_size, unsigned n);
-
-template <typename S> 
-int evaluate_scalars_batch(S* d_out, S* d_coefficients, S* d_domain, unsigned domain_size, unsigned n, unsigned batch_size);
-
-template <typename E, typename S> 
-int evaluate_points(E* d_out, E* d_coefficients, S* d_domain, unsigned domain_size, unsigned n);
-
-template <typename E, typename S> 
-int evaluate_points_batch(E* d_out, E* d_coefficients, S* d_domain, 
-                          unsigned domain_size, unsigned n, unsigned batch_size);
-
-template <typename S> 
-int evaluate_scalars_on_coset(S* d_out, S* d_coefficients, S* d_domain, 
-                              unsigned domain_size, unsigned n, S* coset_powers);
-
-template <typename S>                               
-int evaluate_scalars_on_coset_batch(S* d_out, S* d_coefficients, S* d_domain, unsigned domain_size, 
-                                    unsigned n, unsigned batch_size, S* coset_powers);
-
-template <typename E, typename S> 
-int evaluate_points_on_coset(E* d_out, E* d_coefficients, S* d_domain, 
-                             unsigned domain_size, unsigned n, S* coset_powers);
-
-template <typename E, typename S> 
-int evaluate_points_on_coset_batch(E* d_out, E* d_coefficients, S* d_domain, unsigned domain_size,
-                                   unsigned n, unsigned batch_size, S* coset_powers);
-=======
 int interpolate_scalars(S* d_out, S* d_evaluations, S* d_domain, unsigned n, cudaStream_t stream);
 
 template <typename S> 
@@ -83,6 +42,5 @@
 template <typename E, typename S> 
 int evaluate_points_on_coset_batch(E* d_out, E* d_coefficients, S* d_domain, unsigned domain_size,
                                    unsigned n, unsigned batch_size, S* coset_powers, cudaStream_t stream);
->>>>>>> cd7b8110
 
 #endif