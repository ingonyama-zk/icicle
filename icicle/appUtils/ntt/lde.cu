#ifndef LDE
#define LDE
#include <cuda.h>
#include "ntt.cuh"
#include "lde.cuh"
#include "../vector_manipulation/ve_mod_mult.cuh"

<<<<<<< HEAD
template < typename E, bool SUB > __global__ void add_sub_array(E* res, E* in1, E* in2, uint32_t n) {
    int tid = (blockIdx.x * blockDim.x) + threadIdx.x;
    if (tid < n) {
      res[tid] = SUB ? in1[tid] - in2[tid] : in1[tid] + in2[tid];
    }
  }
  
  template <typename E>
  int sub_polys(E* d_out, E* d_in1, E* d_in2, unsigned n, cudaStream_t stream) {
    uint32_t NUM_THREADS = MAX_THREADS_BATCH;
    uint32_t NUM_BLOCKS = (n + NUM_THREADS - 1) / NUM_THREADS;
  
    add_sub_array <E, true> <<<NUM_BLOCKS, NUM_THREADS, 0, stream>>>(d_out, d_in1, d_in2, n);
  
    return 0;
  }
  
  template <typename E>
  int add_polys(E* d_out, E* d_in1, E* d_in2, unsigned n, cudaStream_t stream) {
    uint32_t NUM_THREADS = MAX_THREADS_BATCH;
    uint32_t NUM_BLOCKS = (n + NUM_THREADS - 1) / NUM_THREADS;
  
    add_sub_array <E, false> <<<NUM_BLOCKS, NUM_THREADS, 0, stream>>>(d_out, d_in1, d_in2, n);
  
    return 0;
  }
  
=======
>>>>>>> 7a8191bc
/**
 * Interpolate a batch of polynomials from their evaluations on the same subgroup.
 * Note: this function does not preform any bit-reverse permutations on its inputs or outputs.
 * @param d_out The variable to write coefficients of the resulting polynomials into (the coefficients are in bit-reversed order if the evaluations weren't bit-reversed and vice-versa).
 * @param d_evaluations Input array of evaluations of all polynomials of type E (elements).
 * @param d_domain Domain on which the polynomials are evaluated. Must be a subgroup.
 * @param n Length of `d_domain` array, also equal to the number of evaluations of each polynomial.
 * @param batch_size The size of the batch; the length of `d_evaluations` is `n` * `batch_size`.
 */
<<<<<<< HEAD
template <typename E, typename S> int interpolate_batch(E * d_out, E * d_evaluations, S * d_domain, unsigned n, unsigned batch_size, bool coset, S * coset_powers, cudaStream_t stream) {
  cudaMemcpyAsync(d_out, d_evaluations, sizeof(E) * n * batch_size, cudaMemcpyDeviceToDevice, stream);
  S* _null = nullptr;
  ntt_inplace_batch_template(d_out, d_domain, n, batch_size, true, coset, coset_powers, stream, true);
=======
template <typename E, typename S> int interpolate_batch(E * d_out, E * d_evaluations, S * d_domain, unsigned n, unsigned batch_size, cudaStream_t stream) {
  cudaMemcpyAsync(d_out, d_evaluations, sizeof(E) * n * batch_size, cudaMemcpyDeviceToDevice, stream);
  ntt_inplace_batch_template(d_out, d_domain, n, batch_size, true, stream, true);
>>>>>>> 7a8191bc
  return 0;
}

/**
 * Interpolate a polynomial from its evaluations on a subgroup.
 * Note: this function does not preform any bit-reverse permutations on its inputs or outputs.
 * @param d_out The variable to write coefficients of the resulting polynomial into (the coefficients are in bit-reversed order if the evaluations weren't bit-reversed and vice-versa).
 * @param d_evaluations Input array of evaluations that have type E (elements).
 * @param d_domain Domain on which the polynomial is evaluated. Must be a subgroup.
 * @param n Length of `d_evaluations` and the size `d_domain` arrays (they should have equal length).
 */
template <typename E, typename S> int interpolate(E * d_out, E * d_evaluations, S * d_domain, unsigned n, bool coset, S * coset_powers, cudaStream_t stream) {
  return interpolate_batch <E, S> (d_out, d_evaluations, d_domain, n, 1, coset, coset_powers, stream);
}

template < typename E > __global__ void fill_array(E * arr, E val, uint32_t n) {
  int tid = (blockIdx.x * blockDim.x) + threadIdx.x;
  if (tid < n) {
    arr[tid] = val;
  }
}

/**
 * Evaluate a batch of polynomials on the same coset.
 * @param d_out The evaluations of the polynomials on coset `u` * `d_domain`.
 * @param d_coefficients Input array of coefficients of all polynomials of type E (elements) to be evaluated in-place on a coset.
 * @param d_domain Domain on which the polynomials are evaluated (see `coset` flag). Must be a subgroup.
 * @param domain_size Length of `d_domain` array, on which the polynomial is computed.
 * @param n The number of coefficients, which might be different from `domain_size`.
 * @param batch_size The size of the batch; the length of `d_coefficients` is `n` * `batch_size`.
 * @param coset The flag that indicates whether to evaluate on a coset. If false, evaluate on a subgroup `d_domain`.
 * @param coset_powers If `coset` is true, a list of powers `[1, u, u^2, ..., u^{n-1}]` where `u` is the generator of the coset.
 */
template <typename E, typename S>
int evaluate_batch(E * d_out, E * d_coefficients, S * d_domain, unsigned domain_size, unsigned n, unsigned batch_size, bool coset, S * coset_powers, cudaStream_t stream) {
  uint32_t logn = uint32_t(log(domain_size) / log(2));
  if (domain_size > n) {
    // allocate and initialize an array of stream handles to parallelize data copying across batches
    cudaStream_t *memcpy_streams = (cudaStream_t *) malloc(batch_size * sizeof(cudaStream_t));
    for (unsigned i = 0; i < batch_size; i++)
    {
      cudaStreamCreate(&(memcpy_streams[i]));

      cudaMemcpyAsync(&d_out[i * domain_size], &d_coefficients[i * n], n * sizeof(E), cudaMemcpyDeviceToDevice, memcpy_streams[i]);
      uint32_t NUM_THREADS = MAX_THREADS_BATCH;
      uint32_t NUM_BLOCKS = (domain_size - n + NUM_THREADS - 1) / NUM_THREADS;
      fill_array <E> <<<NUM_BLOCKS, NUM_THREADS, 0, memcpy_streams[i]>>> (&d_out[i * domain_size + n], E::zero(), domain_size - n);

      cudaStreamSynchronize(memcpy_streams[i]);
      cudaStreamDestroy(memcpy_streams[i]);
    }
  } else
    cudaMemcpyAsync(d_out, d_coefficients, sizeof(E) * domain_size * batch_size, cudaMemcpyDeviceToDevice, stream);

  if (coset)
    batch_vector_mult(coset_powers, d_out, domain_size, batch_size, stream);
<<<<<<< HEAD
  
  S* _null = nullptr;
  ntt_inplace_batch_template(d_out, d_domain, domain_size, batch_size, false, false, _null, stream, true);
=======

  ntt_inplace_batch_template(d_out, d_domain, domain_size, batch_size, false, stream, true);
>>>>>>> 7a8191bc
  return 0;
}

/**
 * Evaluate a polynomial on a coset.
 * Note: this function does not preform any bit-reverse permutations on its inputs or outputs, so the order of outputs is bit-reversed.
 * @param d_out The evaluations of the polynomial on coset `u` * `d_domain`.
 * @param d_coefficients Input array of coefficients of a polynomial of type E (elements).
 * @param d_domain Domain on which the polynomial is evaluated (see `coset` flag). Must be a subgroup.
 * @param domain_size Length of `d_domain` array, on which the polynomial is computed.
 * @param n The number of coefficients, which might be different from `domain_size`.
 * @param coset The flag that indicates whether to evaluate on a coset. If false, evaluate on a subgroup `d_domain`.
 * @param coset_powers If `coset` is true, a list of powers `[1, u, u^2, ..., u^{n-1}]` where `u` is the generator of the coset.
 */
template <typename E, typename S> 
int evaluate(E * d_out, E * d_coefficients, S * d_domain, unsigned domain_size, unsigned n, bool coset, S * coset_powers, cudaStream_t stream) {
  return evaluate_batch <E, S> (d_out, d_coefficients, d_domain, domain_size, n, 1, coset, coset_powers, stream);
}

template <typename S> 
int interpolate_scalars(S* d_out, S* d_evaluations, S* d_domain, unsigned n, cudaStream_t stream) {
  S* _null = nullptr;
  return interpolate(d_out, d_evaluations, d_domain, n, false, _null, stream);
}

template <typename S> 
int interpolate_scalars_batch(S* d_out, S* d_evaluations, S* d_domain, unsigned n, unsigned batch_size, cudaStream_t stream) {
  S* _null = nullptr;
  return interpolate_batch(d_out, d_evaluations, d_domain, n, batch_size, false, _null, stream);
}

template <typename E, typename S> 
int interpolate_points(E* d_out, E* d_evaluations, S* d_domain, unsigned n, cudaStream_t stream) {
  S* _null = nullptr;
  return interpolate(d_out, d_evaluations, d_domain, n, false, _null, stream);
}

template <typename E, typename S> 
int interpolate_points_batch(E* d_out, E* d_evaluations, S* d_domain, unsigned n, unsigned batch_size, cudaStream_t stream) {
  S* _null = nullptr;
  return interpolate_batch(d_out, d_evaluations, d_domain, n, batch_size, false, _null, stream);
}

template <typename S> 
int evaluate_scalars(S* d_out, S* d_coefficients, S* d_domain, unsigned domain_size, unsigned n, cudaStream_t stream) {
  S* _null = nullptr;
  return evaluate(d_out, d_coefficients, d_domain, domain_size, n, false, _null, stream);
}

template <typename S> 
int evaluate_scalars_batch(S* d_out, S* d_coefficients, S* d_domain, unsigned domain_size, unsigned n, unsigned batch_size, cudaStream_t stream) {
  S* _null = nullptr;
  return evaluate_batch(d_out, d_coefficients, d_domain, domain_size, n, batch_size, false, _null, stream);
}

template <typename E, typename S> 
int evaluate_points(E* d_out, E* d_coefficients, S* d_domain, unsigned domain_size, unsigned n, cudaStream_t stream) {
  S* _null = nullptr;
  return evaluate(d_out, d_coefficients, d_domain, domain_size, n, false, _null, stream);
}

template <typename E, typename S> 
int evaluate_points_batch(E* d_out, E* d_coefficients, S* d_domain, 
                          unsigned domain_size, unsigned n, unsigned batch_size, cudaStream_t stream) {
  S* _null = nullptr;
  return evaluate_batch(d_out, d_coefficients, d_domain, domain_size, n, batch_size, false, _null, stream);
}

template <typename S> 
int interpolate_scalars_on_coset(S* d_out, S* d_evaluations, S* d_domain,
                                 unsigned n, S* coset_powers, cudaStream_t stream) {
  return interpolate(d_out, d_evaluations, d_domain, n, true, coset_powers, stream);
}

template <typename S> 
int interpolate_scalars_on_coset_batch(S* d_out, S* d_evaluations, S* d_domain,
                                       unsigned n, unsigned batch_size, S* coset_powers, cudaStream_t stream) {
  return interpolate_batch(d_out, d_evaluations, d_domain, n, batch_size, true, coset_powers, stream);
}

template <typename S> 
int evaluate_scalars_on_coset(S* d_out, S* d_coefficients, S* d_domain, 
                              unsigned domain_size, unsigned n, S* coset_powers, cudaStream_t stream) {
  return evaluate(d_out, d_coefficients, d_domain, domain_size, n, true, coset_powers, stream);
}

template <typename E, typename S> 
int evaluate_scalars_on_coset_batch(S* d_out, S* d_coefficients, S* d_domain, unsigned domain_size, 
                                    unsigned n, unsigned batch_size, S* coset_powers, cudaStream_t stream) {
  return evaluate_batch(d_out, d_coefficients, d_domain, domain_size, n, batch_size, true, coset_powers, stream);
}

template <typename E, typename S> 
int evaluate_points_on_coset(E* d_out, E* d_coefficients, S* d_domain, 
                             unsigned domain_size, unsigned n, S* coset_powers, cudaStream_t stream) {
  return evaluate(d_out, d_coefficients, d_domain, domain_size, n, true, coset_powers, stream);
}

template <typename E, typename S> 
int evaluate_points_on_coset_batch(E* d_out, E* d_coefficients, S* d_domain, unsigned domain_size,
                                   unsigned n, unsigned batch_size, S* coset_powers, cudaStream_t stream) {
  return evaluate_batch(d_out, d_coefficients, d_domain, domain_size, n, batch_size, true, coset_powers, stream);
}
#endif<|MERGE_RESOLUTION|>--- conflicted
+++ resolved
@@ -5,7 +5,6 @@
 #include "lde.cuh"
 #include "../vector_manipulation/ve_mod_mult.cuh"
 
-<<<<<<< HEAD
 template < typename E, bool SUB > __global__ void add_sub_array(E* res, E* in1, E* in2, uint32_t n) {
     int tid = (blockIdx.x * blockDim.x) + threadIdx.x;
     if (tid < n) {
@@ -33,8 +32,6 @@
     return 0;
   }
   
-=======
->>>>>>> 7a8191bc
 /**
  * Interpolate a batch of polynomials from their evaluations on the same subgroup.
  * Note: this function does not preform any bit-reverse permutations on its inputs or outputs.
@@ -44,16 +41,9 @@
  * @param n Length of `d_domain` array, also equal to the number of evaluations of each polynomial.
  * @param batch_size The size of the batch; the length of `d_evaluations` is `n` * `batch_size`.
  */
-<<<<<<< HEAD
 template <typename E, typename S> int interpolate_batch(E * d_out, E * d_evaluations, S * d_domain, unsigned n, unsigned batch_size, bool coset, S * coset_powers, cudaStream_t stream) {
   cudaMemcpyAsync(d_out, d_evaluations, sizeof(E) * n * batch_size, cudaMemcpyDeviceToDevice, stream);
-  S* _null = nullptr;
   ntt_inplace_batch_template(d_out, d_domain, n, batch_size, true, coset, coset_powers, stream, true);
-=======
-template <typename E, typename S> int interpolate_batch(E * d_out, E * d_evaluations, S * d_domain, unsigned n, unsigned batch_size, cudaStream_t stream) {
-  cudaMemcpyAsync(d_out, d_evaluations, sizeof(E) * n * batch_size, cudaMemcpyDeviceToDevice, stream);
-  ntt_inplace_batch_template(d_out, d_domain, n, batch_size, true, stream, true);
->>>>>>> 7a8191bc
   return 0;
 }
 
@@ -110,14 +100,9 @@
 
   if (coset)
     batch_vector_mult(coset_powers, d_out, domain_size, batch_size, stream);
-<<<<<<< HEAD
   
   S* _null = nullptr;
   ntt_inplace_batch_template(d_out, d_domain, domain_size, batch_size, false, false, _null, stream, true);
-=======
-
-  ntt_inplace_batch_template(d_out, d_domain, domain_size, batch_size, false, stream, true);
->>>>>>> 7a8191bc
   return 0;
 }
 
