#ifndef VEC_MULT
#define VEC_MULT
#pragma once
#include <stdexcept>
#include <cuda.h>


#define MAX_THREADS_PER_BLOCK 256

// TODO: headers for prototypes and .c .cpp .cu files for implementations
template <typename E, typename S, int N>
__global__ void vectorModMult(S *scalar_vec, E *element_vec, E *result, size_t n_elments)
{
    int tid = blockDim.x * blockIdx.x + threadIdx.x;
    if (tid < n_elments)
    {
        const S s = scalar_vec[tid];
        E e = element_vec[tid];
        #pragma unroll
        for (int i = 0; i < N; i++)
            e = s * e;
        result[tid] = e;
    }
}

<<<<<<< HEAD
template <typename E, typename S, int N>
int vector_mod_mult(S *vec_a, E *vec_b, E *result, size_t n_elments) // TODO: in place so no need for third result vector
=======
template <typename E, typename S>
int vector_mod_mult(S *vec_a, E *vec_b, E *result, size_t n_elments, cudaStream_t stream) // TODO: in place so no need for third result vector
>>>>>>> 5e439201
{
    // Set the grid and block dimensions
    int num_blocks = (int)ceil((float)n_elments / MAX_THREADS_PER_BLOCK);
    int threads_per_block = MAX_THREADS_PER_BLOCK;

<<<<<<< HEAD
    // // Allocate memory on the device for the input vectors, the output vector, and the modulus
    // S *d_vec_a;
    // E *d_vec_b, *d_result;
    // cudaMalloc(&d_vec_a, n_elments * sizeof(S));
    // cudaMalloc(&d_vec_b, n_elments * sizeof(E));
    // cudaMalloc(&d_result, n_elments * sizeof(E));

    // // Copy the input vectors and the modulus from the host to the device
    // cudaMemcpy(d_vec_a, vec_a, n_elments * sizeof(S), cudaMemcpyHostToDevice);
    // cudaMemcpy(d_vec_b, vec_b, n_elments * sizeof(E), cudaMemcpyHostToDevice);

    // Call the kernel to perform element-wise modular multiplication
    vectorModMult<E, S, N><<<num_blocks, threads_per_block>>>(vec_a, vec_b, result, n_elments);

    // cudaMemcpy(result, d_result, n_elments * sizeof(E), cudaMemcpyDeviceToHost);

    // cudaFree(d_vec_a);
    // cudaFree(d_vec_b);
    // cudaFree(d_result);
=======
    // Allocate memory on the device for the input vectors, the output vector, and the modulus
    S *d_vec_a;
    E *d_vec_b, *d_result;
    cudaMallocAsync(&d_vec_a, n_elments * sizeof(S), stream);
    cudaMallocAsync(&d_vec_b, n_elments * sizeof(E), stream);
    cudaMallocAsync(&d_result, n_elments * sizeof(E), stream);

    // Copy the input vectors and the modulus from the host to the device
    cudaMemcpyAsync(d_vec_a, vec_a, n_elments * sizeof(S), cudaMemcpyHostToDevice, stream);
    cudaMemcpyAsync(d_vec_b, vec_b, n_elments * sizeof(E), cudaMemcpyHostToDevice, stream);

    // Call the kernel to perform element-wise modular multiplication
    vectorModMult<<<num_blocks, threads_per_block, 0, stream>>>(d_vec_a, d_vec_b, d_result, n_elments);

    cudaMemcpyAsync(result, d_result, n_elments * sizeof(E), cudaMemcpyDeviceToHost, stream);

    cudaFreeAsync(d_vec_a, stream);
    cudaFreeAsync(d_vec_b, stream);
    cudaFreeAsync(d_result, stream);
>>>>>>> 5e439201

    cudaStreamSynchronize(stream);
    return 0;
}

template <typename E, typename S>
__global__ void batchVectorMult(S *scalar_vec, E *element_vec, unsigned n_scalars, unsigned batch_size)
{
    int tid = blockDim.x * blockIdx.x + threadIdx.x;
    if (tid < n_scalars * batch_size)
    {
        int scalar_id = tid % n_scalars;
        element_vec[tid] = scalar_vec[scalar_id] * element_vec[tid];
    }
}

template <typename E, typename S>
int batch_vector_mult(S *scalar_vec, E *element_vec, unsigned n_scalars, unsigned batch_size, cudaStream_t stream)
{
    // Set the grid and block dimensions
    int NUM_THREADS = MAX_THREADS_PER_BLOCK;
    int NUM_BLOCKS = (n_scalars * batch_size + NUM_THREADS - 1) / NUM_THREADS;
    batchVectorMult<<<NUM_BLOCKS, NUM_THREADS, 0, stream>>>(scalar_vec, element_vec, n_scalars, batch_size);
    return 0;
}

template <typename E>
__global__ void matrixVectorMult(E *matrix_elements, E *vector_elements, E *result, size_t dim)
{

    int tid = blockDim.x * blockIdx.x + threadIdx.x;
    if (tid < dim)
    {
        result[tid] = E::zero();
        for (int i = 0; i < dim; i++)
            result[tid] = result[tid] + matrix_elements[tid * dim + i] * vector_elements[i];
    }
}

template <typename E>
int matrix_mod_mult(E *matrix_elements, E *vector_elements, E *result, size_t dim, cudaStream_t stream)
{
    // Set the grid and block dimensions
    int num_blocks = (int)ceil((float)dim / MAX_THREADS_PER_BLOCK);
    int threads_per_block = MAX_THREADS_PER_BLOCK;

    // Allocate memory on the device for the input vectors, the output vector, and the modulus
    E *d_matrix, *d_vector, *d_result;
    cudaMallocAsync(&d_matrix, (dim * dim) * sizeof(E), stream);
    cudaMallocAsync(&d_vector, dim * sizeof(E), stream);
    cudaMallocAsync(&d_result, dim * sizeof(E), stream);

    // Copy the input vectors and the modulus from the host to the device
    cudaMemcpyAsync(d_matrix, matrix_elements, (dim * dim) * sizeof(E), cudaMemcpyHostToDevice, stream);
    cudaMemcpyAsync(d_vector, vector_elements, dim * sizeof(E), cudaMemcpyHostToDevice, stream);

    // Call the kernel to perform element-wise modular multiplication
    matrixVectorMult<<<num_blocks, threads_per_block, 0, stream>>>(d_matrix, d_vector, d_result, dim);

    cudaMemcpyAsync(result, d_result, dim * sizeof(E), cudaMemcpyDeviceToHost, stream);

    cudaFreeAsync(d_matrix, stream);
    cudaFreeAsync(d_vector, stream);
    cudaFreeAsync(d_result, stream);

    cudaStreamSynchronize(stream);
    return 0;
}
#endif<|MERGE_RESOLUTION|>--- conflicted
+++ resolved
@@ -8,54 +8,23 @@
 #define MAX_THREADS_PER_BLOCK 256
 
 // TODO: headers for prototypes and .c .cpp .cu files for implementations
-template <typename E, typename S, int N>
+template <typename E, typename S>
 __global__ void vectorModMult(S *scalar_vec, E *element_vec, E *result, size_t n_elments)
 {
     int tid = blockDim.x * blockIdx.x + threadIdx.x;
     if (tid < n_elments)
     {
-        const S s = scalar_vec[tid];
-        E e = element_vec[tid];
-        #pragma unroll
-        for (int i = 0; i < N; i++)
-            e = s * e;
-        result[tid] = e;
+        result[tid] = scalar_vec[tid] * element_vec[tid];
     }
 }
 
-<<<<<<< HEAD
-template <typename E, typename S, int N>
-int vector_mod_mult(S *vec_a, E *vec_b, E *result, size_t n_elments) // TODO: in place so no need for third result vector
-=======
 template <typename E, typename S>
 int vector_mod_mult(S *vec_a, E *vec_b, E *result, size_t n_elments, cudaStream_t stream) // TODO: in place so no need for third result vector
->>>>>>> 5e439201
 {
     // Set the grid and block dimensions
     int num_blocks = (int)ceil((float)n_elments / MAX_THREADS_PER_BLOCK);
     int threads_per_block = MAX_THREADS_PER_BLOCK;
 
-<<<<<<< HEAD
-    // // Allocate memory on the device for the input vectors, the output vector, and the modulus
-    // S *d_vec_a;
-    // E *d_vec_b, *d_result;
-    // cudaMalloc(&d_vec_a, n_elments * sizeof(S));
-    // cudaMalloc(&d_vec_b, n_elments * sizeof(E));
-    // cudaMalloc(&d_result, n_elments * sizeof(E));
-
-    // // Copy the input vectors and the modulus from the host to the device
-    // cudaMemcpy(d_vec_a, vec_a, n_elments * sizeof(S), cudaMemcpyHostToDevice);
-    // cudaMemcpy(d_vec_b, vec_b, n_elments * sizeof(E), cudaMemcpyHostToDevice);
-
-    // Call the kernel to perform element-wise modular multiplication
-    vectorModMult<E, S, N><<<num_blocks, threads_per_block>>>(vec_a, vec_b, result, n_elments);
-
-    // cudaMemcpy(result, d_result, n_elments * sizeof(E), cudaMemcpyDeviceToHost);
-
-    // cudaFree(d_vec_a);
-    // cudaFree(d_vec_b);
-    // cudaFree(d_result);
-=======
     // Allocate memory on the device for the input vectors, the output vector, and the modulus
     S *d_vec_a;
     E *d_vec_b, *d_result;
@@ -75,7 +44,6 @@
     cudaFreeAsync(d_vec_a, stream);
     cudaFreeAsync(d_vec_b, stream);
     cudaFreeAsync(d_result, stream);
->>>>>>> 5e439201
 
     cudaStreamSynchronize(stream);
     return 0;
