#pragma once
#ifndef MSM_H
#define MSM_H

#include <cuda_runtime.h>

<<<<<<< HEAD
#include "../../primitives/affine.cuh"
#include "../../primitives/field.cuh"
#include "../../primitives/projective.cuh"
#include "../../utils/cuda_utils.cuh"
#include "../../utils/error_handler.cuh"
#include "../../curves/curve_config.cuh"
=======
>>>>>>> a646c81a
#include "../../utils/device_context.cuh"

/**
 * @namespace msm
 * Multi-scalar-multiplication, or MSM, is the sum of products of the form:
 * \f[
 *  MSM(s_i, P_i) = \sum_{i=1}^N s_i \cdot P_i
 * \f]
 * where \f$ \{P_i\} \f$ are elements of a certain group, \f$ \{s_i\} \f$ are scalars and \f$ N \f$ is the number of terms.
 * In cryptographic applications, prime-order subgroups of elliptic curve groups are typically used, 
 * so we refer to group elements \f$ \{P_i\} \f$ as "points".
 *
 * To solve an MSM problem, we use an algorithm called the "bucket method". For a theoretical background on this algorithm, 
 * see [this](https://www.youtube.com/watch?v=Bl5mQA7UL2I) great talk by Gus Gutoski.
 *
 * This codebase is based on and evolved from Matter Labs' 
 * [Zprize submission](https://github.com/matter-labs/z-prize-msm-gpu/blob/main/bellman-cuda-rust/bellman-cuda-sys/native/msm.cu).
 */
namespace msm {

/**
 * @struct MSMConfig
 * Struct that encodes MSM parameters to be passed into the [msm](@ref msm) function.
 */
struct MSMConfig {
  bool are_scalars_on_device;         /**< True if scalars are on device and false if they're on host. Default value: false. */
  bool are_scalars_montgomery_form;   /**< True if scalars are in Montgomery form and false otherwise. Default value: true. */
  int points_size;                    /**< Number of points in the MSM. If a batch of MSMs needs to be computed, this should be a number 
                                       *   of different points. So, if each MSM re-uses the same set of points, this variable is set equal 
                                       *   to the MSM size. And if every MSM uses a distinct set of points, it should be set to the product of 
                                       *   MSM size and [batch_size](@ref batch_size). Default value: 0 (meaning it's equal to the MSM size). */
  int precompute_factor;              /**< The number of extra points to pre-compute for each point. Larger values decrease the number of computations 
                                       *   to make, on-line memory footprint, but increase the static memory footprint. Default value: 1 (i.e. don't pre-compute). */
  bool are_points_on_device;          /**< True if points are on device and false if they're on host. Default value: false. */
  bool are_points_montgomery_form;    /**< True if coordinates of points are in Montgomery form and false otherwise. Default value: true. */
  int batch_size;                     /**< The number of MSMs to compute. Default value: 1. */
  bool are_result_on_device;          /**< True if the results should be on device and false if they should be on host. Default value: false. */
  int c;                              /**< \f$ c \f$ value, or "window bitsize" which is the main parameter of the "bucket method"
                                       *   that we use to solve the MSM problem. As a rule of thumb, larger value means more on-line memory
                                       *   footprint but also more parallelism and less computational complexity (up to a certain point).
                                       *   Default value: 0 (the optimal value of \f$ c \f$ is chosen automatically). */
  int bitsize;                        /**< Number of bits of the largest scalar. Typically equals the bitsize of scalar field, but if a different 
                                       *   (better) upper bound is known, it should be reflected in this variable. Default value: 0 (set to the bitsize of scalar field). */
  bool big_triangle;                  /**< Whether to do "bucket accumulation" serially. Decreases computational complexity, but also greatly 
                                       *   decreases parallelism, so only suitable for large batches of MSMs. Default value: false. */
  int large_bucket_factor;            /**< Variable that controls how sensitive the algorithm is to the buckets that occur very frequently. 
                                       *   Useful for efficient treatment of non-uniform distributions of scalars and "top windows" with few bits.
                                       *   Can be set to 0 to disable separate treatment of large buckets altogether. Default value: 10. */
  device_context::DeviceContext ctx;  /**< Details related to the device such as its id and stream id. See [DeviceContext](@ref device_context::DeviceContext). */
};

/**
 * A function that computes MSM: \f$ MSM(s_i, P_i) = \sum_{i=1}^N s_i \cdot P_i \f$.
 * @param scalars Scalars \f$ s_i \f$. In case of batch MSM, the scalars from all MSMs are concatenated.
 * @param points Points \f$ P_i \f$. In case of batch MSM, all *unique* points are concatenated. 
 * So, if for example all MSMs share the same base points, they can be repeated only once.
 * @param msm_size MSM size \f$ N \f$. If a batch of MSMs (which all need to have the same size) is computed, this is the size of 1 MSM.
 * @param results Result (or results in the case of batch MSM).
 * @param config [MSMConfig](@ref MSMConfig) used in this MSM.
 * @tparam S Scalar field type.
 * @tparam A The type of points \f$ \{P_i\} \f$ which is typically an [affine Weierstrass](https://hyperelliptic.org/EFD/g1p/auto-shortw.html) point.
 * @tparam P Output type, which is typically a [projective Weierstrass](https://hyperelliptic.org/EFD/g1p/auto-shortw-projective.html) point in our codebase.
 * @return `cudaSuccess` if the execution was successful and an error code otherwise.
 */
template <typename S, typename A, typename P>
cudaError_t MSM(S* scalars, A* points, int msm_size, MSMConfig config, P* results);
<<<<<<< HEAD

/**
 * A function that computes MSM: \f$ MSM(s_i, P_i) = \sum_{i=1}^N s_i \cdot P_i \f$.
 * @param scalars Scalars \f$ s_i \f$. In case of batch MSM, the scalars from all MSMs are concatenated.
 * @param points Points \f$ P_i \f$. In case of batch MSM, all *unique* points are concatenated. 
 * So, if for example all MSMs share the same base points, they can be repeated only once.
 * @param msm_size MSM size \f$ N \f$. If a batch of MSMs (which all need to have the same size) is computed, this is the size of 1 MSM.
 * @param results Result (or results in the case of batch MSM).
 * @tparam S Scalar field type.
 * @tparam A The type of points \f$ \{P_i\} \f$ which is typically an [affine Weierstrass](https://hyperelliptic.org/EFD/g1p/auto-shortw.html) point.
 * @tparam P Output type, which is typically a [projective Weierstrass](https://hyperelliptic.org/EFD/g1p/auto-shortw-projective.html) point in our codebase.
 * @return `cudaSuccess` if the execution was successful and an error code otherwise.
 */
template <typename S, typename A, typename P>
cudaError_t msm_default(S* scalars, A* points, unsigned msm_size, P* results);
=======
>>>>>>> a646c81a

} // namespace msm

#endif<|MERGE_RESOLUTION|>--- conflicted
+++ resolved
@@ -4,15 +4,12 @@
 
 #include <cuda_runtime.h>
 
-<<<<<<< HEAD
 #include "../../primitives/affine.cuh"
 #include "../../primitives/field.cuh"
 #include "../../primitives/projective.cuh"
 #include "../../utils/cuda_utils.cuh"
 #include "../../utils/error_handler.cuh"
 #include "../../curves/curve_config.cuh"
-=======
->>>>>>> a646c81a
 #include "../../utils/device_context.cuh"
 
 /**
@@ -79,24 +76,6 @@
  */
 template <typename S, typename A, typename P>
 cudaError_t MSM(S* scalars, A* points, int msm_size, MSMConfig config, P* results);
-<<<<<<< HEAD
-
-/**
- * A function that computes MSM: \f$ MSM(s_i, P_i) = \sum_{i=1}^N s_i \cdot P_i \f$.
- * @param scalars Scalars \f$ s_i \f$. In case of batch MSM, the scalars from all MSMs are concatenated.
- * @param points Points \f$ P_i \f$. In case of batch MSM, all *unique* points are concatenated. 
- * So, if for example all MSMs share the same base points, they can be repeated only once.
- * @param msm_size MSM size \f$ N \f$. If a batch of MSMs (which all need to have the same size) is computed, this is the size of 1 MSM.
- * @param results Result (or results in the case of batch MSM).
- * @tparam S Scalar field type.
- * @tparam A The type of points \f$ \{P_i\} \f$ which is typically an [affine Weierstrass](https://hyperelliptic.org/EFD/g1p/auto-shortw.html) point.
- * @tparam P Output type, which is typically a [projective Weierstrass](https://hyperelliptic.org/EFD/g1p/auto-shortw-projective.html) point in our codebase.
- * @return `cudaSuccess` if the execution was successful and an error code otherwise.
- */
-template <typename S, typename A, typename P>
-cudaError_t msm_default(S* scalars, A* points, unsigned msm_size, P* results);
-=======
->>>>>>> a646c81a
 
 } // namespace msm
 
