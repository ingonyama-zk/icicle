#ifndef MSM
#define MSM
#pragma once
#include <stdexcept>
#include <cuda.h>
#include "../../primitives/affine.cuh"
#include <iostream>
#include <vector>
#include <cub/device/device_radix_sort.cuh>
#include <cub/device/device_run_length_encode.cuh>
#include <cub/device/device_scan.cuh>
#include "../../utils/cuda_utils.cuh"
#include "../../primitives/projective.cuh"
#include "../../primitives/field.cuh"
#include "msm.cuh"


#define BIG_TRIANGLE
// #define SSM_SUM  //WIP

//this kernel performs single scalar multiplication
//each thread multilies a single scalar and point
template <typename P, typename S>
__global__ void ssm_kernel(S *scalars, P *points, P *results, unsigned N) {

  unsigned tid = (blockIdx.x * blockDim.x) + threadIdx.x;
  if (tid < N) results[tid] = scalars[tid]*points[tid];

}

//this kernel sums all the elements in a given vector using multiple threads
template <typename P>
__global__ void sum_reduction_kernel(P *v, P* v_r) {

	unsigned tid = blockIdx.x * blockDim.x + threadIdx.x;

	// Start at 1/2 block stride and divide by two each iteration
	for (unsigned s = blockDim.x / 2; s > 0; s >>= 1) {
		// Each thread does work unless it is further than the stride
		if (threadIdx.x < s) {
			v[tid] = v[tid] + v[tid + s];
		}
    __syncthreads();
	}

	// Let the thread 0 for this block write the final result
	if (threadIdx.x == 0) {
		v_r[blockIdx.x] = v[tid];
	}
}

//this kernel initializes the buckets with zero points
//each thread initializes a different bucket
template <typename P>
__global__ void initialize_buckets_kernel(P *buckets, unsigned N) {
  
  unsigned tid = (blockIdx.x * blockDim.x) + threadIdx.x;
  if (tid < N) buckets[tid] = P::zero(); //zero point

}

//this kernel splits the scalars into digits of size c
//each thread splits a single scalar into nof_bms digits
template <typename S>
__global__ void split_scalars_kernel(unsigned *buckets_indices, unsigned *point_indices, S *scalars, unsigned total_size, unsigned msm_log_size, unsigned nof_bms, unsigned bm_bitsize, unsigned c){
  
  unsigned tid = (blockIdx.x * blockDim.x) + threadIdx.x;
  unsigned bucket_index;
  unsigned current_index;
  unsigned msm_index = tid >> msm_log_size;
  if (tid < total_size){
    S scalar = scalars[tid];

    for (unsigned bm = 0; bm < nof_bms; bm++)
    {
      bucket_index = scalar.get_scalar_digit(bm, c);
      current_index = bm * total_size + tid;
      buckets_indices[current_index] = (msm_index<<(c+bm_bitsize)) | (bm<<c) | bucket_index;  //the bucket module number and the msm number are appended at the msbs
      point_indices[current_index] = tid; //the point index is saved for later
    }
  }
}

//this kernel adds up the points in each bucket
template <typename P, typename A>
// __global__ void accumulate_buckets_kernel(P *__restrict__ buckets, unsigned *__restrict__ bucket_offsets,
              //  unsigned *__restrict__ bucket_sizes, unsigned *__restrict__ single_bucket_indices, unsigned *__restrict__ point_indices, A *__restrict__ points, unsigned nof_buckets, unsigned batch_size, unsigned msm_idx_shift){
__global__ void accumulate_buckets_kernel(P *buckets, unsigned *bucket_offsets, unsigned *bucket_sizes, unsigned *single_bucket_indices, unsigned *point_indices, A *points, unsigned nof_buckets, unsigned *nof_buckets_to_compute, unsigned msm_idx_shift){
  
  unsigned tid = (blockIdx.x * blockDim.x) + threadIdx.x;
  if (tid ==0) printf("nof buckets to comp: %u", *nof_buckets_to_compute);
  if (tid>=*nof_buckets_to_compute){ 
    return;
  }
  unsigned msm_index = single_bucket_indices[tid]>>msm_idx_shift;
  unsigned bucket_index = msm_index * nof_buckets + (single_bucket_indices[tid]&((1<<msm_idx_shift)-1));
  // unsigned bucket_size = bucket_sizes[tid];
  unsigned bucket_offset = bucket_offsets[tid];
  // if (bucket_offset>(1<<16) * 26){
  //   printf("tid %u\n",tid);
  //   printf("offset %u\n",bucket_offset);
  //   return;
  // } 
  for (unsigned i = 0; i < bucket_sizes[tid]; i++)  //add the relevant points starting from the relevant offset up to the bucket size
  {
    buckets[bucket_index] = buckets[bucket_index] + points[point_indices[bucket_offset+i]];
  }
}

//this kernel sums the entire bucket module
//each thread deals with a single bucket module
template <typename P>
__global__ void big_triangle_sum_kernel(P* buckets, P* final_sums, unsigned nof_bms, unsigned c){

  unsigned tid = (blockIdx.x * blockDim.x) + threadIdx.x;
  if (tid>nof_bms) return;
  printf("%u",tid);
  P line_sum = buckets[(tid+1)*(1<<c)-1];
  final_sums[tid] = line_sum;
  for (unsigned i = (1<<c)-2; i >0; i--)
  {
    line_sum = line_sum + buckets[tid*(1<<c) + i];  //using the running sum method
    final_sums[tid] = final_sums[tid] + line_sum;
  }
}

//this kernel uses single scalar multiplication to multiply each bucket by its index
//each thread deals with a single bucket
template <typename P, typename S>
__global__ void ssm_buckets_kernel(P* buckets, unsigned* single_bucket_indices, unsigned nof_buckets, unsigned c){
  
  unsigned tid = (blockIdx.x * blockDim.x) + threadIdx.x;
  if (tid>nof_buckets) return;
  unsigned bucket_index = single_bucket_indices[tid];
  S scalar_bucket_multiplier;
  scalar_bucket_multiplier = {bucket_index&((1<<c)-1), 0, 0, 0, 0, 0, 0, 0}; //the index without the bucket module index
  buckets[bucket_index] = scalar_bucket_multiplier*buckets[bucket_index];

}

//this kernel computes the final result using the double and add algorithm
//it is done by a single thread
template <typename P, typename S>
__global__ void final_accumulation_kernel(P* final_sums, P* final_results, unsigned nof_msms, unsigned nof_bms, unsigned c){
  
  unsigned tid = (blockIdx.x * blockDim.x) + threadIdx.x;
  if (tid>nof_msms) return;
  P final_result = P::zero();
  for (unsigned i = nof_bms; i >1; i--)
  {
    final_result = final_result + final_sums[i-1 + tid*nof_bms];  //add
    for (unsigned j=0; j<c; j++)  //double
    {
      final_result = final_result + final_result;
    }
  }
  final_results[tid] = final_result + final_sums[tid*nof_bms];

}

//this function computes msm using the bucket method
template <typename S, typename P, typename A>
void bucket_method_msm(unsigned bitsize, unsigned c, S *scalars, A *points, unsigned size, P* final_result, bool on_device) {
  
  std::cout<<"scalars"<<std::endl;
  for (int i = 0; i < 20; i++)
  {
    std::cout<<scalars[i]<<" ";
  }
  std::cout<<std::endl;
  std::cout<<"points"<<std::endl;
  for (int i = 0; i < 20; i++)
  {
    std::cout<<points[i]<<" ";
  }
  std::cout<<std::endl;

  S *d_scalars;
  A *d_points;
  if (!on_device) {
    //copy scalars and point to gpu
    cudaMalloc(&d_scalars, sizeof(S) * size);
    cudaMalloc(&d_points, sizeof(A) * size);
    cudaMemcpy(d_scalars, scalars, sizeof(S) * size, cudaMemcpyHostToDevice);
    cudaMemcpy(d_points, points, sizeof(A) * size, cudaMemcpyHostToDevice);
  }
  else {
    d_scalars = scalars;
    d_points = points;
  }

  P *buckets;
  //compute number of bucket modules and number of buckets in each module
  unsigned nof_bms = bitsize/c;
  unsigned msm_log_size = ceil(log2(size));
  unsigned bm_bitsize = ceil(log2(nof_bms));

  if (bitsize%c){
    nof_bms++;
  }
  unsigned nof_buckets = nof_bms<<c;
  cudaMalloc(&buckets, sizeof(P) * nof_buckets);

  // launch the bucket initialization kernel with maximum threads
  unsigned NUM_THREADS = 1 << 10;
  unsigned NUM_BLOCKS = (nof_buckets + NUM_THREADS - 1) / NUM_THREADS;
  initialize_buckets_kernel<<<NUM_BLOCKS, NUM_THREADS>>>(buckets, nof_buckets);
  printf("cuda error %u\n",cudaGetLastError());

  unsigned *bucket_indices;
  unsigned *point_indices;
  cudaMalloc(&bucket_indices, sizeof(unsigned) * size * (nof_bms+1));
  cudaMalloc(&point_indices, sizeof(unsigned) * size * (nof_bms+1));

  //split scalars into digits
  NUM_THREADS = 1 << 10;
  NUM_BLOCKS = (size * (nof_bms+1) + NUM_THREADS - 1) / NUM_THREADS;
  split_scalars_kernel<<<NUM_BLOCKS, NUM_THREADS>>>(bucket_indices + size, point_indices + size, d_scalars, size, msm_log_size, 
                                                    nof_bms, bm_bitsize, c); //+size - leaving the first bm free for the out of place sort later
                                                    printf("cuda error %u\n",cudaGetLastError());
cudaDeviceSynchronize();
  std::vector<unsigned> h_bucket_ind;
  std::vector<unsigned> h_point_ind;
  h_bucket_ind.reserve(size * (nof_bms+1));
  h_point_ind.reserve(size * (nof_bms+1));
  cudaMemcpy(h_bucket_ind.data(), bucket_indices, sizeof(unsigned) * size * (nof_bms+1), cudaMemcpyDeviceToHost);
  cudaMemcpy(h_point_ind.data(), point_indices, sizeof(unsigned) * size * (nof_bms+1), cudaMemcpyDeviceToHost);
    std::cout<<cudaGetLastError()<<std::endl;
  std::cout<<"buckets inds"<<std::endl;
  for (int i = 0; i < 20 * (nof_bms+1); i++)
  {
    std::cout<<h_bucket_ind[size+i]<<" ";
  }
  std::cout<<std::endl;
  std::cout<<"points inds"<<std::endl;
  for (int i = 0; i < 20 * (nof_bms+1); i++)
  {
    std::cout<<h_point_ind[size+i]<<" ";
  }
  std::cout<<std::endl;

  //sort indices - the indices are sorted from smallest to largest in order to group together the points that belong to each bucket
  unsigned *sort_indices_temp_storage{};
  size_t sort_indices_temp_storage_bytes;
  cub::DeviceRadixSort::SortPairs(sort_indices_temp_storage, sort_indices_temp_storage_bytes, bucket_indices + size, bucket_indices,
                                 point_indices + size, point_indices, size);
                                 cudaDeviceSynchronize();
                                 printf("cuda error %u\n",cudaGetLastError());
  cudaMalloc(&sort_indices_temp_storage, sort_indices_temp_storage_bytes);
  for (unsigned i = 0; i < nof_bms; i++) {
    unsigned offset_out = i * size;
    unsigned offset_in = offset_out + size;
    cub::DeviceRadixSort::SortPairs(sort_indices_temp_storage, sort_indices_temp_storage_bytes, bucket_indices + offset_in,
                                  bucket_indices + offset_out, point_indices + offset_in, point_indices + offset_out, size);
                                  cudaDeviceSynchronize();
                                  printf("cuda error %u\n",cudaGetLastError());
  }
  cudaFree(sort_indices_temp_storage);

  //find bucket_sizes
  unsigned *single_bucket_indices;
  unsigned *bucket_sizes;
  unsigned *nof_buckets_to_compute;
  cudaMalloc(&single_bucket_indices, sizeof(unsigned)*nof_buckets);
  cudaMalloc(&bucket_sizes, sizeof(unsigned)*nof_buckets);
  cudaMalloc(&nof_buckets_to_compute, sizeof(unsigned));
  unsigned *encode_temp_storage{};
  size_t encode_temp_storage_bytes = 0;
  cub::DeviceRunLengthEncode::Encode(encode_temp_storage, encode_temp_storage_bytes, bucket_indices, single_bucket_indices, bucket_sizes,
                                        nof_buckets_to_compute, nof_bms*size);
                                        cudaDeviceSynchronize();
                                        printf("cuda error %u\n",cudaGetLastError());
  cudaMalloc(&encode_temp_storage, encode_temp_storage_bytes);
  cub::DeviceRunLengthEncode::Encode(encode_temp_storage, encode_temp_storage_bytes, bucket_indices, single_bucket_indices, bucket_sizes,
                                        nof_buckets_to_compute, nof_bms*size);
                                        cudaDeviceSynchronize();
                                        printf("cuda error %u\n",cudaGetLastError());
  cudaFree(encode_temp_storage);

  //get offsets - where does each new bucket begin
  unsigned* bucket_offsets;
  cudaMalloc(&bucket_offsets, sizeof(unsigned)*nof_buckets);
  unsigned* offsets_temp_storage{};
  size_t offsets_temp_storage_bytes = 0;
  cub::DeviceScan::ExclusiveSum(offsets_temp_storage, offsets_temp_storage_bytes, bucket_sizes, bucket_offsets, nof_buckets);
  cudaDeviceSynchronize();
  printf("cuda error %u\n",cudaGetLastError());
  cudaMalloc(&offsets_temp_storage, offsets_temp_storage_bytes);
  cub::DeviceScan::ExclusiveSum(offsets_temp_storage, offsets_temp_storage_bytes, bucket_sizes, bucket_offsets, nof_buckets);
  cudaDeviceSynchronize();
  printf("cuda error %u\n",cudaGetLastError());
  cudaFree(offsets_temp_storage);

  cudaDeviceSynchronize();
  std::vector<P> h_buckets;
    h_buckets.reserve(nof_buckets);
      cudaMemcpy(h_buckets.data(), buckets, sizeof(P) * nof_buckets, cudaMemcpyDeviceToHost);
      // printf("buckets to compute %u",(*nof_buckets_to_compute));
      // printf("buckets to compute %u",nof_buckets_to_compute[0]);
      // std::cout<<nof_buckets_to_compute[0]<<std::endl;
      std::cout<<"buckets"<<std::endl;
      for (unsigned i = 0; i < (1<<c); i++)
      {
        std::cout<<h_buckets[i]<<" \n";
      }
      std::cout<<std::endl; 
  //launch the accumulation kernel with maximum threads
  NUM_THREADS = 1 << 8;
  NUM_BLOCKS = (nof_buckets + NUM_THREADS - 1) / NUM_THREADS;
  accumulate_buckets_kernel<<<NUM_BLOCKS, NUM_THREADS>>>(buckets, bucket_offsets, bucket_sizes, single_bucket_indices, point_indices, 
                                                         d_points, nof_buckets, nof_buckets_to_compute, c+bm_bitsize);
                                                         
                                                         cudaDeviceSynchronize();
                                                         printf("cuda error %u\n",cudaGetLastError());
  // std::vector<P> h_buckets;
    // h_buckets.reserve(nof_buckets);
      cudaMemcpy(h_buckets.data(), buckets, sizeof(P) * nof_buckets, cudaMemcpyDeviceToHost);
      std::cout<<"buckets accumulated"<<std::endl;
      for (unsigned i = 0; i < (1<<c); i++)
      {
        std::cout<<h_buckets[i]<<" \n";
      }
      std::cout<<std::endl;                                                          

  #ifdef SSM_SUM
    printf("???");
    //sum each bucket
    NUM_THREADS = 1 << 10;
    NUM_BLOCKS = (nof_buckets + NUM_THREADS - 1) / NUM_THREADS;
    ssm_buckets_kernel<fake_point, fake_scalar><<<NUM_BLOCKS, NUM_THREADS>>>(buckets, single_bucket_indices, nof_buckets, c);
   
    //sum each bucket module
    P* final_results;
    cudaMalloc(&final_results, sizeof(P) * nof_bms);
    NUM_THREADS = 1<<c;
    NUM_BLOCKS = nof_bms;
    sum_reduction_kernel<<<NUM_BLOCKS,NUM_THREADS>>>(buckets, final_results);
  #endif

  #ifdef BIG_TRIANGLE
    P* final_results;
    cudaMalloc(&final_results, sizeof(P) * nof_bms);
    //launch the bucket module sum kernel - a thread for each bucket module
    NUM_THREADS = nof_bms;
    NUM_BLOCKS = 1;
    big_triangle_sum_kernel<<<NUM_BLOCKS, NUM_THREADS>>>(buckets, final_results, nof_bms, c);
    printf("cuda error %u\n",cudaGetLastError());

    cudaDeviceSynchronize();
    printf("cuda error %u\n",cudaGetLastError());
    std::vector<P> h_final_results;
    h_final_results.reserve(nof_bms);
    cudaMemcpy(h_final_results.data(), final_results, sizeof(P) * nof_bms, cudaMemcpyDeviceToHost);
    printf("cuda error %u\n",cudaGetLastError());
    std::cout<<"buckets summed"<<std::endl;
    for (unsigned i = 0; i < nof_bms; i++)
    {
      std::cout<<h_final_results[i]<<" ";
    }
    std::cout<<std::endl;
  #endif

  P* d_final_result;
  if (!on_device)
    cudaMalloc(&d_final_result, sizeof(P));
    printf("cuda error %u\n",cudaGetLastError());

  //launch the double and add kernel, a single thread
  final_accumulation_kernel<P, S><<<1,1>>>(final_results, on_device ? final_result : d_final_result, 1, nof_bms, c);
  printf("cuda error %u\n",cudaGetLastError());
  
  //copy final result to host
  cudaDeviceSynchronize();
  if (!on_device)
    cudaMemcpy(final_result, d_final_result, sizeof(P), cudaMemcpyDeviceToHost);
    std::cout<<"final res "<<(*final_result)<<std::endl;

  //free memory
  if (!on_device) {
    cudaFree(d_points);
    cudaFree(d_scalars);
    cudaFree(d_final_result);
  }
  cudaFree(buckets);
  cudaFree(bucket_indices);
  cudaFree(point_indices);
  cudaFree(single_bucket_indices);
  cudaFree(bucket_sizes);
  cudaFree(nof_buckets_to_compute);
  cudaFree(bucket_offsets);
  cudaFree(final_results);
}

//this function computes msm using the bucket method
template <typename S, typename P, typename A>
void batched_bucket_method_msm(unsigned bitsize, unsigned c, S *scalars, A *points, unsigned batch_size, unsigned msm_size, P* final_results, bool on_device){

  unsigned total_size = batch_size * msm_size;
  S *d_scalars;
  A *d_points;
  if (!on_device) {
    //copy scalars and point to gpu
    cudaMalloc(&d_scalars, sizeof(S) * total_size);
    cudaMalloc(&d_points, sizeof(A) * total_size);
    cudaMemcpy(d_scalars, scalars, sizeof(S) * total_size, cudaMemcpyHostToDevice);
    cudaMemcpy(d_points, points, sizeof(A) * total_size, cudaMemcpyHostToDevice);
  }
  else {
    d_scalars = scalars;
    d_points = points;
  }

  P *buckets;
  //compute number of bucket modules and number of buckets in each module
  unsigned nof_bms = bitsize/c;
  if (bitsize%c){
    nof_bms++;
  }
  unsigned msm_log_size = ceil(log2(msm_size));
  unsigned bm_bitsize = ceil(log2(nof_bms));
  unsigned nof_buckets = (nof_bms<<c);
  unsigned total_nof_buckets = nof_buckets*batch_size;
  cudaMalloc(&buckets, sizeof(P) * total_nof_buckets); 

  //lanch the bucket initialization kernel with maximum threads
  unsigned NUM_THREADS = 1 << 10;
  unsigned NUM_BLOCKS = (total_nof_buckets + NUM_THREADS - 1) / NUM_THREADS;
  initialize_buckets_kernel<<<NUM_BLOCKS, NUM_THREADS>>>(buckets, total_nof_buckets); 

  unsigned *bucket_indices;
  unsigned *point_indices;
  cudaMalloc(&bucket_indices, sizeof(unsigned) * (total_size * nof_bms + msm_size));
  cudaMalloc(&point_indices, sizeof(unsigned) * (total_size * nof_bms + msm_size));

  //split scalars into digits
  NUM_THREADS = 1 << 8;
  NUM_BLOCKS = (total_size * nof_bms + msm_size + NUM_THREADS - 1) / NUM_THREADS;
  split_scalars_kernel<<<NUM_BLOCKS, NUM_THREADS>>>(bucket_indices + msm_size, point_indices + msm_size, d_scalars, total_size, 
                                                    msm_log_size, nof_bms, bm_bitsize, c); //+size - leaving the first bm free for the out of place sort later

  //sort indices - the indices are sorted from smallest to largest in order to group together the points that belong to each bucket
  unsigned *sorted_bucket_indices;
  unsigned *sorted_point_indices;
  cudaMalloc(&sorted_bucket_indices, sizeof(unsigned) * (total_size * nof_bms));
  cudaMalloc(&sorted_point_indices, sizeof(unsigned) * (total_size * nof_bms));

  unsigned *sort_indices_temp_storage{};
  size_t sort_indices_temp_storage_bytes;
  cub::DeviceRadixSort::SortPairs(sort_indices_temp_storage, sort_indices_temp_storage_bytes, bucket_indices + msm_size, sorted_bucket_indices,
                                 point_indices + msm_size, sorted_point_indices, total_size * nof_bms);
  cudaMalloc(&sort_indices_temp_storage, sort_indices_temp_storage_bytes);
  // for (unsigned i = 0; i < nof_bms*batch_size; i++) {
  //   unsigned offset_out = i * msm_size;
  //   unsigned offset_in = offset_out + msm_size;
  //   cub::DeviceRadixSort::SortPairs(sort_indices_temp_storage, sort_indices_temp_storage_bytes, bucket_indices + offset_in,
  //                                 bucket_indices + offset_out, point_indices + offset_in, point_indices + offset_out, msm_size);
  // }
  cub::DeviceRadixSort::SortPairs(sort_indices_temp_storage, sort_indices_temp_storage_bytes, bucket_indices + msm_size, sorted_bucket_indices,
                                 point_indices + msm_size, sorted_point_indices, total_size * nof_bms);
  cudaFree(sort_indices_temp_storage);

  //find bucket_sizes
  unsigned *single_bucket_indices;
  unsigned *bucket_sizes;
  unsigned *total_nof_buckets_to_compute;
  cudaMalloc(&single_bucket_indices, sizeof(unsigned)*total_nof_buckets);
  cudaMalloc(&bucket_sizes, sizeof(unsigned)*total_nof_buckets);
  cudaMalloc(&total_nof_buckets_to_compute, sizeof(unsigned));
  unsigned *encode_temp_storage{};
  size_t encode_temp_storage_bytes = 0;
  cub::DeviceRunLengthEncode::Encode(encode_temp_storage, encode_temp_storage_bytes, sorted_bucket_indices, single_bucket_indices, bucket_sizes,
                                        total_nof_buckets_to_compute, nof_bms*total_size);
  cudaMalloc(&encode_temp_storage, encode_temp_storage_bytes);
  cub::DeviceRunLengthEncode::Encode(encode_temp_storage, encode_temp_storage_bytes, sorted_bucket_indices, single_bucket_indices, bucket_sizes,
                                        total_nof_buckets_to_compute, nof_bms*total_size);
  cudaFree(encode_temp_storage);

  //get offsets - where does each new bucket begin
  unsigned* bucket_offsets;
  cudaMalloc(&bucket_offsets, sizeof(unsigned)*total_nof_buckets);
  unsigned* offsets_temp_storage{};
  size_t offsets_temp_storage_bytes = 0;
  cub::DeviceScan::ExclusiveSum(offsets_temp_storage, offsets_temp_storage_bytes, bucket_sizes, bucket_offsets, total_nof_buckets);
  cudaMalloc(&offsets_temp_storage, offsets_temp_storage_bytes);
  cub::DeviceScan::ExclusiveSum(offsets_temp_storage, offsets_temp_storage_bytes, bucket_sizes, bucket_offsets, total_nof_buckets);
  cudaFree(offsets_temp_storage);

  //launch the accumulation kernel with maximum threads
  NUM_THREADS = 1 << 8;
  NUM_BLOCKS = (total_nof_buckets + NUM_THREADS - 1) / NUM_THREADS;
  accumulate_buckets_kernel<<<NUM_BLOCKS, NUM_THREADS>>>(buckets, bucket_offsets, bucket_sizes, single_bucket_indices, sorted_point_indices,
                                                        d_points, nof_buckets, total_nof_buckets_to_compute, c+bm_bitsize);

  #ifdef SSM_SUM
    //sum each bucket
    NUM_THREADS = 1 << 10;
    NUM_BLOCKS = (nof_buckets + NUM_THREADS - 1) / NUM_THREADS;
    ssm_buckets_kernel<P, S><<<NUM_BLOCKS, NUM_THREADS>>>(buckets, single_bucket_indices, nof_buckets, c);
   
    //sum each bucket module
    P* final_results;
    cudaMalloc(&final_results, sizeof(P) * nof_bms);
    NUM_THREADS = 1<<c;
    NUM_BLOCKS = nof_bms;
    sum_reduction_kernel<<<NUM_BLOCKS,NUM_THREADS>>>(buckets, final_results);
  #endif

  #ifdef BIG_TRIANGLE
    P* bm_sums;
    cudaMalloc(&bm_sums, sizeof(P) * nof_bms * batch_size);
    //launch the bucket module sum kernel - a thread for each bucket module
    NUM_THREADS = 1<<8;
    NUM_BLOCKS = (nof_bms*batch_size + NUM_THREADS - 1) / NUM_THREADS;
    big_triangle_sum_kernel<<<NUM_BLOCKS, NUM_THREADS>>>(buckets, bm_sums, nof_bms*batch_size, c);
    printf("triangle cuda error %u",cudaGetLastError());
  #endif

  P* d_final_results;
  if (!on_device)
    cudaMalloc(&d_final_results, sizeof(P)*batch_size);

  //launch the double and add kernel, a single thread for each msm
  NUM_THREADS = 1<<8;
  NUM_BLOCKS = (batch_size + NUM_THREADS - 1) / NUM_THREADS;
  final_accumulation_kernel<P, S><<<NUM_BLOCKS,NUM_THREADS>>>(bm_sums, on_device ? final_results : d_final_results, batch_size, nof_bms, c);
  printf("final cuda error %u",cudaGetLastError());

  //copy final result to host
  cudaDeviceSynchronize();
  if (!on_device)
    cudaMemcpy(final_results, d_final_results, sizeof(P)*batch_size, cudaMemcpyDeviceToHost);

  //free memory
  if (!on_device) {
    cudaFree(d_points);
    cudaFree(d_scalars);
    cudaFree(d_final_results);
  }
  cudaFree(buckets);
  cudaFree(bucket_indices);
  cudaFree(point_indices);
  cudaFree(sorted_bucket_indices);
  cudaFree(sorted_point_indices);
  cudaFree(single_bucket_indices);
  cudaFree(bucket_sizes);
  cudaFree(total_nof_buckets_to_compute);
  cudaFree(bucket_offsets);
  cudaFree(bm_sums);

}


//this kernel converts affine points to projective points
//each thread deals with a single point
template <typename P, typename A>
__global__ void to_proj_kernel(A* affine_points, P* proj_points, unsigned N){
  
  unsigned tid = (blockIdx.x * blockDim.x) + threadIdx.x;
  if (tid < N) proj_points[tid] = P::from_affine(affine_points[tid]);
}

//the function computes msm using ssm
template <typename S, typename P, typename A>
void short_msm(S *h_scalars, A *h_points, unsigned size, P* h_final_result){ //works up to 2^8
  S *scalars;
  A *a_points;
  P *p_points;
  P *results;

  cudaMalloc(&scalars, sizeof(S) * size);
  cudaMalloc(&a_points, sizeof(A) * size);
  cudaMalloc(&p_points, sizeof(P) * size);
  cudaMalloc(&results, sizeof(P) * size);

  //copy inputs to device
  cudaMemcpy(scalars, h_scalars, sizeof(S) * size, cudaMemcpyHostToDevice);
  cudaMemcpy(a_points, h_points, sizeof(A) * size, cudaMemcpyHostToDevice);

  //convert to projective representation and multiply each point by its scalar using single scalar multiplication
  unsigned NUM_THREADS = size;
  to_proj_kernel<<<1,NUM_THREADS>>>(a_points, p_points, size);
  ssm_kernel<<<1,NUM_THREADS>>>(scalars, p_points, results, size);

  P *final_result;
  cudaMalloc(&final_result, sizeof(P));

  //assuming msm size is a power of 2
  //sum all the ssm results
  NUM_THREADS = size;
  sum_reduction_kernel<<<1,NUM_THREADS>>>(results, final_result);

  //copy result to host
  cudaDeviceSynchronize();
  cudaMemcpy(h_final_result, final_result, sizeof(P), cudaMemcpyDeviceToHost);

  //free memory
  cudaFree(scalars);
  cudaFree(a_points);
  cudaFree(p_points);
  cudaFree(results);
  cudaFree(final_result);

}

//the function computes msm on the host using the naive method
template <typename A, typename S, typename P>
void reference_msm(S* scalars, A* a_points, unsigned size){
  
  P *points = new P[size];
  // P points[size];
  for (unsigned i = 0; i < size ; i++)
  {
    points[i] = P::from_affine(a_points[i]);
  }

  P res = P::zero();
  
  for (unsigned i = 0; i < size; i++)
  {
    res = res + scalars[i]*points[i];
  }

  std::cout<<"reference results"<<std::endl;
  std::cout<<P::to_affine(res)<<std::endl;
  
}

unsigned get_optimal_c(const unsigned size) {
  if (size == 0)
    return 1;
  return 10;
  // return ceil(log2(size))-4;
}

//this function is used to compute msms of size larger than 256
template <typename S, typename P, typename A>
void large_msm(S* scalars, A* points, unsigned size, P* result, bool on_device){
  unsigned c = get_optimal_c(size);
  // unsigned c = 6;
  // unsigned bitsize = 32;
  unsigned bitsize = 255;
  bucket_method_msm(bitsize, c, scalars, points, size, result, on_device);
}

// this function is used to compute a batches of msms of size larger than 256
template <typename S, typename P, typename A>
void batched_large_msm(S* scalars, A* points, unsigned batch_size, unsigned msm_size, P* result, bool on_device){
  unsigned c = get_optimal_c(msm_size);
  // unsigned c = 6;
  // unsigned bitsize = 32;
  unsigned bitsize = 255;
  batched_bucket_method_msm(bitsize, c, scalars, points, batch_size, msm_size, result, on_device);
}
<<<<<<< HEAD

extern "C"
int msm_cuda(projective_t *out, affine_t points[],
              scalar_t scalars[], size_t count, size_t device_id = 0)
{
    try
    {
        if (count>256){
            large_msm<scalar_t, projective_t, affine_t>(scalars, points, count, out, false);
        }
        else{
            short_msm<scalar_t, projective_t, affine_t>(scalars, points, count, out, false);
        }
        std::cout<<"\nmsm res: "<<(*out)<<std::endl;
        return CUDA_SUCCESS;
    }
    catch (const std::runtime_error &ex)
    {
        printf("error %s", ex.what());
        return -1;
    }
}

extern "C" int msm_batch_cuda(projective_t* out, affine_t points[],
                              scalar_t scalars[], size_t batch_size, size_t msm_size, size_t device_id = 0)
{
  try
  {
    batched_large_msm<scalar_t, projective_t, affine_t>(scalars, points, batch_size, msm_size, out, false);

    return CUDA_SUCCESS;
  }
  catch (const std::runtime_error &ex)
  {
    printf("error %s", ex.what());
    return -1;
  }
}

/**
 * Commit to a polynomial using the MSM.
 * Note: this function just calls the MSM, it doesn't convert between evaluation and coefficient form of scalars or points.
 * @param d_out Ouptut point to write the result to.
 * @param d_scalars Scalars for the MSM. Must be on device.
 * @param d_points Points for the MSM. Must be on device.
 * @param count Length of `d_scalars` and `d_points` arrays (they should have equal length).
 */
 extern "C"
 int commit_cuda(projective_t* d_out, scalar_t* d_scalars, affine_t* d_points, size_t count, size_t device_id = 0)
 {
     try
     {
         large_msm(d_scalars, d_points, count, d_out, true);
         return 0;
     }
     catch (const std::runtime_error &ex)
     {
         printf("error %s", ex.what());
         return -1;
     }
 }
 
 /**
  * Commit to a batch of polynomials using the MSM.
  * Note: this function just calls the MSM, it doesn't convert between evaluation and coefficient form of scalars or points.
  * @param d_out Ouptut point to write the results to.
  * @param d_scalars Scalars for the MSMs of all polynomials. Must be on device.
  * @param d_points Points for the MSMs. Must be on device. It is assumed that this set of bases is used for each MSM.
  * @param count Length of `d_points` array, `d_scalar` has length `count` * `batch_size`.
  * @param batch_size Size of the batch.
  */
 extern "C"
 int commit_batch_cuda(projective_t* d_out, scalar_t* d_scalars, affine_t* d_points, size_t count, size_t batch_size, size_t device_id = 0)
 {
     try
     {
         batched_large_msm(d_scalars, d_points, batch_size, count, d_out, true);
         return 0;
     }
     catch (const std::runtime_error &ex)
     {
         printf("error %s", ex.what());
         return -1;
     }
 }
=======
#endif
>>>>>>> 396c5f3c
<|MERGE_RESOLUTION|>--- conflicted
+++ resolved
@@ -651,92 +651,4 @@
   unsigned bitsize = 255;
   batched_bucket_method_msm(bitsize, c, scalars, points, batch_size, msm_size, result, on_device);
 }
-<<<<<<< HEAD
-
-extern "C"
-int msm_cuda(projective_t *out, affine_t points[],
-              scalar_t scalars[], size_t count, size_t device_id = 0)
-{
-    try
-    {
-        if (count>256){
-            large_msm<scalar_t, projective_t, affine_t>(scalars, points, count, out, false);
-        }
-        else{
-            short_msm<scalar_t, projective_t, affine_t>(scalars, points, count, out, false);
-        }
-        std::cout<<"\nmsm res: "<<(*out)<<std::endl;
-        return CUDA_SUCCESS;
-    }
-    catch (const std::runtime_error &ex)
-    {
-        printf("error %s", ex.what());
-        return -1;
-    }
-}
-
-extern "C" int msm_batch_cuda(projective_t* out, affine_t points[],
-                              scalar_t scalars[], size_t batch_size, size_t msm_size, size_t device_id = 0)
-{
-  try
-  {
-    batched_large_msm<scalar_t, projective_t, affine_t>(scalars, points, batch_size, msm_size, out, false);
-
-    return CUDA_SUCCESS;
-  }
-  catch (const std::runtime_error &ex)
-  {
-    printf("error %s", ex.what());
-    return -1;
-  }
-}
-
-/**
- * Commit to a polynomial using the MSM.
- * Note: this function just calls the MSM, it doesn't convert between evaluation and coefficient form of scalars or points.
- * @param d_out Ouptut point to write the result to.
- * @param d_scalars Scalars for the MSM. Must be on device.
- * @param d_points Points for the MSM. Must be on device.
- * @param count Length of `d_scalars` and `d_points` arrays (they should have equal length).
- */
- extern "C"
- int commit_cuda(projective_t* d_out, scalar_t* d_scalars, affine_t* d_points, size_t count, size_t device_id = 0)
- {
-     try
-     {
-         large_msm(d_scalars, d_points, count, d_out, true);
-         return 0;
-     }
-     catch (const std::runtime_error &ex)
-     {
-         printf("error %s", ex.what());
-         return -1;
-     }
- }
- 
- /**
-  * Commit to a batch of polynomials using the MSM.
-  * Note: this function just calls the MSM, it doesn't convert between evaluation and coefficient form of scalars or points.
-  * @param d_out Ouptut point to write the results to.
-  * @param d_scalars Scalars for the MSMs of all polynomials. Must be on device.
-  * @param d_points Points for the MSMs. Must be on device. It is assumed that this set of bases is used for each MSM.
-  * @param count Length of `d_points` array, `d_scalar` has length `count` * `batch_size`.
-  * @param batch_size Size of the batch.
-  */
- extern "C"
- int commit_batch_cuda(projective_t* d_out, scalar_t* d_scalars, affine_t* d_points, size_t count, size_t batch_size, size_t device_id = 0)
- {
-     try
-     {
-         batched_large_msm(d_scalars, d_points, batch_size, count, d_out, true);
-         return 0;
-     }
-     catch (const std::runtime_error &ex)
-     {
-         printf("error %s", ex.what());
-         return -1;
-     }
- }
-=======
-#endif
->>>>>>> 396c5f3c
+#endif