--- conflicted
+++ resolved
@@ -158,6 +158,10 @@
     cudaMemcpy(d_scalars, scalars, sizeof(S) * size, cudaMemcpyHostToDevice);
     cudaMemcpy(d_points, points, sizeof(A) * size, cudaMemcpyHostToDevice);
   }
+  else {
+    d_scalars = scalars;
+    d_points = points;
+  }
 
   P *buckets;
   //compute number of bucket modules and number of buckets in each module
@@ -184,7 +188,7 @@
   //split scalars into digits
   NUM_THREADS = 1 << 10;
   NUM_BLOCKS = (size * (nof_bms+1) + NUM_THREADS - 1) / NUM_THREADS;
-  split_scalars_kernel<<<NUM_BLOCKS, NUM_THREADS>>>(bucket_indices + size, point_indices + size, on_device ? scalars : d_scalars, size, msm_log_size, 
+  split_scalars_kernel<<<NUM_BLOCKS, NUM_THREADS>>>(bucket_indices + size, point_indices + size, d_scalars, size, msm_log_size, 
                                                     nof_bms, bm_bitsize, c); //+size - leaving the first bm free for the out of place sort later
 
   //sort indices - the indices are sorted from smallest to largest in order to group together the points that belong to each bucket
@@ -231,7 +235,7 @@
   NUM_THREADS = 1 << 8;
   NUM_BLOCKS = (nof_buckets + NUM_THREADS - 1) / NUM_THREADS;
   accumulate_buckets_kernel<<<NUM_BLOCKS, NUM_THREADS>>>(buckets, bucket_offsets, bucket_sizes, single_bucket_indices, point_indices, 
-                                                         on_device ? points : d_points, nof_buckets, 1, c+bm_bitsize);
+                                                         d_points, nof_buckets, 1, c+bm_bitsize);
 
   #ifdef SSM_SUM
     //sum each bucket
@@ -298,6 +302,10 @@
     cudaMemcpy(d_scalars, scalars, sizeof(S) * total_size, cudaMemcpyHostToDevice);
     cudaMemcpy(d_points, points, sizeof(A) * total_size, cudaMemcpyHostToDevice);
   }
+  else {
+    d_scalars = scalars;
+    d_points = points;
+  }
 
   P *buckets;
   //compute number of bucket modules and number of buckets in each module
@@ -324,7 +332,7 @@
   //split scalars into digits
   NUM_THREADS = 1 << 8;
   NUM_BLOCKS = (total_size * nof_bms + msm_size + NUM_THREADS - 1) / NUM_THREADS;
-  split_scalars_kernel<<<NUM_BLOCKS, NUM_THREADS>>>(bucket_indices + msm_size, point_indices + msm_size, on_device ? scalars : d_scalars, total_size, 
+  split_scalars_kernel<<<NUM_BLOCKS, NUM_THREADS>>>(bucket_indices + msm_size, point_indices + msm_size, d_scalars, total_size, 
                                                     msm_log_size, nof_bms, bm_bitsize, c); //+size - leaving the first bm free for the out of place sort later
 
   //sort indices - the indices are sorted from smallest to largest in order to group together the points that belong to each bucket
@@ -377,12 +385,8 @@
   //launch the accumulation kernel with maximum threads
   NUM_THREADS = 1 << 8;
   NUM_BLOCKS = (total_nof_buckets + NUM_THREADS - 1) / NUM_THREADS;
-<<<<<<< HEAD
-  accumulate_buckets_kernel<<<NUM_BLOCKS, NUM_THREADS>>>(buckets, bucket_offsets, bucket_sizes, single_bucket_indices, point_indices,
-                                                         on_device ? points : d_points, nof_buckets, batch_size, c+bm_bitsize);
-=======
-  accumulate_buckets_kernel<<<NUM_BLOCKS, NUM_THREADS>>>(buckets, bucket_offsets, bucket_sizes, single_bucket_indices, sorted_point_indices, points, nof_buckets, batch_size, c+bm_bitsize);
->>>>>>> 9765a740
+  accumulate_buckets_kernel<<<NUM_BLOCKS, NUM_THREADS>>>(buckets, bucket_offsets, bucket_sizes, single_bucket_indices, sorted_point_indices,
+                                                        d_points, nof_buckets, batch_size, c+bm_bitsize);
 
   #ifdef SSM_SUM
     //sum each bucket
