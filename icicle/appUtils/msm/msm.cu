--- conflicted
+++ resolved
@@ -344,7 +344,6 @@
   bucket_method_msm(bitsize, c, scalars, points, size, result);
 }
 
-<<<<<<< HEAD
 extern "C"
 int msm_cuda(projective_t *out, affine_t points[],
               scalar_t scalars[], size_t count, size_t device_id = 0)
@@ -365,42 +364,4 @@
         printf("error %s", ex.what());
         return -1;
     }
-=======
-// Rust expects
-// fn msm_cuda(projective,
-//     out: *mut Point,
-//     points: *const PointAffineNoInfinity,
-//     scalars: *const ScalarField,
-//     count: usize, //TODO: is needed?
-//     device_id: usize,
-// ) -> c_uint;
-extern "C"
-    int msm_cuda(projective_t *out, affine_t points[],
-             scalar_t scalars[], size_t count, size_t device_id = 0)
-{
-  try
-  {
-    if (count>1024){
-      large_msm<scalar_t, projective_t, affine_t>(scalars, points, count, out);
-    }
-    else{
-      short_msm<scalar_t, projective_t, affine_t>(scalars, points, count, out);
-    }
-    // stub here(uint32_t *)scalar
-    // printf("\nx %08X", points[0].x.export_limbs()[0]); // TODO: error code and message
-    // printf("\ny %08X", points[0].y.export_limbs()[8]); // TODO: error code and message
-
-    // uint32_t one = 1;
-
-    // out->y.export_limbs()[0] = one; // TODO: just roundtrip stub
-
-    return CUDA_SUCCESS;
-  }
-  catch (const std::runtime_error &ex)
-  {
-    printf("error %s", ex.what()); // TODO: error code and message
-    // out->z = 0; //TODO: .set_infinity()
-    return -1;
-  }
->>>>>>> 2ffd90ca
 }