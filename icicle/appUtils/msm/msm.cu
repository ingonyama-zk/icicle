#include <iostream>
#include <vector>
#include <cub/device/device_radix_sort.cuh>
#include <cub/device/device_run_length_encode.cuh>
#include <cub/device/device_scan.cuh>
#include "../../utils/cuda_utils.cuh"
#include "../../primitives/projective.cuh"
#include "../../primitives/field.cuh"
#include "../../curves/curve_config.cuh"
#include "msm.cuh"


#define BIG_TRIANGLE
// #define SSM_SUM  //WIP

//this kernel performs single scalar multiplication
//each thread multilies a single scalar and point
template <typename P, typename S>
__global__ void ssm_kernel(S *scalars, P *points, P *results, unsigned N) {

  unsigned tid = (blockIdx.x * blockDim.x) + threadIdx.x;
  if (tid < N) results[tid] = scalars[tid]*points[tid];

}

//this kernel sums all the elements in a given vector using multiple threads
template <typename P>
__global__ void sum_reduction_kernel(P *v, P* v_r) {

	unsigned tid = blockIdx.x * blockDim.x + threadIdx.x;

	// Start at 1/2 block stride and divide by two each iteration
	for (unsigned s = blockDim.x / 2; s > 0; s >>= 1) {
		// Each thread does work unless it is further than the stride
		if (threadIdx.x < s) {
			v[tid] = v[tid] + v[tid + s];
		}
    __syncthreads();
	}

	// Let the thread 0 for this block write the final result
	if (threadIdx.x == 0) {
		v_r[blockIdx.x] = v[tid];
	}
}

//this kernel initializes the buckets with zero points
//each thread initializes a different bucket
template <typename P>
__global__ void initialize_buckets_kernel(P *buckets, unsigned N) {
  
  unsigned tid = (blockIdx.x * blockDim.x) + threadIdx.x;
  if (tid < N) buckets[tid] = P::zero(); //zero point

}

//this kernel splits the scalars into digits of size c
//each thread splits a single scalar into nof_bms digits
template <typename S>
__global__ void split_scalars_kernel(unsigned *buckets_indices, unsigned *point_indices, S *scalars, unsigned total_size, unsigned msm_log_size, unsigned nof_bms, unsigned bm_bitsize, unsigned c){
  
  unsigned tid = (blockIdx.x * blockDim.x) + threadIdx.x;
  unsigned bucket_index;
  unsigned current_index;
  unsigned msm_index = tid >> msm_log_size;
  if (tid < total_size){
    S scalar = scalars[tid];

    for (unsigned bm = 0; bm < nof_bms; bm++)
    {
      bucket_index = scalar.get_scalar_digit(bm, c);
      current_index = bm * total_size + tid;
      buckets_indices[current_index] = (msm_index<<(c+bm_bitsize)) | (bm<<c) | bucket_index;  //the bucket module number and the msm number are appended at the msbs
      point_indices[current_index] = tid; //the point index is saved for later
    }
  }
}

//this kernel adds up the points in each bucket
template <typename P, typename A>
__global__ void accumulate_buckets_kernel(P *__restrict__ buckets, unsigned *__restrict__ bucket_offsets,
               unsigned *__restrict__ bucket_sizes, unsigned *__restrict__ single_bucket_indices, unsigned *__restrict__ point_indices, A *__restrict__ points, unsigned nof_buckets, unsigned batch_size, unsigned msm_idx_shift){
  
  unsigned tid = (blockIdx.x * blockDim.x) + threadIdx.x;
  unsigned msm_index = single_bucket_indices[tid]>>msm_idx_shift;
  unsigned bucket_index = msm_index * nof_buckets + (single_bucket_indices[tid]&((1<<msm_idx_shift)-1));
  unsigned bucket_size = bucket_sizes[tid];
  if (tid>=nof_buckets*batch_size || bucket_size == 0){ //if the bucket is empty we don't need to continue
    return;
  }
  unsigned bucket_offset = bucket_offsets[tid];
  for (unsigned i = 0; i < bucket_sizes[tid]; i++)  //add the relevant points starting from the relevant offset up to the bucket size
  {
    buckets[bucket_index] = buckets[bucket_index] + points[point_indices[bucket_offset+i]];
  }
}

//this kernel sums the entire bucket module
//each thread deals with a single bucket module
template <typename P>
__global__ void big_triangle_sum_kernel(P* buckets, P* final_sums, unsigned nof_bms, unsigned c){

  unsigned tid = (blockIdx.x * blockDim.x) + threadIdx.x;
  if (tid>nof_bms) return;
  P line_sum = buckets[(tid+1)*(1<<c)-1];
  final_sums[tid] = line_sum;
  for (unsigned i = (1<<c)-2; i >0; i--)
  {
    line_sum = line_sum + buckets[tid*(1<<c) + i];  //using the running sum method
    final_sums[tid] = final_sums[tid] + line_sum;
  }
}

//this kernel uses single scalar multiplication to multiply each bucket by its index
//each thread deals with a single bucket
template <typename P, typename S>
__global__ void ssm_buckets_kernel(P* buckets, unsigned* single_bucket_indices, unsigned nof_buckets, unsigned c){
  
  unsigned tid = (blockIdx.x * blockDim.x) + threadIdx.x;
  if (tid>nof_buckets) return;
  unsigned bucket_index = single_bucket_indices[tid];
  S scalar_bucket_multiplier;
  scalar_bucket_multiplier = {bucket_index&((1<<c)-1), 0, 0, 0, 0, 0, 0, 0}; //the index without the bucket module index
  buckets[bucket_index] = scalar_bucket_multiplier*buckets[bucket_index];

}

//this kernel computes the final result using the double and add algorithm
//it is done by a single thread
template <typename P, typename S>
__global__ void final_accumulation_kernel(P* final_sums, P* final_results, unsigned nof_msms, unsigned nof_bms, unsigned c){
  
  unsigned tid = (blockIdx.x * blockDim.x) + threadIdx.x;
  if (tid>nof_msms) return;
  P final_result = P::zero();
  S digit_base = {unsigned(1<<c)};
  for (unsigned i = nof_bms; i >0; i--)
  {
    final_result = digit_base*final_result + final_sums[i-1 + tid*nof_bms];
  }
  final_results[tid] = final_result;

}

//this function computes msm using the bucket method
template <typename S, typename P, typename A>
void bucket_method_msm(unsigned bitsize, unsigned c, S *h_scalars, A *h_points, unsigned size, P*h_final_result){
  
  //copy scalars and point to gpu
  S *scalars;
  A *points;

  cudaMalloc(&scalars, sizeof(S) * size);
  cudaMalloc(&points, sizeof(A) * size);
  cudaMemcpy(scalars, h_scalars, sizeof(S) * size, cudaMemcpyHostToDevice);
  cudaMemcpy(points, h_points, sizeof(A) * size, cudaMemcpyHostToDevice);

  P *buckets;
  //compute number of bucket modules and number of buckets in each module
  unsigned nof_bms = bitsize/c;
  unsigned msm_log_size = ceil(log2(size));
  unsigned bm_bitsize = ceil(log2(nof_bms));

  if (bitsize%c){
    nof_bms++;
  }
  unsigned nof_buckets = nof_bms<<c;
  cudaMalloc(&buckets, sizeof(P) * nof_buckets); 

  // launch the bucket initialization kernel with maximum threads
  unsigned NUM_THREADS = 1 << 10;
  unsigned NUM_BLOCKS = (nof_buckets + NUM_THREADS - 1) / NUM_THREADS;
  initialize_buckets_kernel<<<NUM_BLOCKS, NUM_THREADS>>>(buckets, nof_buckets);

  unsigned *bucket_indices;
  unsigned *point_indices;
  cudaMalloc(&bucket_indices, sizeof(unsigned) * size * (nof_bms+1));
  cudaMalloc(&point_indices, sizeof(unsigned) * size * (nof_bms+1));

  //split scalars into digits
  NUM_THREADS = 1 << 10;
  NUM_BLOCKS = (size * (nof_bms+1) + NUM_THREADS - 1) / NUM_THREADS;
  split_scalars_kernel<<<NUM_BLOCKS, NUM_THREADS>>>(bucket_indices + size, point_indices + size, scalars, size, msm_log_size, nof_bms, bm_bitsize, c); //+size - leaving the first bm free for the out of place sort later

  //sort indices - the indices are sorted from smallest to largest in order to group together the points that belong to each bucket
  unsigned *sort_indices_temp_storage{};
  size_t sort_indices_temp_storage_bytes;
  cub::DeviceRadixSort::SortPairs(sort_indices_temp_storage, sort_indices_temp_storage_bytes, bucket_indices + size, bucket_indices,
                                 point_indices + size, point_indices, size);
  cudaMalloc(&sort_indices_temp_storage, sort_indices_temp_storage_bytes);
  for (unsigned i = 0; i < nof_bms; i++) {
    unsigned offset_out = i * size;
    unsigned offset_in = offset_out + size;
    cub::DeviceRadixSort::SortPairs(sort_indices_temp_storage, sort_indices_temp_storage_bytes, bucket_indices + offset_in,
                                  bucket_indices + offset_out, point_indices + offset_in, point_indices + offset_out, size);
  }
  cudaFree(sort_indices_temp_storage);

  //find bucket_sizes
  unsigned *single_bucket_indices;
  unsigned *bucket_sizes;
  unsigned *nof_buckets_to_compute;
  cudaMalloc(&single_bucket_indices, sizeof(unsigned)*nof_buckets);
  cudaMalloc(&bucket_sizes, sizeof(unsigned)*nof_buckets);
  cudaMalloc(&nof_buckets_to_compute, sizeof(unsigned));
  unsigned *encode_temp_storage{};
  size_t encode_temp_storage_bytes = 0;
  cub::DeviceRunLengthEncode::Encode(encode_temp_storage, encode_temp_storage_bytes, bucket_indices, single_bucket_indices, bucket_sizes,
                                        nof_buckets_to_compute, nof_bms*size);
  cudaMalloc(&encode_temp_storage, encode_temp_storage_bytes);
  cub::DeviceRunLengthEncode::Encode(encode_temp_storage, encode_temp_storage_bytes, bucket_indices, single_bucket_indices, bucket_sizes,
                                        nof_buckets_to_compute, nof_bms*size);
  cudaFree(encode_temp_storage);

  //get offsets - where does each new bucket begin
  unsigned* bucket_offsets;
  cudaMalloc(&bucket_offsets, sizeof(unsigned)*nof_buckets);
  unsigned* offsets_temp_storage{};
  size_t offsets_temp_storage_bytes = 0;
  cub::DeviceScan::ExclusiveSum(offsets_temp_storage, offsets_temp_storage_bytes, bucket_sizes, bucket_offsets, nof_buckets);
  cudaMalloc(&offsets_temp_storage, offsets_temp_storage_bytes);
  cub::DeviceScan::ExclusiveSum(offsets_temp_storage, offsets_temp_storage_bytes, bucket_sizes, bucket_offsets, nof_buckets);
  cudaFree(offsets_temp_storage);

  //launch the accumulation kernel with maximum threads
  NUM_THREADS = 1 << 8;
  NUM_BLOCKS = (nof_buckets + NUM_THREADS - 1) / NUM_THREADS;
  accumulate_buckets_kernel<<<NUM_BLOCKS, NUM_THREADS>>>(buckets, bucket_offsets, bucket_sizes, single_bucket_indices, point_indices, points, nof_buckets, 1, c+bm_bitsize);

  #ifdef SSM_SUM
    //sum each bucket
    NUM_THREADS = 1 << 10;
    NUM_BLOCKS = (nof_buckets + NUM_THREADS - 1) / NUM_THREADS;
    ssm_buckets_kernel<fake_point, fake_scalar><<<NUM_BLOCKS, NUM_THREADS>>>(buckets, single_bucket_indices, nof_buckets, c);
   
    //sum each bucket module
    P* final_results;
    cudaMalloc(&final_results, sizeof(P) * nof_bms);
    NUM_THREADS = 1<<c;
    NUM_BLOCKS = nof_bms;
    sum_reduction_kernel<<<NUM_BLOCKS,NUM_THREADS>>>(buckets, final_results);
  #endif

  #ifdef BIG_TRIANGLE
    P* final_results;
    cudaMalloc(&final_results, sizeof(P) * nof_bms);
    //launch the bucket module sum kernel - a thread for each bucket module
    NUM_THREADS = nof_bms;
    NUM_BLOCKS = 1;
    big_triangle_sum_kernel<<<NUM_BLOCKS, NUM_THREADS>>>(buckets, final_results, nof_bms, c);
  #endif

  P* final_result;
  cudaMalloc(&final_result, sizeof(P));
  //launch the double and add kernel, a single thread
  final_accumulation_kernel<P, S><<<1,1>>>(final_results, final_result,1, nof_bms, c);
  
  //copy final result to host
  cudaDeviceSynchronize();
  cudaMemcpy(h_final_result, final_result, sizeof(P), cudaMemcpyDeviceToHost);

  //free memory
  cudaFree(buckets);
  cudaFree(points);
  cudaFree(scalars);
  cudaFree(bucket_indices);
  cudaFree(point_indices);
  cudaFree(single_bucket_indices);
  cudaFree(bucket_sizes);
  cudaFree(nof_buckets_to_compute);
  cudaFree(bucket_offsets);
  cudaFree(final_results);
  cudaFree(final_result);

}

//this function computes msm using the bucket method
template <typename S, typename P, typename A>
void batched_bucket_method_msm(unsigned bitsize, unsigned c, S *h_scalars, A *h_points, unsigned batch_size, unsigned msm_size, P*h_final_results){
  
  //copy scalars and point to gpu
  S *scalars;
  A *points;

  unsigned total_size = batch_size * msm_size;
  cudaMalloc(&scalars, sizeof(S) * total_size);
  cudaMalloc(&points, sizeof(A) * total_size);
  cudaMemcpy(scalars, h_scalars, sizeof(S) * total_size, cudaMemcpyHostToDevice);
  cudaMemcpy(points, h_points, sizeof(A) * total_size, cudaMemcpyHostToDevice);

  P *buckets;
  //compute number of bucket modules and number of buckets in each module
  unsigned nof_bms = bitsize/c;
  if (bitsize%c){
    nof_bms++;
  }
  unsigned msm_log_size = ceil(log2(msm_size));
  unsigned bm_bitsize = ceil(log2(nof_bms));
  unsigned nof_buckets = (nof_bms<<c);
  unsigned total_nof_buckets = nof_buckets*batch_size;
  cudaMalloc(&buckets, sizeof(P) * total_nof_buckets); 

  //lanch the bucket initialization kernel with maximum threads
  unsigned NUM_THREADS = 1 << 10;
  unsigned NUM_BLOCKS = (total_nof_buckets + NUM_THREADS - 1) / NUM_THREADS;
  initialize_buckets_kernel<<<NUM_BLOCKS, NUM_THREADS>>>(buckets, total_nof_buckets); 

  unsigned *bucket_indices;
  unsigned *point_indices;
  cudaMalloc(&bucket_indices, sizeof(unsigned) * (total_size * nof_bms + msm_size));
  cudaMalloc(&point_indices, sizeof(unsigned) * (total_size * nof_bms + msm_size));

  //split scalars into digits
  NUM_THREADS = 1 << 8;
  NUM_BLOCKS = (total_size * nof_bms + msm_size + NUM_THREADS - 1) / NUM_THREADS;
  split_scalars_kernel<<<NUM_BLOCKS, NUM_THREADS>>>(bucket_indices + msm_size, point_indices + msm_size, scalars, total_size, msm_log_size, nof_bms, bm_bitsize, c); //+size - leaving the first bm free for the out of place sort later

  //sort indices - the indices are sorted from smallest to largest in order to group together the points that belong to each bucket
  unsigned *sort_indices_temp_storage{};
  size_t sort_indices_temp_storage_bytes;
  cub::DeviceRadixSort::SortPairs(sort_indices_temp_storage, sort_indices_temp_storage_bytes, bucket_indices + msm_size, bucket_indices,
                                 point_indices + msm_size, point_indices, msm_size);
  cudaMalloc(&sort_indices_temp_storage, sort_indices_temp_storage_bytes);
  for (unsigned i = 0; i < nof_bms*batch_size; i++) {
    unsigned offset_out = i * msm_size;
    unsigned offset_in = offset_out + msm_size;
    cub::DeviceRadixSort::SortPairs(sort_indices_temp_storage, sort_indices_temp_storage_bytes, bucket_indices + offset_in,
                                  bucket_indices + offset_out, point_indices + offset_in, point_indices + offset_out, msm_size);
  }
  cudaFree(sort_indices_temp_storage);

  //find bucket_sizes
  unsigned *single_bucket_indices;
  unsigned *bucket_sizes;
  unsigned *total_nof_buckets_to_compute;
  cudaMalloc(&single_bucket_indices, sizeof(unsigned)*total_nof_buckets);
  cudaMalloc(&bucket_sizes, sizeof(unsigned)*total_nof_buckets);
  cudaMalloc(&total_nof_buckets_to_compute, sizeof(unsigned));
  unsigned *encode_temp_storage{};
  size_t encode_temp_storage_bytes = 0;
  cub::DeviceRunLengthEncode::Encode(encode_temp_storage, encode_temp_storage_bytes, bucket_indices, single_bucket_indices, bucket_sizes,
                                        total_nof_buckets_to_compute, nof_bms*total_size);
  cudaMalloc(&encode_temp_storage, encode_temp_storage_bytes);
  cub::DeviceRunLengthEncode::Encode(encode_temp_storage, encode_temp_storage_bytes, bucket_indices, single_bucket_indices, bucket_sizes,
                                        total_nof_buckets_to_compute, nof_bms*total_size);
  cudaFree(encode_temp_storage);

  //get offsets - where does each new bucket begin
  unsigned* bucket_offsets;
  cudaMalloc(&bucket_offsets, sizeof(unsigned)*total_nof_buckets);
  unsigned* offsets_temp_storage{};
  size_t offsets_temp_storage_bytes = 0;
  cub::DeviceScan::ExclusiveSum(offsets_temp_storage, offsets_temp_storage_bytes, bucket_sizes, bucket_offsets, total_nof_buckets);
  cudaMalloc(&offsets_temp_storage, offsets_temp_storage_bytes);
  cub::DeviceScan::ExclusiveSum(offsets_temp_storage, offsets_temp_storage_bytes, bucket_sizes, bucket_offsets, total_nof_buckets);
  cudaFree(offsets_temp_storage);

  //launch the accumulation kernel with maximum threads
  NUM_THREADS = 1 << 8;
  NUM_BLOCKS = (total_nof_buckets + NUM_THREADS - 1) / NUM_THREADS;
  accumulate_buckets_kernel<<<NUM_BLOCKS, NUM_THREADS>>>(buckets, bucket_offsets, bucket_sizes, single_bucket_indices, point_indices, points, nof_buckets, batch_size, c+bm_bitsize);

  #ifdef SSM_SUM
    //sum each bucket
    NUM_THREADS = 1 << 10;
    NUM_BLOCKS = (nof_buckets + NUM_THREADS - 1) / NUM_THREADS;
    ssm_buckets_kernel<P, S><<<NUM_BLOCKS, NUM_THREADS>>>(buckets, single_bucket_indices, nof_buckets, c);
   
    //sum each bucket module
    P* final_results;
    cudaMalloc(&final_results, sizeof(P) * nof_bms);
    NUM_THREADS = 1<<c;
    NUM_BLOCKS = nof_bms;
    sum_reduction_kernel<<<NUM_BLOCKS,NUM_THREADS>>>(buckets, final_results);
  #endif

  #ifdef BIG_TRIANGLE
    P* bm_sums;
    cudaMalloc(&bm_sums, sizeof(P) * nof_bms * batch_size);
    //launch the bucket module sum kernel - a thread for each bucket module
    NUM_THREADS = 1<<8;
    NUM_BLOCKS = (nof_bms*batch_size + NUM_THREADS - 1) / NUM_THREADS;
    big_triangle_sum_kernel<<<NUM_BLOCKS, NUM_THREADS>>>(buckets, bm_sums, nof_bms*batch_size, c);
  #endif

  P* final_results;
  cudaMalloc(&final_results, sizeof(P)*batch_size);
  //launch the double and add kernel, a single thread for each msm
  NUM_THREADS = 1<<8;
  NUM_BLOCKS = (batch_size + NUM_THREADS - 1) / NUM_THREADS;
  final_accumulation_kernel<P, S><<<NUM_BLOCKS,NUM_THREADS>>>(bm_sums, final_results, batch_size, nof_bms, c);
  
  //copy final result to host
  cudaDeviceSynchronize();
  cudaMemcpy(h_final_results, final_results, sizeof(P)*batch_size, cudaMemcpyDeviceToHost);

  //free memory
  cudaFree(buckets);
  cudaFree(points);
  cudaFree(scalars);
  cudaFree(bucket_indices);
  cudaFree(point_indices);
  cudaFree(single_bucket_indices);
  cudaFree(bucket_sizes);
  cudaFree(total_nof_buckets_to_compute);
  cudaFree(bucket_offsets);
  cudaFree(bm_sums);
  cudaFree(final_results);

}


//this kernel converts affine points to projective points
//each thread deals with a single point
template <typename P, typename A>
__global__ void to_proj_kernel(A* affine_points, P* proj_points, unsigned N){
  
  unsigned tid = (blockIdx.x * blockDim.x) + threadIdx.x;
  if (tid < N) proj_points[tid] = P::from_affine(affine_points[tid]);
}

//the function computes msm using ssm
template <typename S, typename P, typename A>
void short_msm(S *h_scalars, A *h_points, unsigned size, P* h_final_result){ //works up to 2^8
  
  S *scalars;
  A *a_points;
  P *p_points;
  P *results;

  cudaMalloc(&scalars, sizeof(S) * size);
  cudaMalloc(&a_points, sizeof(A) * size);
  cudaMalloc(&p_points, sizeof(P) * size);
  cudaMalloc(&results, sizeof(P) * size);

  //copy inputs to device
  cudaMemcpy(scalars, h_scalars, sizeof(S) * size, cudaMemcpyHostToDevice);
  cudaMemcpy(a_points, h_points, sizeof(A) * size, cudaMemcpyHostToDevice);

  //convert to projective representation and multiply each point by its scalar using single scalar multiplication
  unsigned NUM_THREADS = size;
  to_proj_kernel<<<1,NUM_THREADS>>>(a_points, p_points, size);
  ssm_kernel<<<1,NUM_THREADS>>>(scalars, p_points, results, size);

  P *final_result;
  cudaMalloc(&final_result, sizeof(P));

  //assuming msm size is a power of 2
  //sum all the ssm results
  NUM_THREADS = size;
  sum_reduction_kernel<<<1,NUM_THREADS>>>(results, final_result);

  //copy result to host
  cudaDeviceSynchronize();
  cudaMemcpy(h_final_result, final_result, sizeof(P), cudaMemcpyDeviceToHost);

  //free memory
  cudaFree(scalars);
  cudaFree(a_points);
  cudaFree(p_points);
  cudaFree(results);
  cudaFree(final_result);

}

//the function computes msm on the host using the naive method
template <typename A, typename S, typename P>
void reference_msm(S* scalars, A* a_points, unsigned size){
  
  P points[size];
  for (unsigned i = 0; i < size ; i++)
  {
    points[i] = P::from_affine(a_points[i]);
  }
  

  P res = P::zero();
  
  for (unsigned i = 0; i < size; i++)
  {
    res = res + scalars[i]*points[i];
  }

  std::cout<<"reference results"<<std::endl;
  std::cout<<P::to_affine(res)<<std::endl;
  
}

//this function is used to compute msms of size larger than 256
template <typename S, typename P, typename A>
void large_msm(S* scalars, A* points, unsigned size, P* result){
  unsigned c = 10;
  // unsigned c = 6;
  // unsigned bitsize = 32;
  unsigned bitsize = 255;
  bucket_method_msm(bitsize, c, scalars, points, size, result);
}

// this function is used to compute a batches of msms of size larger than 256
template <typename S, typename P, typename A>
void batched_large_msm(S* scalars, A* points, unsigned batch_size, unsigned msm_size, P* result){
  unsigned c = 10;
  // unsigned c = 6;
  // unsigned bitsize = 32;
  unsigned bitsize = 255;
  batched_bucket_method_msm(bitsize, c, scalars, points, batch_size, msm_size, result);
}

extern "C"
int msm_cuda(projective_t *out, affine_t points[],
              scalar_t scalars[], size_t count, size_t device_id = 0)
{
    try
    {
        if (count>256){
            large_msm<scalar_t, projective_t, affine_t>(scalars, points, count, out);
        }
        else{
            short_msm<scalar_t, projective_t, affine_t>(scalars, points, count, out);
        }

        return CUDA_SUCCESS;
    }
    catch (const std::runtime_error &ex)
    {
        printf("error %s", ex.what());
        return -1;
    }
}

<<<<<<< HEAD

int main()
{
  // fake_point p1;
  // fake_point p2;
  // p1.val = 8;
  // p2.val = 9;
  // std::cout<<(p1+p2)<<std::endl;

  // unsigned N = 4;
  unsigned N = 1<<26;

  // fake_scalar scalars[N];
  // fake_point points[N];

  scalar_t *scalars = new scalar_t[N];
  affine_t *points = new affine_t[N];
  // std::vector<scalar_t> scalars;
  // std::vector<affine_t> points;
  // scalars.reserve(N);
  // points.reserve(N);

  // srand(time(NULL));
  // for (unsigned i = 0; i < N; i++)
  // {
  //   // scalars[i].val = rand()%(1<<10);
  //   scalars[i] = {unsigned(rand()%(1<<10))};
  //   // std::cout<<scalars[i].val<<std::endl;
  //   // points[i].val = rand()%(1<<10);
  //   points[i] = {{unsigned(rand()%(1<<10)), 0, 0, 0, 0, 0, 0, 0, 0, 0, 0, 0},
  //             {unsigned(rand()%(1<<10)), 0, 0, 0, 0, 0, 0, 0, 0, 0, 0, 0}};
  //   // std::cout<<points[i].val<<std::endl;
  // }

  scalars[0] = {3827484040, 2874625294, 4134484179, 2522098891, 1684039639, 4190761864, 1674792009, 1733172596};
  scalars[1] = {2859778174, 247198543, 1069683537, 986951671, 18230349, 1865405355, 3834758898, 1605705230};
  scalars[2] = {870702623, 2140804196, 1118323047, 4097847923, 733285949, 2517599604, 2748585063, 1465198310};
  scalars[3] = {2997668077, 4130616472, 4255624276, 3713720096, 813455961, 1818410993, 1796699074, 1289452986};

  points[0].x = {927572523, 3123811016, 1178179586, 448270957, 3269025417, 873655910, 946685814, 846160237, 2311665546, 894701547, 1123227996, 414748152};
  points[0].y = {2100670837, 1657590303, 4206131811, 3111559769, 3261363570, 430821050, 2016803245, 2664358421, 3132350727, 189414955, 1844185218, 11036570};
  points[1].x = {606938594, 3862011666, 3396180143, 765820065, 3281167117, 634141057, 210831039, 670764991, 3442481388, 2417967610, 1382165347, 243748907};
  points[1].y = {2486871565, 3199940895, 3186416593, 2451721591, 4108712975, 2604984942, 1165376591, 854454192, 1479545654, 1006124383, 1570319433, 22366661};
  points[2].x = {183039612, 256454025, 4250922080, 2485970688, 3679755773, 1397028634, 1298805238, 3413182507, 2291846949, 1280816489, 1119750210, 122833203};
  points[2].y = {3025851512, 1147574033, 1323495323, 569405769, 382481561, 1330634004, 3879950484, 1158208050, 2740575984, 2745897444, 3101936482, 405605297};
  points[3].x = {4006417784, 3580973450, 2524244405, 3414509667, 4142213295, 3876406748, 4116037682, 877187559, 3606672288, 3459819278, 3198860768, 30571621};
  points[3].y = {182896763, 2741166359, 626891178, 1601768019, 1967793394, 706302600, 2612369182, 2051460370, 2918333441, 1902350841, 475238909, 239719017};

/*correct result:
1557917178, 269077943, 1116505460, 728110787, 4176849812, 3140203189, 2756051319, 197704154, 1838744007, 2201658078, 1505047534, 239949230, 
2029063365, 2557489072, 3905272471, 2418563649, 2077595491, 357415053, 3188715161, 1890916285, 354886608, 410171932, 1437862573, 206970588, 
4160033405, 2697065480, 1940009895, 2097886176, 4019146882, 2931880476, 3425684730, 2783686325, 1918054479, 1505257125, 3268347217, 269536830, */

  for (unsigned i = 1; i < N/4; i++)
  {
    scalars[4*i+0] = scalars[0];
    scalars[4*i+1] = scalars[1];
    scalars[4*i+2] = scalars[2];
    scalars[4*i+3] = scalars[3];
    points[4*i+0] = points[0];
    points[4*i+1] = points[1];
    points[4*i+2] = points[2];
    points[4*i+3] = points[3];
  }
  

  // std::cout<<"scalars"<<std::endl;
  // for (unsigned j = 0; j<N ; j++){

  // for (unsigned i = 0; i < 8; i++) {
  //   std::cout << scalars[j].limbs_storage.limbs[i] << ", ";
  // }
  // std::cout << "\n";

  // }

  // std::cout<<"points"<<std::endl;
  // for (unsigned j = 0; j<N ; j++){
  // for (unsigned i = 0; i < 12; i++) {
  //   std::cout << points[j].x.limbs_storage.limbs[i] << ", ";
  // }
  // std::cout << "\n";
  // for (unsigned i = 0; i < 12; i++) {
  //   std::cout << points[j].y.limbs_storage.limbs[i] << ", ";
  // }
  // std::cout << "\n";

  // // return 0;
  // // for (unsigned i = 0; i < 8; i++) {
  // //   std::cout << points[j].z.limbs_storage.limbs[i] << ", ";
  // // }
  // // std::cout << "\n";
  // }
  
  // projective_t test_p = projective_t::zero();

  // for (unsigned i = 0; i < 8; i++) {
  //   std::cout << test_p.x.limbs_storage.limbs[i] << ", ";
  // }
  // std::cout << "\n";
  // for (unsigned i = 0; i < 8; i++) {
  //   std::cout << test_p.y.limbs_storage.limbs[i] << ", ";
  // }
  // std::cout << "\n";
  // for (unsigned i = 0; i < 8; i++) {
  //   std::cout << test_p.z.limbs_storage.limbs[i] << ", ";
  // }
  // std::cout << "\n";

  // projective_t test_mul = scalars[0]*points[0];

  // for (unsigned i = 0; i < 8; i++) {
  //   std::cout << test_mul.x.limbs_storage.limbs[i] << ", ";
  // }
  // std::cout << "\n";
  // for (unsigned i = 0; i < 8; i++) {
  //   std::cout << test_mul.y.limbs_storage.limbs[i] << ", ";
  // }
  // std::cout << "\n";
  // for (unsigned i = 0; i < 8; i++) {
  //   std::cout << test_mul.z.limbs_storage.limbs[i] << ", ";
  // }
  // std::cout << "\n";

  // scalars[0].val = 456;
  // scalars[1].val = 51;
  // scalars[2].val = 984;
  // scalars[3].val = 15;

  // points[0].val = 0;
  // points[1].val = 1;
  // points[2].val = 2;
  // points[3].val = 3;
  // cuda_ctx my_ctx = cuda_ctx(0);
  // large_msm<fake_point, fake_scalar>(my_ctx, points, scalars, N);

  // bucket_method_msm<scalar_t,projective_t, affine_t>(255, 10, scalars, points, N);
  // projective_t pr=short_msm<scalar_t,projective_t,affine_t>(scalars, points, N);

  projective_t *short_res = (projective_t*)malloc(sizeof(projective_t));
  projective_t *large_res = (projective_t*)malloc(sizeof(projective_t));

  // projective_t short_res[1];
  // projective_t large_res[1];

  // short_msm<scalar_t, projective_t, affine_t>(scalars, points, N, short_res);
  large_msm<scalar_t, projective_t, affine_t>(scalars, points, N, large_res);

  // std::cout<<"final result short"<<std::endl;
  // std::cout<<*short_res<<std::endl;
  std::cout<<"final result large"<<std::endl;
  // std::cout<<projective_t::to_affine(*large_res)<<std::endl;
  std::cout<<*large_res<<std::endl;

  // reference_msm<affine_t, scalar_t, projective_t>(scalars, points, N);
  // std::cout<<"final result short"<<std::endl;
  // std::cout<<pr<<std::endl;

  return 0;
=======
extern "C" int msm_batch_cuda(projective_t* out, affine_t points[],
                              scalar_t scalars[], size_t batch_size, size_t msm_size, size_t device_id = 0)
{
  try
  {
    batched_large_msm<scalar_t, projective_t, affine_t>(scalars, points, batch_size, msm_size, out);

    return CUDA_SUCCESS;
  }
  catch (const std::runtime_error &ex)
  {
    printf("error %s", ex.what());
    return -1;
  }
>>>>>>> ceedb893
}<|MERGE_RESOLUTION|>--- conflicted
+++ resolved
@@ -528,167 +528,6 @@
     }
 }
 
-<<<<<<< HEAD
-
-int main()
-{
-  // fake_point p1;
-  // fake_point p2;
-  // p1.val = 8;
-  // p2.val = 9;
-  // std::cout<<(p1+p2)<<std::endl;
-
-  // unsigned N = 4;
-  unsigned N = 1<<26;
-
-  // fake_scalar scalars[N];
-  // fake_point points[N];
-
-  scalar_t *scalars = new scalar_t[N];
-  affine_t *points = new affine_t[N];
-  // std::vector<scalar_t> scalars;
-  // std::vector<affine_t> points;
-  // scalars.reserve(N);
-  // points.reserve(N);
-
-  // srand(time(NULL));
-  // for (unsigned i = 0; i < N; i++)
-  // {
-  //   // scalars[i].val = rand()%(1<<10);
-  //   scalars[i] = {unsigned(rand()%(1<<10))};
-  //   // std::cout<<scalars[i].val<<std::endl;
-  //   // points[i].val = rand()%(1<<10);
-  //   points[i] = {{unsigned(rand()%(1<<10)), 0, 0, 0, 0, 0, 0, 0, 0, 0, 0, 0},
-  //             {unsigned(rand()%(1<<10)), 0, 0, 0, 0, 0, 0, 0, 0, 0, 0, 0}};
-  //   // std::cout<<points[i].val<<std::endl;
-  // }
-
-  scalars[0] = {3827484040, 2874625294, 4134484179, 2522098891, 1684039639, 4190761864, 1674792009, 1733172596};
-  scalars[1] = {2859778174, 247198543, 1069683537, 986951671, 18230349, 1865405355, 3834758898, 1605705230};
-  scalars[2] = {870702623, 2140804196, 1118323047, 4097847923, 733285949, 2517599604, 2748585063, 1465198310};
-  scalars[3] = {2997668077, 4130616472, 4255624276, 3713720096, 813455961, 1818410993, 1796699074, 1289452986};
-
-  points[0].x = {927572523, 3123811016, 1178179586, 448270957, 3269025417, 873655910, 946685814, 846160237, 2311665546, 894701547, 1123227996, 414748152};
-  points[0].y = {2100670837, 1657590303, 4206131811, 3111559769, 3261363570, 430821050, 2016803245, 2664358421, 3132350727, 189414955, 1844185218, 11036570};
-  points[1].x = {606938594, 3862011666, 3396180143, 765820065, 3281167117, 634141057, 210831039, 670764991, 3442481388, 2417967610, 1382165347, 243748907};
-  points[1].y = {2486871565, 3199940895, 3186416593, 2451721591, 4108712975, 2604984942, 1165376591, 854454192, 1479545654, 1006124383, 1570319433, 22366661};
-  points[2].x = {183039612, 256454025, 4250922080, 2485970688, 3679755773, 1397028634, 1298805238, 3413182507, 2291846949, 1280816489, 1119750210, 122833203};
-  points[2].y = {3025851512, 1147574033, 1323495323, 569405769, 382481561, 1330634004, 3879950484, 1158208050, 2740575984, 2745897444, 3101936482, 405605297};
-  points[3].x = {4006417784, 3580973450, 2524244405, 3414509667, 4142213295, 3876406748, 4116037682, 877187559, 3606672288, 3459819278, 3198860768, 30571621};
-  points[3].y = {182896763, 2741166359, 626891178, 1601768019, 1967793394, 706302600, 2612369182, 2051460370, 2918333441, 1902350841, 475238909, 239719017};
-
-/*correct result:
-1557917178, 269077943, 1116505460, 728110787, 4176849812, 3140203189, 2756051319, 197704154, 1838744007, 2201658078, 1505047534, 239949230, 
-2029063365, 2557489072, 3905272471, 2418563649, 2077595491, 357415053, 3188715161, 1890916285, 354886608, 410171932, 1437862573, 206970588, 
-4160033405, 2697065480, 1940009895, 2097886176, 4019146882, 2931880476, 3425684730, 2783686325, 1918054479, 1505257125, 3268347217, 269536830, */
-
-  for (unsigned i = 1; i < N/4; i++)
-  {
-    scalars[4*i+0] = scalars[0];
-    scalars[4*i+1] = scalars[1];
-    scalars[4*i+2] = scalars[2];
-    scalars[4*i+3] = scalars[3];
-    points[4*i+0] = points[0];
-    points[4*i+1] = points[1];
-    points[4*i+2] = points[2];
-    points[4*i+3] = points[3];
-  }
-  
-
-  // std::cout<<"scalars"<<std::endl;
-  // for (unsigned j = 0; j<N ; j++){
-
-  // for (unsigned i = 0; i < 8; i++) {
-  //   std::cout << scalars[j].limbs_storage.limbs[i] << ", ";
-  // }
-  // std::cout << "\n";
-
-  // }
-
-  // std::cout<<"points"<<std::endl;
-  // for (unsigned j = 0; j<N ; j++){
-  // for (unsigned i = 0; i < 12; i++) {
-  //   std::cout << points[j].x.limbs_storage.limbs[i] << ", ";
-  // }
-  // std::cout << "\n";
-  // for (unsigned i = 0; i < 12; i++) {
-  //   std::cout << points[j].y.limbs_storage.limbs[i] << ", ";
-  // }
-  // std::cout << "\n";
-
-  // // return 0;
-  // // for (unsigned i = 0; i < 8; i++) {
-  // //   std::cout << points[j].z.limbs_storage.limbs[i] << ", ";
-  // // }
-  // // std::cout << "\n";
-  // }
-  
-  // projective_t test_p = projective_t::zero();
-
-  // for (unsigned i = 0; i < 8; i++) {
-  //   std::cout << test_p.x.limbs_storage.limbs[i] << ", ";
-  // }
-  // std::cout << "\n";
-  // for (unsigned i = 0; i < 8; i++) {
-  //   std::cout << test_p.y.limbs_storage.limbs[i] << ", ";
-  // }
-  // std::cout << "\n";
-  // for (unsigned i = 0; i < 8; i++) {
-  //   std::cout << test_p.z.limbs_storage.limbs[i] << ", ";
-  // }
-  // std::cout << "\n";
-
-  // projective_t test_mul = scalars[0]*points[0];
-
-  // for (unsigned i = 0; i < 8; i++) {
-  //   std::cout << test_mul.x.limbs_storage.limbs[i] << ", ";
-  // }
-  // std::cout << "\n";
-  // for (unsigned i = 0; i < 8; i++) {
-  //   std::cout << test_mul.y.limbs_storage.limbs[i] << ", ";
-  // }
-  // std::cout << "\n";
-  // for (unsigned i = 0; i < 8; i++) {
-  //   std::cout << test_mul.z.limbs_storage.limbs[i] << ", ";
-  // }
-  // std::cout << "\n";
-
-  // scalars[0].val = 456;
-  // scalars[1].val = 51;
-  // scalars[2].val = 984;
-  // scalars[3].val = 15;
-
-  // points[0].val = 0;
-  // points[1].val = 1;
-  // points[2].val = 2;
-  // points[3].val = 3;
-  // cuda_ctx my_ctx = cuda_ctx(0);
-  // large_msm<fake_point, fake_scalar>(my_ctx, points, scalars, N);
-
-  // bucket_method_msm<scalar_t,projective_t, affine_t>(255, 10, scalars, points, N);
-  // projective_t pr=short_msm<scalar_t,projective_t,affine_t>(scalars, points, N);
-
-  projective_t *short_res = (projective_t*)malloc(sizeof(projective_t));
-  projective_t *large_res = (projective_t*)malloc(sizeof(projective_t));
-
-  // projective_t short_res[1];
-  // projective_t large_res[1];
-
-  // short_msm<scalar_t, projective_t, affine_t>(scalars, points, N, short_res);
-  large_msm<scalar_t, projective_t, affine_t>(scalars, points, N, large_res);
-
-  // std::cout<<"final result short"<<std::endl;
-  // std::cout<<*short_res<<std::endl;
-  std::cout<<"final result large"<<std::endl;
-  // std::cout<<projective_t::to_affine(*large_res)<<std::endl;
-  std::cout<<*large_res<<std::endl;
-
-  // reference_msm<affine_t, scalar_t, projective_t>(scalars, points, N);
-  // std::cout<<"final result short"<<std::endl;
-  // std::cout<<pr<<std::endl;
-
-  return 0;
-=======
 extern "C" int msm_batch_cuda(projective_t* out, affine_t points[],
                               scalar_t scalars[], size_t batch_size, size_t msm_size, size_t device_id = 0)
 {
@@ -703,5 +542,4 @@
     printf("error %s", ex.what());
     return -1;
   }
->>>>>>> ceedb893
 }