--- conflicted
+++ resolved
@@ -55,14 +55,8 @@
 {
 
   unsigned tid = (blockIdx.x * blockDim.x) + threadIdx.x;
-<<<<<<< HEAD
-  // if (tid < N) buckets[tid] = P::zero(); //zero point
   if (tid < N)
-    buckets[tid] = P().zero(); // zero point
-=======
-  if (tid < N) buckets[tid] = P::zero(); //zero point
-
->>>>>>> aeb671a0
+    buckets[tid] = P::zero(); // zero point
 }
 
 // this kernel splits the scalars into digits of size c
@@ -150,22 +144,13 @@
 {
 
   unsigned tid = (blockIdx.x * blockDim.x) + threadIdx.x;
-<<<<<<< HEAD
   if (tid > nof_msms)
     return;
-  P final_result = P().zero();
+  P final_result = P::zero();
   S digit_base = {unsigned(1 << c)};
   for (unsigned i = nof_bms; i > 0; i--)
   {
     final_result = digit_base * final_result + final_sums[i - 1];
-=======
-  if (tid>nof_msms) return;
-  P final_result = P::zero();
-  S digit_base = {unsigned(1<<c)};
-  for (unsigned i = nof_bms; i >0; i--)
-  {
-    final_result = digit_base*final_result + final_sums[i-1 + tid*nof_bms];
->>>>>>> aeb671a0
   }
   final_results[tid] = final_result;
 }
@@ -256,7 +241,6 @@
   // launch the accumulation kernel with maximum threads
   NUM_THREADS = 1 << 8;
   NUM_BLOCKS = (nof_buckets + NUM_THREADS - 1) / NUM_THREADS;
-<<<<<<< HEAD
   accumulate_buckets_kernel<<<NUM_BLOCKS, NUM_THREADS>>>(buckets, bucket_offsets, bucket_sizes, single_bucket_indices, point_indices, points, nof_buckets, 1, c + bm_bitsize);
 
 #ifdef SSM_SUM
@@ -283,34 +267,6 @@
 #endif
 
   P *final_result;
-=======
-  accumulate_buckets_kernel<<<NUM_BLOCKS, NUM_THREADS>>>(buckets, bucket_offsets, bucket_sizes, single_bucket_indices, point_indices, points, nof_buckets, 1, c+bm_bitsize);
-
-  #ifdef SSM_SUM
-    //sum each bucket
-    NUM_THREADS = 1 << 10;
-    NUM_BLOCKS = (nof_buckets + NUM_THREADS - 1) / NUM_THREADS;
-    ssm_buckets_kernel<fake_point, fake_scalar><<<NUM_BLOCKS, NUM_THREADS>>>(buckets, single_bucket_indices, nof_buckets, c);
-   
-    //sum each bucket module
-    P* final_results;
-    cudaMalloc(&final_results, sizeof(P) * nof_bms);
-    NUM_THREADS = 1<<c;
-    NUM_BLOCKS = nof_bms;
-    sum_reduction_kernel<<<NUM_BLOCKS,NUM_THREADS>>>(buckets, final_results);
-  #endif
-
-  #ifdef BIG_TRIANGLE
-    P* final_results;
-    cudaMalloc(&final_results, sizeof(P) * nof_bms);
-    //launch the bucket module sum kernel - a thread for each bucket module
-    NUM_THREADS = nof_bms;
-    NUM_BLOCKS = 1;
-    big_triangle_sum_kernel<<<NUM_BLOCKS, NUM_THREADS>>>(buckets, final_results, nof_bms, c);
-  #endif
-
-  P* final_result;
->>>>>>> aeb671a0
   cudaMalloc(&final_result, sizeof(P));
   // launch the double and add kernel, a single thread
   final_accumulation_kernel<P, S><<<1, 1>>>(final_results, final_result, 1, nof_bms, c);
@@ -420,7 +376,6 @@
   // launch the accumulation kernel with maximum threads
   NUM_THREADS = 1 << 8;
   NUM_BLOCKS = (total_nof_buckets + NUM_THREADS - 1) / NUM_THREADS;
-<<<<<<< HEAD
   accumulate_buckets_kernel<<<NUM_BLOCKS, NUM_THREADS>>>(buckets, bucket_offsets, bucket_sizes, single_bucket_indices, point_indices, points, nof_buckets, batch_size, c + bm_bitsize);
 
 #ifdef SSM_SUM
@@ -450,37 +405,6 @@
   cudaMalloc(&final_results, sizeof(P) * batch_size);
   // launch the double and add kernel, a single thread for each msm
   NUM_THREADS = 1 << 8;
-=======
-  accumulate_buckets_kernel<<<NUM_BLOCKS, NUM_THREADS>>>(buckets, bucket_offsets, bucket_sizes, single_bucket_indices, point_indices, points, nof_buckets, batch_size, c+bm_bitsize);
-
-  #ifdef SSM_SUM
-    //sum each bucket
-    NUM_THREADS = 1 << 10;
-    NUM_BLOCKS = (nof_buckets + NUM_THREADS - 1) / NUM_THREADS;
-    ssm_buckets_kernel<P, S><<<NUM_BLOCKS, NUM_THREADS>>>(buckets, single_bucket_indices, nof_buckets, c);
-   
-    //sum each bucket module
-    P* final_results;
-    cudaMalloc(&final_results, sizeof(P) * nof_bms);
-    NUM_THREADS = 1<<c;
-    NUM_BLOCKS = nof_bms;
-    sum_reduction_kernel<<<NUM_BLOCKS,NUM_THREADS>>>(buckets, final_results);
-  #endif
-
-  #ifdef BIG_TRIANGLE
-    P* bm_sums;
-    cudaMalloc(&bm_sums, sizeof(P) * nof_bms * batch_size);
-    //launch the bucket module sum kernel - a thread for each bucket module
-    NUM_THREADS = 1<<8;
-    NUM_BLOCKS = (nof_bms*batch_size + NUM_THREADS - 1) / NUM_THREADS;
-    big_triangle_sum_kernel<<<NUM_BLOCKS, NUM_THREADS>>>(buckets, bm_sums, nof_bms*batch_size, c);
-  #endif
-
-  P* final_results;
-  cudaMalloc(&final_results, sizeof(P)*batch_size);
-  //launch the double and add kernel, a single thread for each msm
-  NUM_THREADS = 1<<8;
->>>>>>> aeb671a0
   NUM_BLOCKS = (batch_size + NUM_THREADS - 1) / NUM_THREADS;
   final_accumulation_kernel<P, S><<<NUM_BLOCKS, NUM_THREADS>>>(bm_sums, final_results, batch_size, nof_bms, c);
 
