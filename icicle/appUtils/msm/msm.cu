--- conflicted
+++ resolved
@@ -376,13 +376,8 @@
       } else {
         d_points = points;
       }
-<<<<<<< HEAD
-      if (are_scalars_montgomery_form) mont::FromMontgomery(d_scalars, size, stream);
-      if (are_points_montgomery_form) mont::FromMontgomery(d_points, size, stream_points);
-=======
+      if (are_scalars_montgomery_form) CHK_IF_RETURN(mont::FromMontgomery(d_scalars, size, stream));
       if (are_points_montgomery_form) CHK_IF_RETURN(mont::FromMontgomery(d_points, size, stream_points));
-      if (are_scalars_montgomery_form) CHK_IF_RETURN(mont::FromMontgomery(d_scalars, size, stream));
->>>>>>> 3bab3b60
       cudaEvent_t event_points_uploaded;
       if (!are_points_on_device || are_points_montgomery_form) {
         CHK_IF_RETURN(cudaEventCreateWithFlags(&event_points_uploaded, cudaEventDisableTiming));
@@ -609,13 +604,7 @@
 
       if (large_buckets_to_compute > 0 && bucket_th > 0)
         // all the large buckets need to be accumulated before the final summation
-<<<<<<< HEAD
-        cudaStreamWaitEvent(stream, event_large_buckets_accumulated);
-=======
         CHK_IF_RETURN(cudaStreamWaitEvent(stream, event_large_buckets_accumulated));
-        CHK_LOG(cudaStreamDestroy(stream_large_buckets)); // TODO: wrapping this in CHK_IF_RETURN affects execution
-      }
->>>>>>> 3bab3b60
 
 #ifdef SSM_SUM
       // sum each bucket
@@ -771,19 +760,10 @@
       unsigned total_size = batch_size * msm_size;
       S* d_scalars;
       A* d_points;
-<<<<<<< HEAD
       if (!are_scalars_on_device) {
         // copy scalars to gpu
-        cudaMallocAsync(&d_scalars, sizeof(S) * total_size, stream);
-        cudaMemcpyAsync(d_scalars, scalars, sizeof(S) * total_size, cudaMemcpyHostToDevice, stream);
-=======
-      if (!on_device) {
-        // copy scalars and point to gpu
         CHK_IF_RETURN(cudaMallocAsync(&d_scalars, sizeof(S) * total_size, stream));
-        CHK_IF_RETURN(cudaMallocAsync(&d_points, sizeof(A) * total_size, stream));
         CHK_IF_RETURN(cudaMemcpyAsync(d_scalars, scalars, sizeof(S) * total_size, cudaMemcpyHostToDevice, stream));
-        CHK_IF_RETURN(cudaMemcpyAsync(d_points, points, sizeof(A) * total_size, cudaMemcpyHostToDevice, stream));
->>>>>>> 3bab3b60
       } else {
         d_scalars = scalars;
       }
@@ -819,13 +799,8 @@
 
       unsigned* bucket_indices;
       unsigned* point_indices;
-<<<<<<< HEAD
-      cudaMallocAsync(&bucket_indices, sizeof(unsigned) * total_size * nof_bms, stream);
-      cudaMallocAsync(&point_indices, sizeof(unsigned) * total_size * nof_bms, stream);
-=======
-      CHK_IF_RETURN(cudaMallocAsync(&bucket_indices, sizeof(unsigned) * (total_size * nof_bms + msm_size), stream));
-      CHK_IF_RETURN(cudaMallocAsync(&point_indices, sizeof(unsigned) * (total_size * nof_bms + msm_size), stream));
->>>>>>> 3bab3b60
+      CHK_IF_RETURN(cudaMallocAsync(&bucket_indices, sizeof(unsigned) * total_size * nof_bms, stream));
+      CHK_IF_RETURN(cudaMallocAsync(&point_indices, sizeof(unsigned) * total_size * nof_bms, stream));
 
       // split scalars into digits
       NUM_THREADS = 1 << 10;
@@ -845,31 +820,17 @@
       // The second to last parameter is the default value supplied explicitly to allow passing the stream
       // See https://nvlabs.github.io/cub/structcub_1_1_device_radix_sort.html#a65e82152de448c6373ed9563aaf8af7e for
       // more info
-<<<<<<< HEAD
-      cub::DeviceRadixSort::SortPairs(
+      CHK_IF_RETURN(cub::DeviceRadixSort::SortPairs(
         sort_indices_temp_storage, sort_indices_temp_storage_bytes, bucket_indices, sorted_bucket_indices,
-        point_indices, sorted_point_indices, total_size * nof_bms, 0, sizeof(unsigned) * 8, stream);
-      cudaMallocAsync(&sort_indices_temp_storage, sort_indices_temp_storage_bytes, stream);
-      // The second to last parameter is the default value supplied explicitly to allow passing the stream
-      // See https://nvlabs.github.io/cub/structcub_1_1_device_radix_sort.html#a65e82152de448c6373ed9563aaf8af7e for
-      // more info
-      cub::DeviceRadixSort::SortPairs(
-        sort_indices_temp_storage, sort_indices_temp_storage_bytes, bucket_indices, sorted_bucket_indices,
-        point_indices, sorted_point_indices, total_size * nof_bms, 0, sizeof(unsigned) * 8, stream);
-      cudaFreeAsync(sort_indices_temp_storage, stream);
-=======
-      CHK_IF_RETURN(cub::DeviceRadixSort::SortPairs(
-        sort_indices_temp_storage, sort_indices_temp_storage_bytes, bucket_indices + msm_size, sorted_bucket_indices,
-        point_indices + msm_size, sorted_point_indices, total_size * nof_bms, 0, sizeof(unsigned) * 8, stream));
+        point_indices, sorted_point_indices, total_size * nof_bms, 0, sizeof(unsigned) * 8, stream));
       CHK_IF_RETURN(cudaMallocAsync(&sort_indices_temp_storage, sort_indices_temp_storage_bytes, stream));
       // The second to last parameter is the default value supplied explicitly to allow passing the stream
       // See https://nvlabs.github.io/cub/structcub_1_1_device_radix_sort.html#a65e82152de448c6373ed9563aaf8af7e for
       // more info
       CHK_IF_RETURN(cub::DeviceRadixSort::SortPairs(
-        sort_indices_temp_storage, sort_indices_temp_storage_bytes, bucket_indices + msm_size, sorted_bucket_indices,
-        point_indices + msm_size, sorted_point_indices, total_size * nof_bms, 0, sizeof(unsigned) * 8, stream));
+        sort_indices_temp_storage, sort_indices_temp_storage_bytes, bucket_indices, sorted_bucket_indices,
+        point_indices, sorted_point_indices, total_size * nof_bms, 0, sizeof(unsigned) * 8, stream));
       CHK_IF_RETURN(cudaFreeAsync(sort_indices_temp_storage, stream));
->>>>>>> 3bab3b60
 
       // find bucket_sizes
       unsigned* single_bucket_indices;
@@ -942,11 +903,7 @@
       // #endif
 
       P* d_final_results;
-<<<<<<< HEAD
-      if (!are_results_on_device) cudaMallocAsync(&d_final_results, sizeof(P) * batch_size, stream);
-=======
-      if (!on_device) CHK_IF_RETURN(cudaMallocAsync(&d_final_results, sizeof(P) * batch_size, stream));
->>>>>>> 3bab3b60
+      if (!are_results_on_device) CHK_IF_RETURN(cudaMallocAsync(&d_final_results, sizeof(P) * batch_size, stream));
 
       // launch the double and add kernel, a single thread for each msm
       NUM_THREADS = 1 << 8;
@@ -955,37 +912,13 @@
         bm_sums, are_results_on_device ? final_results : d_final_results, batch_size, nof_bms, c);
 
       // copy final result to host
-<<<<<<< HEAD
       if (!are_results_on_device)
-        cudaMemcpyAsync(final_results, d_final_results, sizeof(P) * batch_size, cudaMemcpyDeviceToHost, stream);
+        CHK_IF_RETURN(cudaMemcpyAsync(final_results, d_final_results, sizeof(P) * batch_size, cudaMemcpyDeviceToHost, stream));
 
       // free memory
-      if (!are_scalars_on_device) cudaFreeAsync(d_scalars, stream);
-      if (!are_points_on_device) cudaFreeAsync(d_points, stream);
-      if (!are_results_on_device) cudaFreeAsync(d_final_results, stream);
-      cudaFreeAsync(buckets, stream);
-      cudaFreeAsync(bucket_indices, stream);
-      cudaFreeAsync(point_indices, stream);
-      cudaFreeAsync(sorted_bucket_indices, stream);
-      cudaFreeAsync(sorted_point_indices, stream);
-      cudaFreeAsync(single_bucket_indices, stream);
-      cudaFreeAsync(bucket_sizes, stream);
-      cudaFreeAsync(total_nof_buckets_to_compute, stream);
-      cudaFreeAsync(bucket_offsets, stream);
-      cudaFreeAsync(bm_sums, stream);
-
-      if (!is_async) cudaStreamSynchronize(stream);
-=======
-      if (!on_device)
-        CHK_IF_RETURN(
-          cudaMemcpyAsync(final_results, d_final_results, sizeof(P) * batch_size, cudaMemcpyDeviceToHost, stream));
-
-      // free memory
-      if (!on_device) {
-        CHK_IF_RETURN(cudaFreeAsync(d_points, stream));
-        CHK_IF_RETURN(cudaFreeAsync(d_scalars, stream));
-        CHK_IF_RETURN(cudaFreeAsync(d_final_results, stream));
-      }
+      if (!are_scalars_on_device) CHK_IF_RETURN(cudaFreeAsync(d_scalars, stream));
+      if (!are_points_on_device) CHK_IF_RETURN(cudaFreeAsync(d_points, stream));
+      if (!are_results_on_device) CHK_IF_RETURN(cudaFreeAsync(d_final_results, stream));
       CHK_IF_RETURN(cudaFreeAsync(buckets, stream));
       CHK_IF_RETURN(cudaFreeAsync(bucket_indices, stream));
       CHK_IF_RETURN(cudaFreeAsync(point_indices, stream));
@@ -997,8 +930,8 @@
       CHK_IF_RETURN(cudaFreeAsync(bucket_offsets, stream));
       CHK_IF_RETURN(cudaFreeAsync(bm_sums, stream));
 
+      if (is_async) return CHK_LAST();
       return CHK_STICKY(cudaStreamSynchronize(stream));
->>>>>>> 3bab3b60
     }
 
   } // namespace
@@ -1036,23 +969,13 @@
       return CHK_STICKY(bucket_method_msm(
         bitsize, 16, scalars, points, msm_size, results, config.are_scalars_on_device,
         config.are_scalars_montgomery_form, config.are_points_on_device, config.are_points_montgomery_form,
-<<<<<<< HEAD
-        config.are_results_on_device, config.is_big_triangle, config.large_bucket_factor, config.is_async, stream);
+        config.are_results_on_device, config.is_big_triangle, config.large_bucket_factor, config.is_async, stream));
     else
-      batched_bucket_method_msm(
+      return CHK_STICKY(batched_bucket_method_msm(
         bitsize, (config.c == 0) ? get_optimal_c<S>(msm_size) : config.c, scalars, points, config.batch_size, msm_size,
         (config.points_size == 0) ? msm_size : config.points_size, results, config.are_scalars_on_device,
         config.are_scalars_montgomery_form, config.are_points_on_device, config.are_points_montgomery_form,
-        config.are_results_on_device, config.is_async, stream);
-    return cudaSuccess;
-=======
-        config.are_results_on_device, config.is_big_triangle, config.large_bucket_factor, config.is_async,
-        config.ctx.stream));
-    else
-      return CHK_STICKY(batched_bucket_method_msm(
-        bitsize, (config.c == 0) ? get_optimal_c<S>(bitsize) : config.c, scalars, points, config.batch_size, msm_size,
-        results, config.are_scalars_on_device, config.ctx.stream));
->>>>>>> 3bab3b60
+        config.are_results_on_device, config.is_async, stream));
   }
 
   /**
