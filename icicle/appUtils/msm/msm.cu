--- conflicted
+++ resolved
@@ -273,26 +273,12 @@
       const unsigned nof_threads)
     {
       unsigned tid = (blockIdx.x * blockDim.x) + threadIdx.x;
-<<<<<<< HEAD
       if (tid >= nof_threads) return;
       int bucket_segment_index = large_bucket_thread_indices[tid] >> log_nof_buckets_to_compute;
       large_bucket_thread_indices[tid] &= ((1 << log_nof_buckets_to_compute) - 1);
       int bucket_ind = large_bucket_thread_indices[tid];
       const unsigned bucket_offset = bucket_offsets[bucket_ind] + bucket_segment_index * points_per_thread;
       const unsigned bucket_size = max(0, (int)bucket_sizes[bucket_ind] - bucket_segment_index * points_per_thread);
-=======
-      unsigned large_bucket_index = tid / threads_per_bucket;
-      unsigned bucket_segment_index = tid % threads_per_bucket;
-      if (tid >= nof_buckets_to_compute * threads_per_bucket) { return; }
-      if ((single_bucket_indices[large_bucket_index] & ((1 << c) - 1)) == 0) { // don't need
-        return;                                                                // skip zero buckets
-      }
-      unsigned write_bucket_index = bucket_segment_index * nof_buckets_to_compute + large_bucket_index;
-      const unsigned bucket_offset = bucket_offsets[large_bucket_index] + bucket_segment_index * max_run_length;
-      const unsigned bucket_size = bucket_sizes[large_bucket_index] > bucket_segment_index * max_run_length
-                                     ? bucket_sizes[large_bucket_index] - bucket_segment_index * max_run_length
-                                     : 0;
->>>>>>> 77425092
       P bucket;
       unsigned run_length = min(bucket_size, points_per_thread);
       for (unsigned i = 0; i < run_length;
