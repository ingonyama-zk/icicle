--- conflicted
+++ resolved
@@ -1,61 +1,36 @@
 #include "poseidon.cuh"
 
 template <typename S>
-<<<<<<< HEAD
-__global__ void prepare_poseidon_states(S * states, size_t number_of_states, S domain_tag, const PoseidonConfiguration<S> config, bool aligned) {
-    int idx = blockIdx.x * blockDim.x + threadIdx.x;
-    int state_number = idx / config.t;
-    if (state_number >= number_of_states) {
-        return;
-    }
-    int element_number = idx % config.t;
-
-    S prepared_element;
-
-    // Domain separation
-    if (element_number == 0) {
-        prepared_element = domain_tag;
-    } else {
-        if (aligned) {
-            prepared_element = states[state_number * config.t + element_number - 1];
-        } else {
-            prepared_element = states[idx];
-        }
-    }
-
-    if (aligned) {
-        __syncthreads();
-    }
-
-    // Add pre-round constant
-    prepared_element = prepared_element + config.round_constants[element_number];
-
-    // Store element in state
-    states[idx] = prepared_element;
-=======
 __global__ void
-prepare_poseidon_states(S* states, size_t number_of_states, S domain_tag, const PoseidonConfiguration<S> config)
-{
-  int idx = (blockIdx.x * blockDim.x) + threadIdx.x;
+prepare_poseidon_states(S* states, size_t number_of_states, S domain_tag, const PoseidonConfiguration<S> config, bool aligned)
+{
+  int idx = blockIdx.x * blockDim.x + threadIdx.x;
   int state_number = idx / config.t;
   if (state_number >= number_of_states) { return; }
   int element_number = idx % config.t;
 
   S prepared_element;
 
-  // Domain separation
-  if (element_number == 0) {
-    prepared_element = domain_tag;
-  } else {
-    prepared_element = states[state_number * config.t + element_number - 1];
-  }
+    // Domain separation
+    if (element_number == 0) {
+      prepared_element = domain_tag;
+    } else {
+      if (aligned) {
+          prepared_element = states[state_number * config.t + element_number - 1];
+      } else {
+          prepared_element = states[idx];
+      }
+    }
+
+    if (aligned) {
+      __syncthreads();
+    }
 
   // Add pre-round constant
   prepared_element = prepared_element + config.round_constants[element_number];
 
   // Store element in state
   states[idx] = prepared_element;
->>>>>>> 04e5ff5d
 }
 
 template <typename S>
@@ -168,14 +143,13 @@
 }
 
 template <typename S>
-<<<<<<< HEAD
 __global__ void copy_recursive(S * state, size_t number_of_states, S * out, int t) {
-    int idx = (blockIdx.x * blockDim.x) + threadIdx.x;
-    if (idx >= number_of_states) {
-        return;
-    }
-
-    state[(idx / (t - 1) * t) + (idx % (t - 1)) + 1] = out[idx];
+  int idx = (blockIdx.x * blockDim.x) + threadIdx.x;
+  if (idx >= number_of_states) {
+      return;
+  }
+
+  state[(idx / (t - 1) * t) + (idx % (t - 1)) + 1] = out[idx];
 }
 
 // Compute the poseidon hash over a sequence of preimages
@@ -201,155 +175,6 @@
 ///======================================================
 template <typename S>
 __host__ void Poseidon<S>::poseidon_hash(S * states, size_t blocks, S * out, HashType hash_type, cudaStream_t stream, bool aligned, bool loop_results) {
-    size_t rc_offset = 0;
-
-    // The logic behind this is that 1 thread only works on 1 element
-    // We have {t} elements in each state, and {blocks} states total
-    int number_of_threads = (256 / this->t) * this->t;
-    int hashes_per_block = number_of_threads / this->t;
-    int total_number_of_threads = blocks * this->t;
-    int number_of_blocks = total_number_of_threads / number_of_threads +
-        static_cast<bool>(total_number_of_threads % number_of_threads);
-
-    // The partial rounds operates on the whole state, so we define
-    // the parallelism params for processing a single hash preimage per thread
-    int singlehash_block_size = 128;
-    int number_of_singlehash_blocks = blocks / singlehash_block_size + static_cast<bool>(blocks % singlehash_block_size);
-
-    // Pick the domain_tag accordinaly
-    S domain_tag;
-    switch (hash_type) {
-        case HashType::ConstInputLen:
-            domain_tag = this->const_input_no_pad_domain_tag;
-            break;
-
-        case HashType::MerkleTree:
-            domain_tag = this->tree_domain_tag;
-    }
-
-    #if !defined(__CUDA_ARCH__) && defined(POSEIDON_DEBUG)
-    auto start_time = std::chrono::high_resolution_clock::now();
-    #endif
-
-    // Domain separation and adding pre-round constants
-    prepare_poseidon_states <<< number_of_blocks, number_of_threads, 0, stream >>> (states, blocks, domain_tag, this->config, aligned);
-    rc_offset += this->t;
-
-    #if !defined(__CUDA_ARCH__) && defined(POSEIDON_DEBUG)
-    cudaStreamSynchronize(stream);
-    std::cout << "Domain separation: " << rc_offset << std::endl;
-    //print_buffer_from_cuda<S>(states, blocks * this->t);
-
-    auto end_time = std::chrono::high_resolution_clock::now();
-    auto elapsed_time = std::chrono::duration_cast<std::chrono::milliseconds>(end_time - start_time);
-    std::cout << "Elapsed time: " << elapsed_time.count() << " ms" << std::endl;
-    start_time = std::chrono::high_resolution_clock::now();
-    #endif
-
-    // execute half full rounds
-    full_rounds <<< number_of_blocks, number_of_threads, sizeof(S) * hashes_per_block * this->t, stream >>> (states, blocks, rc_offset, true, this->config);
-    rc_offset += this->t * this->config.full_rounds_half;
-
-    #if !defined(__CUDA_ARCH__) && defined(POSEIDON_DEBUG)
-    cudaStreamSynchronize(stream);
-    std::cout << "Full rounds 1. RCOFFSET: " << rc_offset << std::endl;
-    // print_buffer_from_cuda<S>(states, blocks * this->t);
-
-    end_time = std::chrono::high_resolution_clock::now();
-    elapsed_time = std::chrono::duration_cast<std::chrono::milliseconds>(end_time - start_time);
-    std::cout << "Elapsed time: " << elapsed_time.count() << " ms" << std::endl;
-    start_time = std::chrono::high_resolution_clock::now();
-    #endif
-
-    // execute partial rounds
-    partial_rounds <<< number_of_singlehash_blocks, singlehash_block_size, 0, stream >>> (states, blocks, rc_offset, this->config);
-    rc_offset += this->config.partial_rounds;
-
-    #if !defined(__CUDA_ARCH__) && defined(POSEIDON_DEBUG)
-    cudaStreamSynchronize(stream);
-    std::cout << "Partial rounds. RCOFFSET: " << rc_offset << std::endl;
-    //print_buffer_from_cuda<S>(states, blocks * this->t);
-
-    end_time = std::chrono::high_resolution_clock::now();
-    elapsed_time = std::chrono::duration_cast<std::chrono::milliseconds>(end_time - start_time);
-    std::cout << "Elapsed time: " << elapsed_time.count() << " ms" << std::endl;
-    start_time = std::chrono::high_resolution_clock::now();
-    #endif
-
-    // execute half full rounds
-    full_rounds <<< number_of_blocks, number_of_threads, sizeof(S) * hashes_per_block * this->t, stream >>> (states, blocks, rc_offset, false, this->config);
-
-    #if !defined(__CUDA_ARCH__) && defined(POSEIDON_DEBUG)
-    cudaStreamSynchronize(stream);
-    std::cout << "Full rounds 2. RCOFFSET: " << rc_offset << std::endl;
-    //print_buffer_from_cuda<S>(states, blocks * this->t);
-    end_time = std::chrono::high_resolution_clock::now();
-    elapsed_time = std::chrono::duration_cast<std::chrono::milliseconds>(end_time - start_time);
-    std::cout << "Elapsed time: " << elapsed_time.count() << " ms" << std::endl;
-    start_time = std::chrono::high_resolution_clock::now();
-    #endif
-
-    // get output
-    get_hash_results <<< number_of_singlehash_blocks, singlehash_block_size, 0, stream >>> (states, blocks, out, this->config.t);
-
-    #if !defined(__CUDA_ARCH__) && defined(POSEIDON_DEBUG)
-    cudaStreamSynchronize(stream);
-    std::cout << "Get hash results" << std::endl;
-    end_time = std::chrono::high_resolution_clock::now();
-    elapsed_time = std::chrono::duration_cast<std::chrono::milliseconds>(end_time - start_time);
-    std::cout << "Elapsed time: " << elapsed_time.count() << " ms" << std::endl;
-    #endif
-
-    if (loop_results) {
-        copy_recursive <<< number_of_singlehash_blocks, singlehash_block_size, 0, stream >>> (states, blocks, out, this->config.t);
-    }
-}
-
-template <typename S>
-__host__ void Poseidon<S>::hash_blocks(const S * inp, size_t blocks, S * out, HashType hash_type, cudaStream_t stream) {
-    S * states, * out_device;
-    // allocate memory for {blocks} states of {t} scalars each
-    if (cudaMallocAsync(&states, blocks * this->t * sizeof(S), stream) != cudaSuccess) {
-        throw std::runtime_error("Failed memory allocation on the device");
-    }
-    if (cudaMallocAsync(&out_device, blocks * sizeof(S), stream) != cudaSuccess) {
-        throw std::runtime_error("Failed memory allocation on the device");
-    }
-
-    // This is where the input matrix of size Arity x NumberOfBlocks is
-    // padded and coppied to device in a T x NumberOfBlocks matrix
-    cudaMemcpy2DAsync(states, this->t * sizeof(S),  // Device pointer and device pitch
-                 inp, (this->t - 1) * sizeof(S),    // Host pointer and pitch
-                 (this->t - 1) * sizeof(S), blocks, // Size of the source matrix (Arity x NumberOfBlocks)
-                 cudaMemcpyHostToDevice, stream);
-
-    this->poseidon_hash(states, blocks, out_device, hash_type, stream, true, false);
-
-    cudaFreeAsync(states, stream);
-    cudaMemcpyAsync(out, out_device, blocks * sizeof(S), cudaMemcpyDeviceToHost, stream);
-    cudaFreeAsync(out_device, stream);
-
-    #if !defined(__CUDA_ARCH__) && defined(POSEIDON_DEBUG)
-    cudaDeviceReset();
-    #endif
-=======
-__host__ void Poseidon<S>::hash_blocks(const S* inp, size_t blocks, S* out, HashType hash_type, cudaStream_t stream)
-{
-  S* states;
-
-  // allocate memory for {blocks} states of {t} scalars each
-  if (cudaMallocAsync(&states, blocks * this->t * sizeof(S), stream) != cudaSuccess) {
-    throw std::runtime_error("Failed memory allocation on the device");
-  }
-
-  // This is where the input matrix of size Arity x NumberOfBlocks is
-  // padded and coppied to device in a T x NumberOfBlocks matrix
-  cudaMemcpy2DAsync(
-    states, this->t * sizeof(S),       // Device pointer and device pitch
-    inp, (this->t - 1) * sizeof(S),    // Host pointer and pitch
-    (this->t - 1) * sizeof(S), blocks, // Size of the source matrix (Arity x NumberOfBlocks)
-    cudaMemcpyHostToDevice, stream);
-
   size_t rc_offset = 0;
 
   // The logic behind this is that 1 thread only works on 1 element
@@ -376,15 +201,15 @@
     domain_tag = this->tree_domain_tag;
   }
 
-#if !defined(__CUDA_ARCH__) && defined(DEBUG)
+#if !defined(__CUDA_ARCH__) && defined(POSEIDON_DEBUG)
   auto start_time = std::chrono::high_resolution_clock::now();
 #endif
 
   // Domain separation and adding pre-round constants
-  prepare_poseidon_states<<<number_of_blocks, number_of_threads, 0, stream>>>(states, blocks, domain_tag, this->config);
+  prepare_poseidon_states<<<number_of_blocks, number_of_threads, 0, stream>>>(states, blocks, domain_tag, this->config, aligned);
   rc_offset += this->t;
 
-#if !defined(__CUDA_ARCH__) && defined(DEBUG)
+#if !defined(__CUDA_ARCH__) && defined(POSEIDON_DEBUG)
   cudaStreamSynchronize(stream);
   std::cout << "Domain separation: " << rc_offset << std::endl;
   // print_buffer_from_cuda<S>(states, blocks * this->t);
@@ -400,7 +225,7 @@
     states, blocks, rc_offset, true, this->config);
   rc_offset += this->t * this->config.full_rounds_half;
 
-#if !defined(__CUDA_ARCH__) && defined(DEBUG)
+#if !defined(__CUDA_ARCH__) && defined(POSEIDON_DEBUG)
   cudaStreamSynchronize(stream);
   std::cout << "Full rounds 1. RCOFFSET: " << rc_offset << std::endl;
   // print_buffer_from_cuda<S>(states, blocks * this->t);
@@ -416,7 +241,7 @@
     states, blocks, rc_offset, this->config);
   rc_offset += this->config.partial_rounds;
 
-#if !defined(__CUDA_ARCH__) && defined(DEBUG)
+#if !defined(__CUDA_ARCH__) && defined(POSEIDON_DEBUG)
   cudaStreamSynchronize(stream);
   std::cout << "Partial rounds. RCOFFSET: " << rc_offset << std::endl;
   // print_buffer_from_cuda<S>(states, blocks * this->t);
@@ -431,7 +256,7 @@
   full_rounds<<<number_of_blocks, number_of_threads, sizeof(S) * hashes_per_block* this->t, stream>>>(
     states, blocks, rc_offset, false, this->config);
 
-#if !defined(__CUDA_ARCH__) && defined(DEBUG)
+#if !defined(__CUDA_ARCH__) && defined(POSEIDON_DEBUG)
   cudaStreamSynchronize(stream);
   std::cout << "Full rounds 2. RCOFFSET: " << rc_offset << std::endl;
   // print_buffer_from_cuda<S>(states, blocks * this->t);
@@ -441,25 +266,47 @@
   start_time = std::chrono::high_resolution_clock::now();
 #endif
 
-  // get output
-  S* out_device;
-  cudaMalloc(&out_device, blocks * sizeof(S));
-  get_hash_results<<<number_of_singlehash_blocks, singlehash_block_size, 0, stream>>>(
-    states, blocks, out_device, this->config.t);
-
-#if !defined(__CUDA_ARCH__) && defined(DEBUG)
+    // get output
+  get_hash_results<<< number_of_singlehash_blocks, singlehash_block_size, 0, stream >>> (states, blocks, out, this->config.t);
+
+  #if !defined(__CUDA_ARCH__) && defined(POSEIDON_DEBUG)
   cudaStreamSynchronize(stream);
   std::cout << "Get hash results" << std::endl;
   end_time = std::chrono::high_resolution_clock::now();
   elapsed_time = std::chrono::duration_cast<std::chrono::milliseconds>(end_time - start_time);
   std::cout << "Elapsed time: " << elapsed_time.count() << " ms" << std::endl;
-#endif
+  #endif
+
+  if (loop_results) {
+    copy_recursive <<< number_of_singlehash_blocks, singlehash_block_size, 0, stream >>> (states, blocks, out, this->config.t);
+  }
+}
+
+template <typename S>
+__host__ void Poseidon<S>::hash_blocks(const S * inp, size_t blocks, S * out, HashType hash_type, cudaStream_t stream) {
+  S * states, * out_device;
+  // allocate memory for {blocks} states of {t} scalars each
+  if (cudaMallocAsync(&states, blocks * this->t * sizeof(S), stream) != cudaSuccess) {
+      throw std::runtime_error("Failed memory allocation on the device");
+  }
+  if (cudaMallocAsync(&out_device, blocks * sizeof(S), stream) != cudaSuccess) {
+      throw std::runtime_error("Failed memory allocation on the device");
+  }
+
+  // This is where the input matrix of size Arity x NumberOfBlocks is
+  // padded and coppied to device in a T x NumberOfBlocks matrix
+  cudaMemcpy2DAsync(states, this->t * sizeof(S),  // Device pointer and device pitch
+                inp, (this->t - 1) * sizeof(S),    // Host pointer and pitch
+                (this->t - 1) * sizeof(S), blocks, // Size of the source matrix (Arity x NumberOfBlocks)
+                cudaMemcpyHostToDevice, stream);
+
+  this->poseidon_hash(states, blocks, out_device, hash_type, stream, true, false);
+
+  cudaFreeAsync(states, stream);
   cudaMemcpyAsync(out, out_device, blocks * sizeof(S), cudaMemcpyDeviceToHost, stream);
   cudaFreeAsync(out_device, stream);
-  cudaFreeAsync(states, stream);
-
-#if !defined(__CUDA_ARCH__) && defined(DEBUG)
+
+#if !defined(__CUDA_ARCH__) && defined(POSEIDON_DEBUG)
   cudaDeviceReset();
 #endif
->>>>>>> 04e5ff5d
 }