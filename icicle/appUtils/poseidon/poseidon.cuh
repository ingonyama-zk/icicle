--- conflicted
+++ resolved
@@ -46,119 +46,20 @@
 };
 
 template <typename S>
-<<<<<<< HEAD
-class Poseidon {
-  public:
-    uint32_t t, arity;
-    PoseidonConfiguration<S> config;
-
-    enum HashType {
-        ConstInputLen,
-        MerkleTree,
-    };
-
-    Poseidon(const uint32_t arity, cudaStream_t stream) {
-        this->arity = arity;
-        t = arity + 1;
-        this->config.t = t;
-        this->stream = stream;
-
-        // Pre-calculate domain tags
-        // Domain tags will vary for different applications of Poseidon
-        uint32_t tree_domain_tag_value = 1;
-        tree_domain_tag_value = (tree_domain_tag_value << arity) - tree_domain_tag_value;
-        tree_domain_tag = S::from(tree_domain_tag_value);
-
-        const_input_no_pad_domain_tag = S::one();
-
-        // TO-DO: implement binary shifts for scalar type
-        // const_input_no_pad_domain_tag = S::one() << 64;
-        // const_input_no_pad_domain_tag *= S::from(arity);
-
-        this->config.full_rounds_half = FULL_ROUNDS_DEFAULT;
-        this->config.partial_rounds = partial_rounds_number_from_arity(arity);
-
-        uint32_t round_constants_len = t * this->config.full_rounds_half * 2 + this->config.partial_rounds;
-        uint32_t mds_matrix_len = t * t;
-        uint32_t sparse_matrices_len = (t * 2 - 1) * this->config.partial_rounds;
-
-        // All the constants are stored in a single file
-        S * constants = load_constants<S>(arity);
-
-        S * mds_offset = constants + round_constants_len;
-        S * non_sparse_offset = mds_offset + mds_matrix_len;
-        S * sparse_matrices_offset = non_sparse_offset + mds_matrix_len;
-
-        #if !defined(__CUDA_ARCH__) && defined(DEBUG)
-        std::cout << "P: " << this->config.partial_rounds << " F: " << this->config.full_rounds_half << std::endl;
-        #endif
-
-        // Create streams for copying constants
-        cudaStream_t stream_copy_round_constants, stream_copy_mds_matrix, stream_copy_non_sparse, stream_copy_sparse_matrices;
-        cudaStreamCreate(&stream_copy_round_constants);
-        cudaStreamCreate(&stream_copy_mds_matrix);
-        cudaStreamCreate(&stream_copy_non_sparse);
-        cudaStreamCreate(&stream_copy_sparse_matrices);
-        
-        // Create events for copying constants
-        cudaEvent_t event_copied_round_constants, event_copy_mds_matrix, event_copy_non_sparse, event_copy_sparse_matrices;
-        cudaEventCreateWithFlags(&event_copied_round_constants, cudaEventDisableTiming);
-        cudaEventCreateWithFlags(&event_copy_mds_matrix, cudaEventDisableTiming);
-        cudaEventCreateWithFlags(&event_copy_non_sparse, cudaEventDisableTiming);
-        cudaEventCreateWithFlags(&event_copy_sparse_matrices, cudaEventDisableTiming);
-
-        // Malloc memory for copying constants
-        cudaMallocAsync(&this->config.round_constants, sizeof(S) * round_constants_len, stream_copy_round_constants);
-        cudaMallocAsync(&this->config.mds_matrix, sizeof(S) * mds_matrix_len, stream_copy_mds_matrix);
-        cudaMallocAsync(&this->config.non_sparse_matrix, sizeof(S) * mds_matrix_len, stream_copy_non_sparse);
-        cudaMallocAsync(&this->config.sparse_matrices, sizeof(S) * sparse_matrices_len, stream_copy_sparse_matrices);
-
-        // Copy constants
-        cudaMemcpyAsync(this->config.round_constants, constants,
-            sizeof(S) * round_constants_len,
-            cudaMemcpyHostToDevice, stream_copy_round_constants
-        );
-        cudaMemcpyAsync(this->config.mds_matrix, mds_offset,
-            sizeof(S) * mds_matrix_len,
-            cudaMemcpyHostToDevice, stream_copy_mds_matrix
-        );
-        cudaMemcpyAsync(this->config.non_sparse_matrix, non_sparse_offset,
-            sizeof(S) * mds_matrix_len,
-            cudaMemcpyHostToDevice, stream_copy_non_sparse
-        );
-        cudaMemcpyAsync(this->config.sparse_matrices, sparse_matrices_offset,
-            sizeof(S) * sparse_matrices_len,
-            cudaMemcpyHostToDevice, stream_copy_sparse_matrices
-        );
-
-        // Record finished copying event for streams
-        cudaEventRecord(event_copied_round_constants, stream_copy_round_constants);
-        cudaEventRecord(event_copy_mds_matrix, stream_copy_mds_matrix);
-        cudaEventRecord(event_copy_non_sparse, stream_copy_non_sparse);
-        cudaEventRecord(event_copy_sparse_matrices, stream_copy_sparse_matrices);
-
-        // Main stream waits for copying to finish
-        cudaStreamWaitEvent(stream, event_copied_round_constants);
-        cudaStreamWaitEvent(stream, event_copy_mds_matrix);
-        cudaStreamWaitEvent(stream, event_copy_non_sparse);
-        cudaStreamWaitEvent(stream, event_copy_sparse_matrices);
-    }
-=======
 class Poseidon
 {
 public:
-  uint32_t t;
+  uint32_t t, arity;
   PoseidonConfiguration<S> config;
->>>>>>> 04e5ff5d
 
   enum HashType {
-    ConstInputLen,
+      ConstInputLen,
     MerkleTree,
   };
 
-  Poseidon(const uint32_t arity, cudaStream_t stream)
-  {
-    t = arity + 1;
+  Poseidon(const uint32_t arity, cudaStream_t stream) {
+    this->arity = arity;
+    this->t = arity + 1;
     this->config.t = t;
     this->stream = stream;
 
@@ -246,18 +147,11 @@
     cudaFreeAsync(this->config.non_sparse_matrix, this->stream);
     cudaFreeAsync(this->config.sparse_matrices, this->stream);
   }
-
-<<<<<<< HEAD
-    // Hash multiple preimages in parallel
-
-    /// This function will copy input from host and copy the result from device
-    void hash_blocks(const S * inp, size_t blocks, S * out, HashType hash_type, cudaStream_t stream);
-    /// This function is called by `hash_blocks`. It will interpret all the pointers as device memory
-    void poseidon_hash(S * states, size_t blocks, S * out, HashType hash_type, cudaStream_t stream, bool aligned, bool loop_results);
-=======
-  // Hash multiple preimages in parallel
-  void hash_blocks(const S* inp, size_t blocks, S* out, HashType hash_type, cudaStream_t stream);
->>>>>>> 04e5ff5d
+  
+  /// This function will copy input from host and copy the result from device
+  void hash_blocks(const S * inp, size_t blocks, S * out, HashType hash_type, cudaStream_t stream);
+  /// This function is called by `hash_blocks`. It will interpret all the pointers as device memory
+  void poseidon_hash(S * states, size_t blocks, S * out, HashType hash_type, cudaStream_t stream, bool aligned, bool loop_results);
 
 private:
   S tree_domain_tag, const_input_no_pad_domain_tag;
