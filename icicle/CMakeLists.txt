--- conflicted
+++ resolved
@@ -68,7 +68,6 @@
 
 
 # when adding a new curve/field, append its name to the end of this list
-<<<<<<< HEAD
 set(SUPPORTED_CURVES bn254;bls12_381;bls12_377;bw6_761;grumpkin)
 SET(SUPPORTED_CURVES_WITH_NTT bn254;bls12_381;bls12_377;bw6_761)
 
@@ -76,10 +75,7 @@
     list(APPEND ICICLE_SOURCES appUtils/ntt/ntt.cu)
     list(APPEND ICICLE_SOURCES_TESTS ${PROJECT_BINARY_DIR}/CMakeFiles/icicle.dir/appUtils/ntt/ntt.cu.o)
 endif()
-=======
-set(SUPPORTED_CURVES bn254;bls12_381;bls12_377;bw6_761)
 set(SUPPORTED_CURVES_WITH_POSEIDON bn254;bls12_381;bls12_377;bw6_761)
->>>>>>> d84ffd26
 
 set(IS_CURVE_SUPPORTED FALSE)
 set(I 0)
@@ -117,11 +113,6 @@
     primitives/field.cu
     primitives/projective.cu
     appUtils/msm/msm.cu
-<<<<<<< HEAD
-=======
-    appUtils/ntt/ntt.cu
-    appUtils/ntt/kernel_ntt.cu
->>>>>>> d84ffd26
     ${ICICLE_SOURCES}
   )
   set_target_properties(icicle PROPERTIES OUTPUT_NAME "ingo_${CURVE}")
