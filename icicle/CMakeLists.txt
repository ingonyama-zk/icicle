cmake_minimum_required(VERSION 3.18)

# GoogleTest requires at least C++14
set(CMAKE_CXX_STANDARD 17)
set(CMAKE_CUDA_STANDARD 17)
set(CMAKE_CUDA_STANDARD_REQUIRED TRUE)
set(CMAKE_CXX_STANDARD_REQUIRED TRUE)

if("$ENV{ICICLE_PIC}" STREQUAL "OFF" OR ICICLE_PIC STREQUAL "OFF")
  message(WARNING "Note that PIC (position-independent code) is disabled.")
else()
  set(CMAKE_POSITION_INDEPENDENT_CODE ON)
endif()

# add the target cuda architectures
# each additional architecture increases the compilation time and output file size
if(${CMAKE_VERSION} VERSION_LESS "3.24.0")
  set(CMAKE_CUDA_ARCHITECTURES ${CUDA_ARCH})
else()
  find_program(_nvidia_smi "nvidia-smi")

  if(_nvidia_smi)
    set(DETECT_GPU_COUNT_NVIDIA_SMI 0)

    # execute nvidia-smi -L to get a short list of GPUs available
    exec_program(${_nvidia_smi_path} ARGS -L
      OUTPUT_VARIABLE _nvidia_smi_out
      RETURN_VALUE _nvidia_smi_ret)

    # process the stdout of nvidia-smi
    if(_nvidia_smi_ret EQUAL 0)
      # convert string with newlines to list of strings
      string(REGEX REPLACE "\n" ";" _nvidia_smi_out "${_nvidia_smi_out}")

      foreach(_line ${_nvidia_smi_out})
        if(_line MATCHES "^GPU [0-9]+:")
          math(EXPR DETECT_GPU_COUNT_NVIDIA_SMI "${DETECT_GPU_COUNT_NVIDIA_SMI}+1")

          # the UUID is not very useful for the user, remove it
          string(REGEX REPLACE " \\(UUID:.*\\)" "" _gpu_info "${_line}")

          if(NOT _gpu_info STREQUAL "")
            list(APPEND DETECT_GPU_INFO "${_gpu_info}")
          endif()
        endif()
      endforeach()

      check_num_gpu_info(${DETECT_GPU_COUNT_NVIDIA_SMI} DETECT_GPU_INFO)
      set(DETECT_GPU_COUNT ${DETECT_GPU_COUNT_NVIDIA_SMI})
    endif()
  endif()

  # ##
  if(DETECT_GPU_COUNT GREATER 0)
    set(CMAKE_CUDA_ARCHITECTURES native) # do native
  else()
    # no GPUs found, like on Github CI runners
    set(CMAKE_CUDA_ARCHITECTURES 50) # some safe value
  endif()
endif()

project(icicle LANGUAGES CUDA CXX)

set(CMAKE_CUDA_FLAGS "${CMAKE_CUDA_FLAGS} --expt-relaxed-constexpr")
set(CMAKE_CUDA_FLAGS_RELEASE "")
set(CMAKE_CUDA_FLAGS_DEBUG "${CMAKE_CUDA_FLAGS_DEBUG} -g -G -O0")
include_directories("${CMAKE_SOURCE_DIR}")


# when adding a new curve/field, append its name to the end of this list
set(SUPPORTED_CURVES bn254;bls12_381;bls12_377;bw6_761)
set(SUPPORTED_CURVES_WITH_POSEIDON bn254;bls12_381;bls12_377;bw6_761)

set(IS_CURVE_SUPPORTED FALSE)
set(I 0)
foreach (SUPPORTED_CURVE ${SUPPORTED_CURVES})
  math(EXPR I "${I} + 1")
  if (CURVE STREQUAL SUPPORTED_CURVE)
    set(CMAKE_CUDA_FLAGS "${CMAKE_CUDA_FLAGS} -DCURVE_ID=${I}")
    set(IS_CURVE_SUPPORTED TRUE)
  endif ()
endforeach()

if (NOT IS_CURVE_SUPPORTED)
  message( FATAL_ERROR "The value of CURVE variable: ${CURVE} is not one of the supported curves: ${SUPPORTED_CURVES}" )
endif ()

if (G2_DEFINED STREQUAL "ON")
  set(CMAKE_CUDA_FLAGS "${CMAKE_CUDA_FLAGS} -DG2_DEFINED=ON")
endif ()

option(BUILD_TESTS "Build tests" OFF)

if (NOT BUILD_TESTS)

  message(STATUS "Building without tests.")

  if (CURVE IN_LIST SUPPORTED_CURVES_WITH_POSEIDON)
    list(APPEND ICICLE_SOURCES appUtils/poseidon/poseidon.cu)
    list(APPEND ICICLE_SOURCES appUtils/tree/merkle.cu)
  endif()

  add_library(
    icicle
    utils/vec_ops.cu
    utils/mont.cu
    primitives/field.cu
    primitives/projective.cu
    appUtils/msm/msm.cu
    appUtils/ntt/ntt.cu
<<<<<<< HEAD
    appUtils/large_ntt/kernel_ntt.cu
=======
    ${ICICLE_SOURCES}
>>>>>>> b2eecd02
  )
  set_target_properties(icicle PROPERTIES OUTPUT_NAME "ingo_${CURVE}")
  target_compile_definitions(icicle PRIVATE CURVE=${CURVE})  

else()

  message(STATUS "Building tests.")

  include(FetchContent)
  FetchContent_Declare(
    googletest
    URL https://github.com/google/googletest/archive/refs/tags/v1.13.0.zip
  )
  # For Windows: Prevent overriding the parent project's compiler/linker settings

  set(gtest_force_shared_crt ON CACHE BOOL "" FORCE)
  FetchContent_MakeAvailable(googletest)

  enable_testing()

  add_executable(
    runner
    tests/runner.cu
  )

  target_link_libraries(
    runner
    GTest::gtest_main
  )

  include(GoogleTest)
  set_target_properties(runner PROPERTIES CUDA_SEPARABLE_COMPILATION ON)

  gtest_discover_tests(runner)

endif ()<|MERGE_RESOLUTION|>--- conflicted
+++ resolved
@@ -108,11 +108,8 @@
     primitives/projective.cu
     appUtils/msm/msm.cu
     appUtils/ntt/ntt.cu
-<<<<<<< HEAD
     appUtils/large_ntt/kernel_ntt.cu
-=======
     ${ICICLE_SOURCES}
->>>>>>> b2eecd02
   )
   set_target_properties(icicle PROPERTIES OUTPUT_NAME "ingo_${CURVE}")
   target_compile_definitions(icicle PRIVATE CURVE=${CURVE})  
