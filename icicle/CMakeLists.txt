cmake_minimum_required(VERSION 3.18)

# GoogleTest requires at least C++14
set(CMAKE_CXX_STANDARD 17)
set(CMAKE_CUDA_STANDARD 17)
set(CMAKE_CUDA_STANDARD_REQUIRED TRUE)
set(CMAKE_CXX_STANDARD_REQUIRED TRUE)

if("$ENV{ICICLE_PIC}" STREQUAL "OFF" OR ICICLE_PIC STREQUAL "OFF")
  message(WARNING "Note that PIC (position-independent code) is disabled.")
else()
  set(CMAKE_POSITION_INDEPENDENT_CODE ON)
endif()

# add the target cuda architectures
# each additional architecture increases the compilation time and output file size
if(${CMAKE_VERSION} VERSION_LESS "3.24.0")
  set(CMAKE_CUDA_ARCHITECTURES ${CUDA_ARCH})
else()
  find_program(_nvidia_smi "nvidia-smi")

  if(_nvidia_smi)
    set(DETECT_GPU_COUNT_NVIDIA_SMI 0)

    # execute nvidia-smi -L to get a short list of GPUs available
    exec_program(${_nvidia_smi_path} ARGS -L
      OUTPUT_VARIABLE _nvidia_smi_out
      RETURN_VALUE _nvidia_smi_ret)

    # process the stdout of nvidia-smi
    if(_nvidia_smi_ret EQUAL 0)
      # convert string with newlines to list of strings
      string(REGEX REPLACE "\n" ";" _nvidia_smi_out "${_nvidia_smi_out}")

      foreach(_line ${_nvidia_smi_out})
        if(_line MATCHES "^GPU [0-9]+:")
          math(EXPR DETECT_GPU_COUNT_NVIDIA_SMI "${DETECT_GPU_COUNT_NVIDIA_SMI}+1")

          # the UUID is not very useful for the user, remove it
          string(REGEX REPLACE " \\(UUID:.*\\)" "" _gpu_info "${_line}")

          if(NOT _gpu_info STREQUAL "")
            list(APPEND DETECT_GPU_INFO "${_gpu_info}")
          endif()
        endif()
      endforeach()

      check_num_gpu_info(${DETECT_GPU_COUNT_NVIDIA_SMI} DETECT_GPU_INFO)
      set(DETECT_GPU_COUNT ${DETECT_GPU_COUNT_NVIDIA_SMI})
    endif()
  endif()

  # ##
  if(DETECT_GPU_COUNT GREATER 0)
    set(CMAKE_CUDA_ARCHITECTURES native) # do native
  else()
    # no GPUs found, like on Github CI runners
    set(CMAKE_CUDA_ARCHITECTURES 50) # some safe value
  endif()
endif()

project(icicle LANGUAGES CUDA CXX)

set(CMAKE_CUDA_FLAGS "${CMAKE_CUDA_FLAGS} --expt-relaxed-constexpr")
set(CMAKE_CUDA_FLAGS_RELEASE "")
set(CMAKE_CUDA_FLAGS_DEBUG "${CMAKE_CUDA_FLAGS_DEBUG} -g -G -O0")
include_directories("${CMAKE_SOURCE_DIR}")


# when adding a new curve/field, append its name to the end of this list
set(SUPPORTED_CURVES bn254;bls12_381;bls12_377;bw6_761;grumpkin)
SET(SUPPORTED_CURVES_WITH_NTT bn254;bls12_381;bls12_377;bw6_761)

if (CURVE IN_LIST SUPPORTED_CURVES_WITH_NTT)
    list(APPEND ICICLE_SOURCES appUtils/ntt/ntt.cu)
    list(APPEND ICICLE_SOURCES_TESTS ${PROJECT_BINARY_DIR}/CMakeFiles/icicle.dir/appUtils/ntt/ntt.cu.o)
endif()

set(IS_CURVE_SUPPORTED FALSE)
set(I 0)
foreach (SUPPORTED_CURVE ${SUPPORTED_CURVES})
  math(EXPR I "${I} + 1")
  if (CURVE STREQUAL SUPPORTED_CURVE)
    set(CMAKE_CUDA_FLAGS "${CMAKE_CUDA_FLAGS} -DCURVE_ID=${I}")
    set(IS_CURVE_SUPPORTED TRUE)
  endif ()
endforeach()

if (NOT IS_CURVE_SUPPORTED)
  message( FATAL_ERROR "The value of CURVE variable: ${CURVE} is not one of the supported curves: ${SUPPORTED_CURVES}" )
endif ()

if (G2_DEFINED STREQUAL "ON")
  set(CMAKE_CUDA_FLAGS "${CMAKE_CUDA_FLAGS} -DG2_DEFINED=ON")
endif ()

option(BUILD_TESTS "Build tests" OFF)

if (NOT BUILD_TESTS)

  message(STATUS "Building without tests.")

  add_library(
    icicle
    utils/vec_ops.cu
    utils/mont.cu
    primitives/field.cu
    primitives/projective.cu
    appUtils/msm/msm.cu
    ${ICICLE_SOURCES}
  )
<<<<<<< HEAD

  #set_target_properties(icicle PROPERTIES CUDA_SEPARABLE_COMPILATION ON) #TODO: enable asap
  #set_target_properties(icicle PROPERTIES CUDA_RESOLVE_DEVICE_SYMBOLS ON)
  target_compile_options(icicle PRIVATE -c)

  add_custom_command(
    TARGET icicle
    POST_BUILD
    COMMAND ${CMAKE_OBJCOPY} ARGS --redefine-sym MSMCuda=${CURVE}MSMCuda ${PROJECT_BINARY_DIR}/CMakeFiles/icicle.dir/appUtils/msm/msm.cu.o
    COMMAND ${CMAKE_OBJCOPY} ARGS --redefine-sym DefaultMSMConfig=${CURVE}DefaultMSMConfig ${PROJECT_BINARY_DIR}/CMakeFiles/icicle.dir/appUtils/msm/msm.cu.o
    COMMAND ${CMAKE_OBJCOPY} ARGS --redefine-sym GenerateScalars=${CURVE}GenerateScalars ${PROJECT_BINARY_DIR}/CMakeFiles/icicle.dir/primitives/field.cu.o
    COMMAND ${CMAKE_OBJCOPY} ARGS --redefine-sym Eq=${CURVE}Eq ${PROJECT_BINARY_DIR}/CMakeFiles/icicle.dir/primitives/projective.cu.o
    COMMAND ${CMAKE_OBJCOPY} ARGS --redefine-sym ToAffine=${CURVE}ToAffine ${PROJECT_BINARY_DIR}/CMakeFiles/icicle.dir/primitives/projective.cu.o
    COMMAND ${CMAKE_OBJCOPY} ARGS --redefine-sym GenerateProjectivePoints=${CURVE}GenerateProjectivePoints ${PROJECT_BINARY_DIR}/CMakeFiles/icicle.dir/primitives/projective.cu.o
    COMMAND ${CMAKE_OBJCOPY} ARGS --redefine-sym GenerateAffinePoints=${CURVE}GenerateAffinePoints ${PROJECT_BINARY_DIR}/CMakeFiles/icicle.dir/primitives/projective.cu.o
    COMMAND ${CMAKE_OBJCOPY} ARGS --redefine-sym ScalarConvertMontgomery=${CURVE}ScalarConvertMontgomery ${PROJECT_BINARY_DIR}/CMakeFiles/icicle.dir/utils/mont.cu.o
    COMMAND ${CMAKE_OBJCOPY} ARGS --redefine-sym AffineConvertMontgomery=${CURVE}AffineConvertMontgomery ${PROJECT_BINARY_DIR}/CMakeFiles/icicle.dir/utils/mont.cu.o
    COMMAND ${CMAKE_OBJCOPY} ARGS --redefine-sym ProjectiveConvertMontgomery=${CURVE}ProjectiveConvertMontgomery ${PROJECT_BINARY_DIR}/CMakeFiles/icicle.dir/utils/mont.cu.o
    COMMAND ${CMAKE_AR} ARGS -rcs ${PROJECT_BINARY_DIR}/libingo_${CURVE}.a 
    ${PROJECT_BINARY_DIR}/CMakeFiles/icicle.dir/utils/vec_ops.cu.o
    ${PROJECT_BINARY_DIR}/CMakeFiles/icicle.dir/primitives/field.cu.o
    ${PROJECT_BINARY_DIR}/CMakeFiles/icicle.dir/primitives/projective.cu.o
    ${PROJECT_BINARY_DIR}/CMakeFiles/icicle.dir/appUtils/msm/msm.cu.o 
    ${PROJECT_BINARY_DIR}/CMakeFiles/icicle.dir/utils/mont.cu.o
                                                                                 
  )
  if (CURVE IN_LIST SUPPORTED_CURVES_WITH_NTT)
    add_custom_command(
      TARGET icicle
      POST_BUILD
      COMMAND ${CMAKE_OBJCOPY} ARGS --redefine-sym NTTCuda=${CURVE}NTTCuda ${PROJECT_BINARY_DIR}/CMakeFiles/icicle.dir/appUtils/ntt/ntt.cu.o
      COMMAND ${CMAKE_OBJCOPY} ARGS --redefine-sym GetDefaultNTTConfig=${CURVE}DefaultNTTConfig ${PROJECT_BINARY_DIR}/CMakeFiles/icicle.dir/appUtils/ntt/ntt.cu.o
      COMMAND ${CMAKE_OBJCOPY} ARGS --redefine-sym InitializeDomain=${CURVE}InitializeDomain ${PROJECT_BINARY_DIR}/CMakeFiles/icicle.dir/appUtils/ntt/ntt.cu.o
      ${PROJECT_BINARY_DIR}/CMakeFiles/icicle.dir/appUtils/ntt/ntt.cu.o
                                                                                  
    )
  endif()
=======
  set_target_properties(icicle PROPERTIES OUTPUT_NAME "ingo_${CURVE}")
  target_compile_definitions(icicle PRIVATE CURVE=${CURVE})  
>>>>>>> 1874ade6

else()

  message(STATUS "Building tests.")

  include(FetchContent)
  FetchContent_Declare(
    googletest
    URL https://github.com/google/googletest/archive/refs/tags/v1.13.0.zip
  )
  # For Windows: Prevent overriding the parent project's compiler/linker settings

  set(gtest_force_shared_crt ON CACHE BOOL "" FORCE)
  FetchContent_MakeAvailable(googletest)

  enable_testing()

  add_executable(
    runner
    tests/runner.cu
  )

  target_link_libraries(
    runner
    GTest::gtest_main
  )

  include(GoogleTest)
  set_target_properties(runner PROPERTIES CUDA_SEPARABLE_COMPILATION ON)

  gtest_discover_tests(runner)

endif ()<|MERGE_RESOLUTION|>--- conflicted
+++ resolved
@@ -109,48 +109,8 @@
     appUtils/msm/msm.cu
     ${ICICLE_SOURCES}
   )
-<<<<<<< HEAD
-
-  #set_target_properties(icicle PROPERTIES CUDA_SEPARABLE_COMPILATION ON) #TODO: enable asap
-  #set_target_properties(icicle PROPERTIES CUDA_RESOLVE_DEVICE_SYMBOLS ON)
-  target_compile_options(icicle PRIVATE -c)
-
-  add_custom_command(
-    TARGET icicle
-    POST_BUILD
-    COMMAND ${CMAKE_OBJCOPY} ARGS --redefine-sym MSMCuda=${CURVE}MSMCuda ${PROJECT_BINARY_DIR}/CMakeFiles/icicle.dir/appUtils/msm/msm.cu.o
-    COMMAND ${CMAKE_OBJCOPY} ARGS --redefine-sym DefaultMSMConfig=${CURVE}DefaultMSMConfig ${PROJECT_BINARY_DIR}/CMakeFiles/icicle.dir/appUtils/msm/msm.cu.o
-    COMMAND ${CMAKE_OBJCOPY} ARGS --redefine-sym GenerateScalars=${CURVE}GenerateScalars ${PROJECT_BINARY_DIR}/CMakeFiles/icicle.dir/primitives/field.cu.o
-    COMMAND ${CMAKE_OBJCOPY} ARGS --redefine-sym Eq=${CURVE}Eq ${PROJECT_BINARY_DIR}/CMakeFiles/icicle.dir/primitives/projective.cu.o
-    COMMAND ${CMAKE_OBJCOPY} ARGS --redefine-sym ToAffine=${CURVE}ToAffine ${PROJECT_BINARY_DIR}/CMakeFiles/icicle.dir/primitives/projective.cu.o
-    COMMAND ${CMAKE_OBJCOPY} ARGS --redefine-sym GenerateProjectivePoints=${CURVE}GenerateProjectivePoints ${PROJECT_BINARY_DIR}/CMakeFiles/icicle.dir/primitives/projective.cu.o
-    COMMAND ${CMAKE_OBJCOPY} ARGS --redefine-sym GenerateAffinePoints=${CURVE}GenerateAffinePoints ${PROJECT_BINARY_DIR}/CMakeFiles/icicle.dir/primitives/projective.cu.o
-    COMMAND ${CMAKE_OBJCOPY} ARGS --redefine-sym ScalarConvertMontgomery=${CURVE}ScalarConvertMontgomery ${PROJECT_BINARY_DIR}/CMakeFiles/icicle.dir/utils/mont.cu.o
-    COMMAND ${CMAKE_OBJCOPY} ARGS --redefine-sym AffineConvertMontgomery=${CURVE}AffineConvertMontgomery ${PROJECT_BINARY_DIR}/CMakeFiles/icicle.dir/utils/mont.cu.o
-    COMMAND ${CMAKE_OBJCOPY} ARGS --redefine-sym ProjectiveConvertMontgomery=${CURVE}ProjectiveConvertMontgomery ${PROJECT_BINARY_DIR}/CMakeFiles/icicle.dir/utils/mont.cu.o
-    COMMAND ${CMAKE_AR} ARGS -rcs ${PROJECT_BINARY_DIR}/libingo_${CURVE}.a 
-    ${PROJECT_BINARY_DIR}/CMakeFiles/icicle.dir/utils/vec_ops.cu.o
-    ${PROJECT_BINARY_DIR}/CMakeFiles/icicle.dir/primitives/field.cu.o
-    ${PROJECT_BINARY_DIR}/CMakeFiles/icicle.dir/primitives/projective.cu.o
-    ${PROJECT_BINARY_DIR}/CMakeFiles/icicle.dir/appUtils/msm/msm.cu.o 
-    ${PROJECT_BINARY_DIR}/CMakeFiles/icicle.dir/utils/mont.cu.o
-                                                                                 
-  )
-  if (CURVE IN_LIST SUPPORTED_CURVES_WITH_NTT)
-    add_custom_command(
-      TARGET icicle
-      POST_BUILD
-      COMMAND ${CMAKE_OBJCOPY} ARGS --redefine-sym NTTCuda=${CURVE}NTTCuda ${PROJECT_BINARY_DIR}/CMakeFiles/icicle.dir/appUtils/ntt/ntt.cu.o
-      COMMAND ${CMAKE_OBJCOPY} ARGS --redefine-sym GetDefaultNTTConfig=${CURVE}DefaultNTTConfig ${PROJECT_BINARY_DIR}/CMakeFiles/icicle.dir/appUtils/ntt/ntt.cu.o
-      COMMAND ${CMAKE_OBJCOPY} ARGS --redefine-sym InitializeDomain=${CURVE}InitializeDomain ${PROJECT_BINARY_DIR}/CMakeFiles/icicle.dir/appUtils/ntt/ntt.cu.o
-      ${PROJECT_BINARY_DIR}/CMakeFiles/icicle.dir/appUtils/ntt/ntt.cu.o
-                                                                                  
-    )
-  endif()
-=======
   set_target_properties(icicle PROPERTIES OUTPUT_NAME "ingo_${CURVE}")
   target_compile_definitions(icicle PRIVATE CURVE=${CURVE})  
->>>>>>> 1874ade6
 
 else()
 
