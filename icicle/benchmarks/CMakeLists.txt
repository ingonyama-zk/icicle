--- conflicted
+++ resolved
@@ -1,33 +1,3 @@
-<<<<<<< HEAD
-cmake_minimum_required(VERSION 3.18)
-
-include(../cmake/Common.cmake)
-include(../cmake/CurvesCommon.cmake)
-include(../cmake/FieldsCommon.cmake)
-
-set_env()
-set_gpu_env()
-
-project(icicle_benchmarks LANGUAGES CUDA CXX)
-
-if(DEFINED CURVE)
-  if(DEFINED FIELD)
-    message( FATAL_ERROR "CURVE and FIELD cannot be defined at the same time" )
-  endif ()
-  check_curve()
-elseif(DEFINED FIELD)
-  if (EXT_FIELD)
-    set(CMAKE_CUDA_FLAGS "${CMAKE_CUDA_FLAGS} -DEXT_FIELD")
-  endif ()
-  check_field()
-endif ()
-
-add_executable(
-  benches
-  benches.cu
-)
-=======
->>>>>>> 3d9c24d8
 
 add_executable(benches benches.cu)
 target_link_libraries(benches benchmark::benchmark)
