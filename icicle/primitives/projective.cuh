--- conflicted
+++ resolved
@@ -22,7 +22,6 @@
 
   static HOST_DEVICE_INLINE Projective from_affine(const Affine<FF>& point) { return {point.x, point.y, FF::one()}; }
 
-<<<<<<< HEAD
   static HOST_DEVICE_INLINE Projective ToMontgomery(const Projective& point)
   {
     return {FF::ToMontgomery(point.x), FF::ToMontgomery(point.y), FF::ToMontgomery(point.z)};
@@ -33,20 +32,7 @@
     return {FF::FromMontgomery(point.x), FF::FromMontgomery(point.y), FF::FromMontgomery(point.z)};
   }
 
-  static HOST_DEVICE_INLINE Projective generator() { return {FF::generator_x(), FF::generator_y(), FF::one()}; }
-=======
-  static HOST_DEVICE_INLINE Projective to_montgomery(const Projective& point)
-  {
-    return {FF::to_montgomery(point.x), FF::to_montgomery(point.y), FF::to_montgomery(point.z)};
-  }
-
-  static HOST_DEVICE_INLINE Projective from_montgomery(const Projective& point)
-  {
-    return {FF::from_montgomery(point.x), FF::from_montgomery(point.y), FF::from_montgomery(point.z)};
-  }
-
   static HOST_DEVICE_INLINE Projective generator() { return {GENERATOR_X, GENERATOR_Y, FF::one()}; }
->>>>>>> f8610dd5
 
   static HOST_DEVICE_INLINE Projective neg(const Projective& point) { return {point.x, FF::neg(point.y), point.z}; }
 
