/**
 * This file contains methods for working with elements of a prime field. It is based on and evolved from Matter Labs'
 * [Zprize
 * submission](https://github.com/matter-labs/z-prize-msm-gpu/blob/main/bellman-cuda-rust/bellman-cuda-sys/native/ff_dispatch_st.cuh).
 *
 * TODO: DmytroTym: current version needs refactoring (e.g. there's no reason to have different classes Field and
 * ff_storage among other issues). But because this is an internal file and correctness and performance are unaffected,
 * refactoring it is low in the priority list.
 *
 * Documentation of methods is intended to explain inner workings to developers working on icicle. In its current state
 * it mostly explains modular mutliplication and related methods. One important quirk of modern CUDA that's affecting
 * most methods is explained by [Niall Emmart](https://youtu.be/KAWlySN7Hm8?si=h7nzDujnvubWXeDX&t=4039). In short, when
 * 64-bit MAD (`r = a * b + c`) instructions get compiled down to SASS (CUDA assembly) they require two-register values
 * `r` and `c` to start from even register (e.g. `r` can live in registers 20 and 21, or 14 and 15, but not 15 and 16).
 * This complicates implementations forcing us to segregate terms into two categories depending on their alignment.
 * Which is where `even` and `odd` arrays across the codebase come from.
 */

#pragma once

#include "../utils/host_math.cuh"
#include "../utils/ptx.cuh"
#include "../utils/storage.cuh"
#include <iomanip>
#include <iostream>
#include <random>
#include <sstream>
#include <string>

#define HOST_INLINE        __host__ __forceinline__
#define DEVICE_INLINE      __device__ __forceinline__
#define HOST_DEVICE_INLINE __host__ __device__ __forceinline__

template <class CONFIG>
class Field
{
public:
  static constexpr unsigned TLC = CONFIG::limbs_count;
  static constexpr unsigned NBITS = CONFIG::modulus_bit_count;

  static constexpr HOST_DEVICE_INLINE Field zero() { return Field{CONFIG::zero}; }

  static constexpr HOST_DEVICE_INLINE Field one() { return Field{CONFIG::one}; }

  static constexpr HOST_DEVICE_INLINE Field from(uint32_t value)
  {
    storage<TLC> scalar;
    scalar.limbs[0] = value;
    for (int i = 1; i < TLC; i++) {
      scalar.limbs[i] = 0;
    }
    return Field{scalar};
  }

  static HOST_INLINE Field omega(uint32_t logn)
  {
    if (logn == 0) { return Field{CONFIG::one}; }

    if (logn > CONFIG::omegas_count) { throw std::invalid_argument("Field: Invalid omega index"); }

    storage_array<CONFIG::omegas_count, TLC> const omega = CONFIG::omega;
    return Field{omega.storages[logn - 1]};
  }

  static HOST_INLINE Field omega_inv(uint32_t logn)
  {
    if (logn == 0) { return Field{CONFIG::one}; }

    if (logn > CONFIG::omegas_count) { throw std::invalid_argument("Field: Invalid omega_inv index"); }

    storage_array<CONFIG::omegas_count, TLC> const omega_inv = CONFIG::omega_inv;
    return Field{omega_inv.storages[logn - 1]};
  }

  static HOST_INLINE Field inv_log_size(uint32_t logn)
  {
    if (logn == 0) { return Field{CONFIG::one}; }

    if (logn > CONFIG::omegas_count) { throw std::invalid_argument("Field: Invalid inv index"); }
    storage_array<CONFIG::omegas_count, TLC> const inv = CONFIG::inv;
    return Field{inv.storages[logn - 1]};
  }

<<<<<<< HEAD
  static constexpr HOST_DEVICE_INLINE Field modulus() { return Field{CONFIG::modulus}; }

=======
>>>>>>> f8610dd5
  // private:
  typedef storage<TLC> ff_storage;
  typedef storage<2 * TLC> ff_wide_storage;

  /**
   * A new addition to the config file - \f$ 2^{32 \cdot num\_limbs} - p \f$.
   */
  static constexpr HOST_DEVICE_INLINE ff_storage get_neg_modulus() { return CONFIG::neg_modulus; }

  /**
   * A new addition to the config file - the number of times to reduce in [reduce](@ref reduce) function.
   */
  static constexpr HOST_DEVICE_INLINE unsigned num_of_reductions() { return CONFIG::num_of_reductions; }

  static constexpr unsigned slack_bits = 32 * TLC - NBITS;

  struct Wide {
    ff_wide_storage limbs_storage;

    static constexpr Field HOST_DEVICE_INLINE get_lower(const Wide& xs)
    {
      Field out{};
#ifdef __CUDA_ARCH__
#pragma unroll
#endif
      for (unsigned i = 0; i < TLC; i++)
        out.limbs_storage.limbs[i] = xs.limbs_storage.limbs[i];
      return out;
    }

    static constexpr Field HOST_DEVICE_INLINE get_higher(const Wide& xs)
    {
      Field out{};
#ifdef __CUDA_ARCH__
#pragma unroll
#endif
      for (unsigned i = 0; i < TLC; i++)
        out.limbs_storage.limbs[i] = xs.limbs_storage.limbs[i + TLC];
      return out;
    }

    static constexpr Field HOST_DEVICE_INLINE get_higher_with_slack(const Wide& xs)
    {
      Field out{};
#ifdef __CUDA_ARCH__
#pragma unroll
#endif
      for (unsigned i = 0; i < TLC; i++) {
#ifdef __CUDA_ARCH__
        out.limbs_storage.limbs[i] =
          __funnelshift_lc(xs.limbs_storage.limbs[i + TLC - 1], xs.limbs_storage.limbs[i + TLC], 2 * slack_bits);
#else
        out.limbs_storage.limbs[i] = (xs.limbs_storage.limbs[i + TLC] << 2 * slack_bits) +
                                     (xs.limbs_storage.limbs[i + TLC - 1] >> (32 - 2 * slack_bits));
#endif
      }
      return out;
    }

    template <unsigned REDUCTION_SIZE = 1>
    static constexpr HOST_DEVICE_INLINE Wide sub_modulus_squared(const Wide& xs)
    {
      if (REDUCTION_SIZE == 0) return xs;
      const ff_wide_storage modulus = get_modulus_squared<REDUCTION_SIZE>();
      Wide rs = {};
      return sub_limbs<true>(xs.limbs_storage, modulus, rs.limbs_storage) ? xs : rs;
    }

    template <unsigned MODULUS_MULTIPLE = 1>
    static constexpr HOST_DEVICE_INLINE Wide neg(const Wide& xs)
    {
      const ff_wide_storage modulus = get_modulus_squared<MODULUS_MULTIPLE>();
      Wide rs = {};
      sub_limbs<false>(modulus, xs.limbs_storage, rs.limbs_storage);
      return rs;
    }

    friend HOST_DEVICE_INLINE Wide operator+(Wide xs, const Wide& ys)
    {
      Wide rs = {};
      add_limbs<false>(xs.limbs_storage, ys.limbs_storage, rs.limbs_storage);
      return sub_modulus_squared<1>(rs);
    }

    friend HOST_DEVICE_INLINE Wide operator-(Wide xs, const Wide& ys)
    {
      Wide rs = {};
      uint32_t carry = sub_limbs<true>(xs.limbs_storage, ys.limbs_storage, rs.limbs_storage);
      if (carry == 0) return rs;
      const ff_wide_storage modulus = get_modulus_squared<1>();
      add_limbs<false>(rs.limbs_storage, modulus, rs.limbs_storage);
      return rs;
    }
  };

  // return modulus multiplied by 1, 2 or 4
  template <unsigned MULTIPLIER = 1>
  static constexpr HOST_DEVICE_INLINE ff_storage get_modulus()
  {
    switch (MULTIPLIER) {
    case 1:
      return CONFIG::modulus;
    case 2:
      return CONFIG::modulus_2;
    case 4:
      return CONFIG::modulus_4;
    default:
      return {};
    }
  }

  template <unsigned MULTIPLIER = 1>
  static constexpr HOST_DEVICE_INLINE ff_wide_storage modulus_wide()
  {
    return CONFIG::modulus_wide;
  }

  // return m
  static constexpr HOST_DEVICE_INLINE ff_storage get_m() { return CONFIG::m; }

  // return modulus^2, helpful for ab +/- cd
  template <unsigned MULTIPLIER = 1>
  static constexpr HOST_DEVICE_INLINE ff_wide_storage get_modulus_squared()
  {
    switch (MULTIPLIER) {
    case 1:
      return CONFIG::modulus_squared;
    case 2:
      return CONFIG::modulus_squared_2;
    case 4:
      return CONFIG::modulus_squared_4;
    default:
      return {};
    }
  }

  template <bool SUBTRACT, bool CARRY_OUT>
  static constexpr __device__ __forceinline__ uint32_t
  add_sub_u32_device(const uint32_t* x, const uint32_t* y, uint32_t* r, size_t n = (TLC >> 1))
  {
    r[0] = SUBTRACT ? ptx::sub_cc(x[0], y[0]) : ptx::add_cc(x[0], y[0]);
    for (unsigned i = 1; i < (CARRY_OUT ? n : n - 1); i++)
      r[i] = SUBTRACT ? ptx::subc_cc(x[i], y[i]) : ptx::addc_cc(x[i], y[i]);
    if (!CARRY_OUT) {
      r[n - 1] = SUBTRACT ? ptx::subc(x[n - 1], y[n - 1]) : ptx::addc(x[n - 1], y[n - 1]);
      return 0;
    }
    return SUBTRACT ? ptx::subc(0, 0) : ptx::addc(0, 0);
  }

  // add or subtract limbs
  template <bool SUBTRACT, bool CARRY_OUT>
  static constexpr DEVICE_INLINE uint32_t
  add_sub_limbs_device(const ff_storage& xs, const ff_storage& ys, ff_storage& rs)
  {
    const uint32_t* x = xs.limbs;
    const uint32_t* y = ys.limbs;
    uint32_t* r = rs.limbs;
    return add_sub_u32_device<SUBTRACT, CARRY_OUT>(x, y, r, TLC);
  }

  template <bool SUBTRACT, bool CARRY_OUT>
  static constexpr DEVICE_INLINE uint32_t
  add_sub_limbs_device(const ff_wide_storage& xs, const ff_wide_storage& ys, ff_wide_storage& rs)
  {
    const uint32_t* x = xs.limbs;
    const uint32_t* y = ys.limbs;
    uint32_t* r = rs.limbs;
    return add_sub_u32_device<SUBTRACT, CARRY_OUT>(x, y, r, 2 * TLC);
  }

  template <bool SUBTRACT, bool CARRY_OUT>
  static constexpr HOST_INLINE uint32_t add_sub_limbs_host(const ff_storage& xs, const ff_storage& ys, ff_storage& rs)
  {
    const uint32_t* x = xs.limbs;
    const uint32_t* y = ys.limbs;
    uint32_t* r = rs.limbs;
    uint32_t carry = 0;
    host_math::carry_chain<TLC, false, CARRY_OUT> chain;
    for (unsigned i = 0; i < TLC; i++)
      r[i] = SUBTRACT ? chain.sub(x[i], y[i], carry) : chain.add(x[i], y[i], carry);
    return CARRY_OUT ? carry : 0;
  }

  template <bool SUBTRACT, bool CARRY_OUT>
  static constexpr HOST_INLINE uint32_t
  add_sub_limbs_host(const ff_wide_storage& xs, const ff_wide_storage& ys, ff_wide_storage& rs)
  {
    const uint32_t* x = xs.limbs;
    const uint32_t* y = ys.limbs;
    uint32_t* r = rs.limbs;
    uint32_t carry = 0;
    host_math::carry_chain<2 * TLC, false, CARRY_OUT> chain;
    for (unsigned i = 0; i < 2 * TLC; i++)
      r[i] = SUBTRACT ? chain.sub(x[i], y[i], carry) : chain.add(x[i], y[i], carry);
    return CARRY_OUT ? carry : 0;
  }

  template <bool CARRY_OUT, typename T>
  static constexpr HOST_DEVICE_INLINE uint32_t add_limbs(const T& xs, const T& ys, T& rs)
  {
#ifdef __CUDA_ARCH__
    return add_sub_limbs_device<false, CARRY_OUT>(xs, ys, rs);
#else
    return add_sub_limbs_host<false, CARRY_OUT>(xs, ys, rs);
#endif
  }

  template <bool CARRY_OUT, typename T>
  static constexpr HOST_DEVICE_INLINE uint32_t sub_limbs(const T& xs, const T& ys, T& rs)
  {
#ifdef __CUDA_ARCH__
    return add_sub_limbs_device<true, CARRY_OUT>(xs, ys, rs);
#else
    return add_sub_limbs_host<true, CARRY_OUT>(xs, ys, rs);
#endif
  }

  static DEVICE_INLINE void mul_n(uint32_t* acc, const uint32_t* a, uint32_t bi, size_t n = TLC)
  {
#pragma unroll
    for (size_t i = 0; i < n; i += 2) {
      acc[i] = ptx::mul_lo(a[i], bi);
      acc[i + 1] = ptx::mul_hi(a[i], bi);
    }
  }

  static DEVICE_INLINE void mul_n_msb(uint32_t* acc, const uint32_t* a, uint32_t bi, size_t n = TLC, size_t start_i = 0)
  {
#pragma unroll
    for (size_t i = start_i; i < n; i += 2) {
      acc[i] = ptx::mul_lo(a[i], bi);
      acc[i + 1] = ptx::mul_hi(a[i], bi);
    }
  }

  template <bool CARRY_IN = false>
  static __device__ __forceinline__ void
  cmad_n(uint32_t* acc, const uint32_t* a, uint32_t bi, size_t n = TLC, uint32_t optional_carry = 0)
  {
    if (CARRY_IN) ptx::add_cc(UINT32_MAX, optional_carry);
    acc[0] = CARRY_IN ? ptx::madc_lo_cc(a[0], bi, acc[0]) : ptx::mad_lo_cc(a[0], bi, acc[0]);
    acc[1] = ptx::madc_hi_cc(a[0], bi, acc[1]);

#pragma unroll
    for (size_t i = 2; i < n; i += 2) {
      acc[i] = ptx::madc_lo_cc(a[i], bi, acc[i]);
      acc[i + 1] = ptx::madc_hi_cc(a[i], bi, acc[i + 1]);
    }
  }

  template <bool EVEN_PHASE>
  static __device__ __forceinline__ void cmad_n_msb(uint32_t* acc, const uint32_t* a, uint32_t bi, size_t n = TLC)
  {
    if (EVEN_PHASE) {
      acc[0] = ptx::mad_lo_cc(a[0], bi, acc[0]);
      acc[1] = ptx::madc_hi_cc(a[0], bi, acc[1]);
    } else {
      acc[1] = ptx::mad_hi_cc(a[0], bi, acc[1]);
    }

#pragma unroll
    for (size_t i = 2; i < n; i += 2) {
      acc[i] = ptx::madc_lo_cc(a[i], bi, acc[i]);
      acc[i + 1] = ptx::madc_hi_cc(a[i], bi, acc[i + 1]);
    }
  }

  static __device__ __forceinline__ void cmad_n_lsb(uint32_t* acc, const uint32_t* a, uint32_t bi, size_t n = TLC)
  {
    if (n > 1)
      acc[0] = ptx::mad_lo_cc(a[0], bi, acc[0]);
    else
      acc[0] = ptx::mad_lo(a[0], bi, acc[0]);

    size_t i;
#pragma unroll
    for (i = 1; i < n - 1; i += 2) {
      acc[i] = ptx::madc_hi_cc(a[i - 1], bi, acc[i]);
      if (i == n - 2)
        acc[i + 1] = ptx::madc_lo(a[i + 1], bi, acc[i + 1]);
      else
        acc[i + 1] = ptx::madc_lo_cc(a[i + 1], bi, acc[i + 1]);
    }
    if (i == n - 1) acc[i] = ptx::madc_hi(a[i - 1], bi, acc[i]);
  }

  template <bool CARRY_OUT = false, bool CARRY_IN = false>
  static __device__ __forceinline__ uint32_t mad_row(
    uint32_t* odd,
    uint32_t* even,
    const uint32_t* a,
    uint32_t bi,
    size_t n = TLC,
    uint32_t ci = 0,
    uint32_t di = 0,
    uint32_t carry_for_high = 0,
    uint32_t carry_for_low = 0)
  {
    cmad_n<CARRY_IN>(odd, a + 1, bi, n - 2, carry_for_low);
    odd[n - 2] = ptx::madc_lo_cc(a[n - 1], bi, ci);
    odd[n - 1] = CARRY_OUT ? ptx::madc_hi_cc(a[n - 1], bi, di) : ptx::madc_hi(a[n - 1], bi, di);
    uint32_t cr = CARRY_OUT ? ptx::addc(0, 0) : 0;
    cmad_n(even, a, bi, n);
    if (CARRY_OUT) {
      odd[n - 1] = ptx::addc_cc(odd[n - 1], carry_for_high);
      cr = ptx::addc(cr, 0);
    } else
      odd[n - 1] = ptx::addc(odd[n - 1], carry_for_high);
    return cr;
  }

  template <bool EVEN_PHASE>
  static __device__ __forceinline__ void
  mad_row_msb(uint32_t* odd, uint32_t* even, const uint32_t* a, uint32_t bi, size_t n = TLC)
  {
    cmad_n_msb<!EVEN_PHASE>(odd, EVEN_PHASE ? a : (a + 1), bi, n - 2);
    odd[EVEN_PHASE ? (n - 1) : (n - 2)] = ptx::madc_lo_cc(a[n - 1], bi, 0);
    odd[EVEN_PHASE ? n : (n - 1)] = ptx::madc_hi(a[n - 1], bi, 0);
    cmad_n_msb<EVEN_PHASE>(even, EVEN_PHASE ? (a + 1) : a, bi, n - 1);
    odd[EVEN_PHASE ? n : (n - 1)] = ptx::addc(odd[EVEN_PHASE ? n : (n - 1)], 0);
  }

  static __device__ __forceinline__ void
  mad_row_lsb(uint32_t* odd, uint32_t* even, const uint32_t* a, uint32_t bi, size_t n = TLC)
  {
    // bi here is constant so we can do a compile-time check for zero (which does happen once for bls12-381 scalar field
    // modulus)
    if (bi != 0) {
      if (n > 1) cmad_n_lsb(odd, a + 1, bi, n - 1);
      cmad_n_lsb(even, a, bi, n);
    }
    return;
  }

  static __device__ __forceinline__ uint32_t
  mul_n_and_add(uint32_t* acc, const uint32_t* a, uint32_t bi, uint32_t* extra, size_t n = (TLC >> 1))
  {
    acc[0] = ptx::mad_lo_cc(a[0], bi, extra[0]);

#pragma unroll
    for (size_t i = 1; i < n - 1; i += 2) {
      acc[i] = ptx::madc_hi_cc(a[i - 1], bi, extra[i]);
      acc[i + 1] = ptx::madc_lo_cc(a[i + 1], bi, extra[i + 1]);
    }

    acc[n - 1] = ptx::madc_hi_cc(a[n - 2], bi, extra[n - 1]);
    return ptx::addc(0, 0);
  }

  /**
   * A function that computes wide product \f$ rs = as \cdot bs \f$ that's correct for the higher TLC + 1 limbs with a
   * small maximum error.
   *
   * The way this function saves computations (as compared to regular school-book multiplication) is by not including
   * terms that are too small. Namely, limb product \f$ a_i \cdot b_j \f$ is excluded if \f$ i + j < TLC - 2 \f$ and
   * only the higher half is included if \f$ i + j = TLC - 2 \f$. All other limb products are included. So, the error
   * i.e. difference between true product and the result of this function written to `rs` is exactly the sum of all
   * dropped limbs products, which we can bound: \f$ a_0 \cdot b_0 + 2^{32}(a_0 \cdot b_1 + a_1 \cdot b_0) + \dots +
   * 2^{32(TLC - 3)}(a_{TLC - 3} \cdot b_0 + \dots + a_0 \cdot b_{TLC - 3}) + 2^{32(TLC - 2)}(\floor{\frac{a_{TLC - 2}
   * \cdot b_0}{2^{32}}} + \dots + \floor{\frac{a_0 \cdot b_{TLC - 2}}{2^{32}}}) \leq 2^{64} + 2\cdot 2^{96} + \dots +
   * (TLC - 2) \cdot 2^{32(TLC - 1)} + (TLC - 1) \cdot 2^{32(TLC - 1)} \leq 2(TLC - 1) \cdot 2^{32(TLC - 1)}\f$.
   */
  static __device__ __forceinline__ void
  multiply_msb_raw_device(const ff_storage& as, const ff_storage& bs, ff_wide_storage& rs)
  {
    const uint32_t* a = as.limbs;
    const uint32_t* b = bs.limbs;
    uint32_t* even = rs.limbs;
    __align__(16) uint32_t odd[2 * TLC - 2];

    even[TLC - 1] = ptx::mul_hi(a[TLC - 2], b[0]);
    odd[TLC - 2] = ptx::mul_lo(a[TLC - 1], b[0]);
    odd[TLC - 1] = ptx::mul_hi(a[TLC - 1], b[0]);
    size_t i;
#pragma unroll
    for (i = 2; i < TLC - 1; i += 2) {
      mad_row_msb<true>(&even[TLC - 2], &odd[TLC - 2], &a[TLC - i - 1], b[i - 1], i + 1);
      mad_row_msb<false>(&odd[TLC - 2], &even[TLC - 2], &a[TLC - i - 2], b[i], i + 2);
    }
    mad_row(&even[TLC], &odd[TLC - 2], a, b[TLC - 1]);

    // merge |even| and |odd|
    ptx::add_cc(even[TLC - 1], odd[TLC - 2]);
    for (i = TLC - 1; i < 2 * TLC - 2; i++)
      even[i + 1] = ptx::addc_cc(even[i + 1], odd[i]);
    even[i + 1] = ptx::addc(even[i + 1], 0);
  }

  /**
   * A function that computes the low half of the fused multiply-and-add \f$ rs = as \cdot bs + cs \f$.
   *
   * For efficiency, this method does not include terms that are too large. Namely, limb product \f$ a_i \cdot b_j \f$
   * is excluded if \f$ i + j > TLC - 1 \f$ and only the lower half is included if \f$ i + j = TLC - 1 \f$. All other
   * limb products are included.
   */
  static __device__ __forceinline__ void
  multiply_and_add_lsb_raw_device(const ff_storage& as, const ff_storage& bs, ff_storage& cs, ff_storage& rs)
  {
    const uint32_t* a = as.limbs;
    const uint32_t* b = bs.limbs;
    uint32_t* even = rs.limbs;
    __align__(16) uint32_t odd[TLC - 1];
    size_t i;
    // `b[0]` is \f$ 2^{32} \f$ minus the last limb of prime modulus. Because most scalar (and some base) primes
    // are neccessarily NTT-friendly, `b[0]` often turns out to be \f$ 2^{32} - 1 \f$. This actually leads to
    // less efficient SASS generated by nvcc, so this case needed separate handling.
    if (b[0] == UINT32_MAX) {
      add_sub_u32_device<true, false>(cs.limbs, a, even, TLC);
      for (i = 0; i < TLC - 1; i++)
        odd[i] = a[i];
    } else {
      mul_n_and_add(even, a, b[0], cs.limbs, TLC);
      mul_n(odd, a + 1, b[0], TLC - 1);
    }
    mad_row_lsb(&even[2], &odd[0], a, b[1], TLC - 1);
#pragma unroll
    for (i = 2; i < TLC - 1; i += 2) {
      mad_row_lsb(&odd[i], &even[i], a, b[i], TLC - i);
      mad_row_lsb(&even[i + 2], &odd[i], a, b[i + 1], TLC - i - 1);
    }

    // merge |even| and |odd|
    even[1] = ptx::add_cc(even[1], odd[0]);
    for (i = 1; i < TLC - 2; i++)
      even[i + 1] = ptx::addc_cc(even[i + 1], odd[i]);
    even[i + 1] = ptx::addc(even[i + 1], odd[i]);
  }

  /**
   * This method multiplies `a` and `b` (both assumed to have TLC / 2 limbs) and adds `in1` and `in2` (TLC limbs each)
   * to the result which is written to `even`.
   *
   * It is used to compute the "middle" part of Karatsuba: \f$ a_{lo} \cdot b_{hi} + b_{lo} \cdot a_{hi} =
   * (a_{hi} - a_{lo})(b_{lo} - b_{hi}) + a_{lo} \cdot b_{lo} + a_{hi} \cdot b_{hi} \f$. Currently this method assumes
   * that the top bit of \f$ a_{hi} \f$ and \f$ b_{hi} \f$ are unset. This ensures correctness by allowing to keep the
   * result inside TLC limbs and ignore the carries from the highest limb.
   */
  static __device__ __forceinline__ void
  multiply_and_add_short_raw_device(const uint32_t* a, const uint32_t* b, uint32_t* even, uint32_t* in1, uint32_t* in2)
  {
    __align__(16) uint32_t odd[TLC - 2];
    uint32_t first_row_carry = mul_n_and_add(even, a, b[0], in1);
    uint32_t carry = mul_n_and_add(odd, a + 1, b[0], &in2[1]);

    size_t i;
#pragma unroll
    for (i = 2; i < ((TLC >> 1) - 1); i += 2) {
      carry = mad_row<true, false>(
        &even[i], &odd[i - 2], a, b[i - 1], TLC >> 1, in1[(TLC >> 1) + i - 2], in1[(TLC >> 1) + i - 1], carry);
      carry =
        mad_row<true, false>(&odd[i], &even[i], a, b[i], TLC >> 1, in2[(TLC >> 1) + i - 1], in2[(TLC >> 1) + i], carry);
    }
    mad_row<false, true>(
      &even[TLC >> 1], &odd[(TLC >> 1) - 2], a, b[(TLC >> 1) - 1], TLC >> 1, in1[TLC - 2], in1[TLC - 1], carry,
      first_row_carry);
    // merge |even| and |odd| plus the parts of `in2` we haven't added yet (first and last limbs)
    even[0] = ptx::add_cc(even[0], in2[0]);
    for (i = 0; i < (TLC - 2); i++)
      even[i + 1] = ptx::addc_cc(even[i + 1], odd[i]);
    even[i + 1] = ptx::addc(even[i + 1], in2[i + 1]);
  }

  /**
   * This method multiplies `a` and `b` and writes the result into `even`. It assumes that `a` and `b` are TLC/2 limbs
   * long. The usual schoolbook algorithm is used.
   */
  static __device__ __forceinline__ void multiply_short_raw_device(const uint32_t* a, const uint32_t* b, uint32_t* even)
  {
    __align__(16) uint32_t odd[TLC - 2];
    mul_n(even, a, b[0], TLC >> 1);
    mul_n(odd, a + 1, b[0], TLC >> 1);
    mad_row(&even[2], &odd[0], a, b[1], TLC >> 1);

    size_t i;
#pragma unroll
    for (i = 2; i < ((TLC >> 1) - 1); i += 2) {
      mad_row(&odd[i], &even[i], a, b[i], TLC >> 1);
      mad_row(&even[i + 2], &odd[i], a, b[i + 1], TLC >> 1);
    }
    // merge |even| and |odd|
    even[1] = ptx::add_cc(even[1], odd[0]);
    for (i = 1; i < TLC - 2; i++)
      even[i + 1] = ptx::addc_cc(even[i + 1], odd[i]);
    even[i + 1] = ptx::addc(even[i + 1], 0);
  }

  /**
   * This method multiplies `as` and `bs` and writes the (wide) result into `rs`.
   *
   * It is assumed that the highest bits of `as` and `bs` are unset which is true for all the numbers icicle had to deal
   * with so far. This method implements [subtractive
   * Karatsuba](https://en.wikipedia.org/wiki/Karatsuba_algorithm#Implementation).
   */
  static DEVICE_INLINE void multiply_raw_device(const ff_storage& as, const ff_storage& bs, ff_wide_storage& rs)
  {
    const uint32_t* a = as.limbs;
    const uint32_t* b = bs.limbs;
    uint32_t* r = rs.limbs;
    // Next two lines multiply high and low halves of operands (\f$ a_{lo} \cdot b_{lo}; a_{hi} \cdot b_{hi} \$f) and
    // write the results into `r`.
    multiply_short_raw_device(a, b, r);
    multiply_short_raw_device(&a[TLC >> 1], &b[TLC >> 1], &r[TLC]);
    __align__(16) uint32_t middle_part[TLC];
    __align__(16) uint32_t diffs[TLC];
    // Differences of halves \f$ a_{hi} - a_{lo}; b_{lo} - b_{hi} \$f are written into `diffs`, signs written to
    // `carry1` and `carry2`.
    uint32_t carry1 = add_sub_u32_device<true, true>(&a[TLC >> 1], a, diffs);
    uint32_t carry2 = add_sub_u32_device<true, true>(b, &b[TLC >> 1], &diffs[TLC >> 1]);
    // Compute the "middle part" of Karatsuba: \f$ a_{lo} \cdot b_{hi} + b_{lo} \cdot a_{hi} \f$.
    // This is where the assumption about unset high bit of `a` and `b` is relevant.
    multiply_and_add_short_raw_device(diffs, &diffs[TLC >> 1], middle_part, r, &r[TLC]);
    // Corrections that need to be performed when differences are negative.
    // Again, carry doesn't need to be propagated due to unset high bits of `a` and `b`.
    if (carry1) add_sub_u32_device<true, false>(&middle_part[TLC >> 1], &diffs[TLC >> 1], &middle_part[TLC >> 1]);
    if (carry2) add_sub_u32_device<true, false>(&middle_part[TLC >> 1], diffs, &middle_part[TLC >> 1]);
    // Now that middle part is fully correct, it can be added to the result.
    add_sub_u32_device<false, true>(&r[TLC >> 1], middle_part, &r[TLC >> 1], TLC);

    // Carry from adding middle part has to be propagated to the highest limb.
    for (size_t i = TLC + (TLC >> 1); i < 2 * TLC; i++)
      r[i] = ptx::addc_cc(r[i], 0);
  }

  static HOST_INLINE void multiply_raw_host(const ff_storage& as, const ff_storage& bs, ff_wide_storage& rs)
  {
    const uint32_t* a = as.limbs;
    const uint32_t* b = bs.limbs;
    uint32_t* r = rs.limbs;
    for (unsigned i = 0; i < TLC; i++) {
      uint32_t carry = 0;
      for (unsigned j = 0; j < TLC; j++)
        r[j + i] = host_math::madc_cc(a[j], b[i], r[j + i], carry);
      r[TLC + i] = carry;
    }
  }

  static HOST_DEVICE_INLINE void multiply_raw(const ff_storage& as, const ff_storage& bs, ff_wide_storage& rs)
  {
#ifdef __CUDA_ARCH__
    return multiply_raw_device(as, bs, rs);
#else
    return multiply_raw_host(as, bs, rs);
#endif
  }

  static HOST_DEVICE_INLINE void
  multiply_and_add_lsb_raw(const ff_storage& as, const ff_storage& bs, ff_storage& cs, ff_storage& rs)
  {
#ifdef __CUDA_ARCH__
    return multiply_and_add_lsb_raw_device(as, bs, cs, rs);
#else
    Wide r_wide = {};
    multiply_raw_host(as, bs, r_wide.limbs_storage);
    Field r = Wide::get_lower(r_wide);
    add_limbs<false>(cs, r.limbs_storage, rs);
#endif
  }

  static HOST_DEVICE_INLINE void multiply_msb_raw(const ff_storage& as, const ff_storage& bs, ff_wide_storage& rs)
  {
#ifdef __CUDA_ARCH__
    return multiply_msb_raw_device(as, bs, rs);
#else
    return multiply_raw_host(as, bs, rs);
#endif
  }

public:
  ff_storage limbs_storage;

  HOST_DEVICE_INLINE uint32_t* export_limbs() { return (uint32_t*)limbs_storage.limbs; }

  HOST_DEVICE_INLINE unsigned get_scalar_digit(unsigned digit_num, unsigned digit_width)
  {
    const uint32_t limb_lsb_idx = (digit_num * digit_width) / 32;
    const uint32_t shift_bits = (digit_num * digit_width) % 32;
    unsigned rv = limbs_storage.limbs[limb_lsb_idx] >> shift_bits;
    if ((shift_bits + digit_width > 32) && (limb_lsb_idx + 1 < TLC)) {
      rv += limbs_storage.limbs[limb_lsb_idx + 1] << (32 - shift_bits);
    }
    rv &= ((1 << digit_width) - 1);
    return rv;
  }

  static HOST_INLINE Field rand_host()
  {
    std::random_device rd;
    std::mt19937_64 generator(rd());
    std::uniform_int_distribution<unsigned> distribution;
    Field value{};
    for (unsigned i = 0; i < TLC; i++)
      value.limbs_storage.limbs[i] = distribution(generator);
    while (lt(Field{get_modulus()}, value))
      value = value - Field{get_modulus()};
    return value;
  }

  static void RandHostMany(Field* out, int size)
  {
    for (int i = 0; i < size; i++)
      out[i] = rand_host();
  }

  template <unsigned REDUCTION_SIZE = 1>
  static constexpr HOST_DEVICE_INLINE Field sub_modulus(const Field& xs)
  {
    if (REDUCTION_SIZE == 0) return xs;
    const ff_storage modulus = get_modulus<REDUCTION_SIZE>();
    Field rs = {};
    return sub_limbs<true>(xs.limbs_storage, modulus, rs.limbs_storage) ? xs : rs;
  }

  friend std::ostream& operator<<(std::ostream& os, const Field& xs)
  {
    std::stringstream hex_string;
    hex_string << std::hex << std::setfill('0');

    for (int i = 0; i < TLC; i++) {
      hex_string << std::setw(8) << xs.limbs_storage.limbs[TLC - i - 1];
    }

    os << "0x" << hex_string.str();
    return os;
  }

  friend HOST_DEVICE_INLINE Field operator+(Field xs, const Field& ys)
  {
    Field rs = {};
    add_limbs<false>(xs.limbs_storage, ys.limbs_storage, rs.limbs_storage);
    return sub_modulus<1>(rs);
  }

  friend HOST_DEVICE_INLINE Field operator-(Field xs, const Field& ys)
  {
    Field rs = {};
    uint32_t carry = sub_limbs<true>(xs.limbs_storage, ys.limbs_storage, rs.limbs_storage);
    if (carry == 0) return rs;
    const ff_storage modulus = get_modulus<1>();
    add_limbs<false>(rs.limbs_storage, modulus, rs.limbs_storage);
    return rs;
  }

  template <unsigned MODULUS_MULTIPLE = 1>
  static constexpr HOST_DEVICE_INLINE Wide mul_wide(const Field& xs, const Field& ys)
  {
    Wide rs = {};
    multiply_raw(xs.limbs_storage, ys.limbs_storage, rs.limbs_storage);
    return rs;
  }

  static constexpr HOST_DEVICE_INLINE Field to_montgomery(const Field& xs) { return xs * Field{CONFIG::montgomery_r}; }

  static constexpr HOST_DEVICE_INLINE Field from_montgomery(const Field& xs)
  {
    return xs * Field{CONFIG::montgomery_r_inv};
  }

  /**
   * This method reduces a Wide number `xs` modulo `p` and returns the result as a Field element.
   *
   * It is assumed that the high `2 * slack_bits` bits of `xs` are unset which is always the case for the product of 2
   * numbers with thier high `slack_bits` unset. Larger Wide numbers should be reduced by subtracting an appropriate
   * factor of `modulus_squared` first.
   *
   * This function implements ["multi-precision Barrett"](https://github.com/ingonyama-zk/modular_multiplication). As
   * opposed to Montgomery reduction, it doesn't require numbers to have a special representation but lets us work with
   * them as-is. The general idea of Barrett reduction is to estimate the quotient \f$ l \approx \floor{\frac{xs}{p}}
   * \f$ and return \f$ xs - l \cdot p \f$. But since \f$ l \f$ is inevitably computed with an error (it's always less
   * or equal than the real quotient). So the modulus `p` might need to be subtracted several times before the result is
   * in the desired range \f$ [0;p-1] \f$. The estimate of the error is as follows: \f[ \frac{xs}{p} - l = \frac{xs}{p}
   * - \frac{xs \cdot m}{2^{2n}} + \frac{xs \cdot m}{2^{2n}} - \floor{\frac{xs}{2^k}}\frac{m}{2^{2n-k}}
   *  + \floor{\frac{xs}{2^k}}\frac{m}{2^{2n-k}} - l \leq p^2(\frac{1}{p}-\frac{m}{2^{2n}}) + \frac{m}{2^{2n-k}} + 2(TLC
   * - 1) \cdot 2^{-32} \f] Here \f$ l \f$ is the result of [multiply_msb_raw](@ref multiply_msb_raw) function and the
   * last term in the error is due to its approximation. \f$ n \f$ is the number of bits in \f$ p \f$ and \f$ k = 2n -
   * 32\cdot TLC \f$. Overall, the error is always less than 2 so at most 2 reductions are needed. However, in most
   * cases it's less than 1, so setting the [num_of_reductions](@ref num_of_reductions) variable for a field equal to 1
   * will cause only 1 reduction to be performed.
   */
  template <unsigned MODULUS_MULTIPLE = 1>
  static constexpr HOST_DEVICE_INLINE Field reduce(const Wide& xs)
  {
    // `xs` is left-shifted by `2 * slack_bits` and higher half is written to `xs_hi`
    Field xs_hi = Wide::get_higher_with_slack(xs);
    Wide l = {};
    multiply_msb_raw(xs_hi.limbs_storage, get_m(), l.limbs_storage); // MSB mult by `m`
    Field l_hi = Wide::get_higher(l);
    Field r = {};
    Field xs_lo = Wide::get_lower(xs);
    // Here we need to compute the lsb of `xs - l \cdot p` and to make use of fused multiply-and-add, we rewrite it as
    // `xs + l \cdot (2^{32 \cdot TLC}-p)` which is the same as original (up to higher limbs which we don't care about).
    multiply_and_add_lsb_raw(l_hi.limbs_storage, get_neg_modulus(), xs_lo.limbs_storage, r.limbs_storage);
    ff_storage r_reduced = {};
    uint32_t carry;
    // As mentioned, either 2 or 1 reduction can be performed depending on the field in question.
    if (num_of_reductions() == 2) {
      carry = sub_limbs<true>(r.limbs_storage, get_modulus<2>(), r_reduced);
      if (carry == 0) r = Field{r_reduced};
    }
    carry = sub_limbs<true>(r.limbs_storage, get_modulus<1>(), r_reduced);
    if (carry == 0) r = Field{r_reduced};

    return r;
  }

  friend HOST_DEVICE_INLINE Field operator*(const Field& xs, const Field& ys)
  {
    Wide xy = mul_wide(xs, ys); // full mult
    return reduce(xy);          // reduce mod p
  }

  friend HOST_DEVICE_INLINE bool operator==(const Field& xs, const Field& ys)
  {
#ifdef __CUDA_ARCH__
    const uint32_t* x = xs.limbs_storage.limbs;
    const uint32_t* y = ys.limbs_storage.limbs;
    uint32_t limbs_or = x[0] ^ y[0];
#pragma unroll
    for (unsigned i = 1; i < TLC; i++)
      limbs_or |= x[i] ^ y[i];
    return limbs_or == 0;
#else
    for (unsigned i = 0; i < TLC; i++)
      if (xs.limbs_storage.limbs[i] != ys.limbs_storage.limbs[i]) return false;
    return true;
#endif
  }

  friend HOST_DEVICE_INLINE bool operator!=(const Field& xs, const Field& ys) { return !(xs == ys); }

  template <const Field& multiplier>
  static HOST_DEVICE_INLINE Field mul_const(const Field& xs)
  {
    Field mul = multiplier;
    static bool is_u32 = true;
#ifdef __CUDA_ARCH__
#pragma unroll
#endif
    for (unsigned i = 1; i < TLC; i++)
      is_u32 &= (mul.limbs_storage.limbs[i] == 0);

    if (is_u32) return mul_unsigned<multiplier.limbs_storage.limbs[0], Field>(xs);
    return mul * xs;
  }

  template <uint32_t mutliplier, class T, unsigned REDUCTION_SIZE = 1>
  static constexpr HOST_DEVICE_INLINE T mul_unsigned(const T& xs)
  {
    T rs = {};
    T temp = xs;
    bool is_zero = true;
#ifdef __CUDA_ARCH__
#pragma unroll
#endif
    for (unsigned i = 0; i < 32; i++) {
      if (mutliplier & (1 << i)) {
        rs = is_zero ? temp : (rs + temp);
        is_zero = false;
      }
      if (mutliplier & ((1 << (31 - i) - 1) << (i + 1))) break;
      temp = temp + temp;
    }
    return rs;
  }

  template <unsigned MODULUS_MULTIPLE = 1>
  static constexpr HOST_DEVICE_INLINE Wide sqr_wide(const Field& xs)
  {
    // TODO: change to a more efficient squaring
    return mul_wide<MODULUS_MULTIPLE>(xs, xs);
  }

  template <unsigned MODULUS_MULTIPLE = 1>
  static constexpr HOST_DEVICE_INLINE Field sqr(const Field& xs)
  {
    // TODO: change to a more efficient squaring
    return xs * xs;
  }

  static constexpr HOST_DEVICE_INLINE Field ToMontgomery(const Field& xs) { return xs * Field{CONFIG::montgomery_r}; }

  static constexpr HOST_DEVICE_INLINE Field FromMontgomery(const Field& xs)
  {
    return xs * Field{CONFIG::montgomery_r_inv};
  }

  template <unsigned MODULUS_MULTIPLE = 1>
  static constexpr HOST_DEVICE_INLINE Field neg(const Field& xs)
  {
    const ff_storage modulus = get_modulus<MODULUS_MULTIPLE>();
    Field rs = {};
    sub_limbs<false>(modulus, xs.limbs_storage, rs.limbs_storage);
    return rs;
  }

  template <unsigned MODULUS_MULTIPLE = 1>
  static constexpr HOST_DEVICE_INLINE Field div2(const Field& xs)
  {
    const uint32_t* x = xs.limbs_storage.limbs;
    Field rs = {};
    uint32_t* r = rs.limbs_storage.limbs;
#ifdef __CUDA_ARCH__
#pragma unroll
#endif
    for (unsigned i = 0; i < TLC - 1; i++) {
#ifdef __CUDA_ARCH__
      r[i] = __funnelshift_rc(x[i], x[i + 1], 1);
#else
      r[i] = (x[i] >> 1) | (x[i + 1] << 31);
#endif
    }
    r[TLC - 1] = x[TLC - 1] >> 1;
    return sub_modulus<MODULUS_MULTIPLE>(rs);
  }

  static constexpr HOST_DEVICE_INLINE bool lt(const Field& xs, const Field& ys)
  {
    ff_storage dummy = {};
    uint32_t carry = sub_limbs<true>(xs.limbs_storage, ys.limbs_storage, dummy);
    return carry;
  }

  static constexpr HOST_DEVICE_INLINE bool is_odd(const Field& xs) { return xs.limbs_storage.limbs[0] & 1; }

  static constexpr HOST_DEVICE_INLINE bool is_even(const Field& xs) { return ~xs.limbs_storage.limbs[0] & 1; }

  // inverse assumes that xs is nonzero
  static constexpr HOST_DEVICE_INLINE Field inverse(const Field& xs)
  {
    constexpr Field one = Field{CONFIG::one};
    constexpr ff_storage modulus = CONFIG::modulus;
    Field u = xs;
    Field v = Field{modulus};
    Field b = one;
    Field c = {};
    while (!(u == one) && !(v == one)) {
      while (is_even(u)) {
        u = div2(u);
        if (is_odd(b)) add_limbs<false>(b.limbs_storage, modulus, b.limbs_storage);
        b = div2(b);
      }
      while (is_even(v)) {
        v = div2(v);
        if (is_odd(c)) add_limbs<false>(c.limbs_storage, modulus, c.limbs_storage);
        c = div2(c);
      }
      if (lt(v, u)) {
        u = u - v;
        b = b - c;
      } else {
        v = v - u;
        c = c - b;
      }
    }
    return (u == one) ? b : c;
  }
};

template <class CONFIG>
struct std::hash<Field<CONFIG>>
{
  std::size_t operator()(const Field<CONFIG>& key) const
  {
    std::size_t hash = 0;
    // boost hashing, see https://stackoverflow.com/questions/35985960/c-why-is-boosthash-combine-the-best-way-to-combine-hash-values/35991300#35991300
    for (int i = 0; i < CONFIG::limbs_count; i++)
      hash ^= std::hash<uint32_t>()(key.limbs_storage.limbs[i]) + 0x9e3779b9 + (hash<<6) + (hash>>2);
    return hash;
  }
};<|MERGE_RESOLUTION|>--- conflicted
+++ resolved
@@ -81,11 +81,6 @@
     return Field{inv.storages[logn - 1]};
   }
 
-<<<<<<< HEAD
-  static constexpr HOST_DEVICE_INLINE Field modulus() { return Field{CONFIG::modulus}; }
-
-=======
->>>>>>> f8610dd5
   // private:
   typedef storage<TLC> ff_storage;
   typedef storage<2 * TLC> ff_wide_storage;
