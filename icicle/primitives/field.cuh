#pragma once

#include "../utils/storage.cuh"
#include "../utils/ptx.cuh"
#include "../utils/host_math.cuh"
#include <random>
#include <iostream>
#include <iomanip>
#include <string>
#include <sstream>

#define HOST_INLINE __host__ __forceinline__
#define DEVICE_INLINE __device__ __forceinline__
#define HOST_DEVICE_INLINE __host__ __device__ __forceinline__

template <class CONFIG> class Field {
  public:
    static constexpr unsigned TLC = CONFIG::limbs_count;
    static constexpr unsigned NBITS = CONFIG::modulus_bits_count;

    static constexpr HOST_DEVICE_INLINE Field zero() {
      return Field { CONFIG::zero };
    }

    static constexpr HOST_DEVICE_INLINE Field one() {
      return Field { CONFIG::one };
    }

    static constexpr HOST_DEVICE_INLINE Field from(uint32_t value) {
      storage<TLC> scalar;
      scalar.limbs[0] = value;
      for (int i = 1; i < TLC; i++) {
        scalar.limbs[i] = 0;
      }
      return Field { scalar };
    }

<<<<<<< HEAD
=======
    static constexpr HOST_DEVICE_INLINE Field generator_x() {
      return Field { CONFIG::generator_x };
    }

    static constexpr HOST_DEVICE_INLINE Field generator_y() {
      return Field { CONFIG::generator_y };
    }

>>>>>>> cd7b8110
    static constexpr HOST_INLINE Field omega(uint32_t log_size) {
      // Quick fix to linking issue, permanent fix will follow
      switch (log_size) {
        case 0:
          return Field { CONFIG::one };
        case 1:
          return Field { CONFIG::omega1 };
        case 2:
          return Field { CONFIG::omega2 };
        case 3:
          return Field { CONFIG::omega3 };
        case 4:
          return Field { CONFIG::omega4 };
        case 5:
          return Field { CONFIG::omega5 };
        case 6:
          return Field { CONFIG::omega6 };
        case 7:
          return Field { CONFIG::omega7 };
        case 8:
          return Field { CONFIG::omega8 };
        case 9:
          return Field { CONFIG::omega9 };
        case 10:
          return Field { CONFIG::omega10 };
        case 11:
          return Field { CONFIG::omega11 };
        case 12:
          return Field { CONFIG::omega12 };
        case 13:
          return Field { CONFIG::omega13 };
        case 14:
          return Field { CONFIG::omega14 };
        case 15:
          return Field { CONFIG::omega15 };
        case 16:
          return Field { CONFIG::omega16 };
        case 17:
          return Field { CONFIG::omega17 };
        case 18:
          return Field { CONFIG::omega18 };
        case 19:
          return Field { CONFIG::omega19 };
        case 20:
          return Field { CONFIG::omega20 };
        case 21:
          return Field { CONFIG::omega21 };
        case 22:
          return Field { CONFIG::omega22 };
        case 23:
          return Field { CONFIG::omega23 };
        case 24:
          return Field { CONFIG::omega24 };
        case 25:
          return Field { CONFIG::omega25 };
        case 26:
          return Field { CONFIG::omega26 };
        case 27:
          return Field { CONFIG::omega27 };
        case 28:
          return Field { CONFIG::omega28 };
        case 29:
          return Field { CONFIG::omega29 };
        case 30:
          return Field { CONFIG::omega30 };
        case 31:
          return Field { CONFIG::omega31 };
        case 32:
          return Field { CONFIG::omega32 };        
      }
      return Field { CONFIG::one };
      // return Field { CONFIG::omega[log_size-1] };
    }

    static constexpr HOST_INLINE Field omega_inv(uint32_t log_size) {
      // Quick fix to linking issue, permanent fix will follow
      switch (log_size) {
        case 0:
          return Field { CONFIG::one };
        case 1:
          return Field { CONFIG::omega_inv1 };
        case 2:
          return Field { CONFIG::omega_inv2 };
        case 3:
          return Field { CONFIG::omega_inv3 };
        case 4:
          return Field { CONFIG::omega_inv4 };
        case 5:
          return Field { CONFIG::omega_inv5 };
        case 6:
          return Field { CONFIG::omega_inv6 };
        case 7:
          return Field { CONFIG::omega_inv7 };
        case 8:
          return Field { CONFIG::omega_inv8 };
        case 9:
          return Field { CONFIG::omega_inv9 };
        case 10:
          return Field { CONFIG::omega_inv10 };
        case 11:
          return Field { CONFIG::omega_inv11 };
        case 12:
          return Field { CONFIG::omega_inv12 };
        case 13:
          return Field { CONFIG::omega_inv13 };
        case 14:
          return Field { CONFIG::omega_inv14 };
        case 15:
          return Field { CONFIG::omega_inv15 };
        case 16:
          return Field { CONFIG::omega_inv16 };
        case 17:
          return Field { CONFIG::omega_inv17 };
        case 18:
          return Field { CONFIG::omega_inv18 };
        case 19:
          return Field { CONFIG::omega_inv19 };
        case 20:
          return Field { CONFIG::omega_inv20 };
        case 21:
          return Field { CONFIG::omega_inv21 };
        case 22:
          return Field { CONFIG::omega_inv22 };
        case 23:
          return Field { CONFIG::omega_inv23 };
        case 24:
          return Field { CONFIG::omega_inv24 };
        case 25:
          return Field { CONFIG::omega_inv25 };
        case 26:
          return Field { CONFIG::omega_inv26 };
        case 27:
          return Field { CONFIG::omega_inv27 };
        case 28:
          return Field { CONFIG::omega_inv28 };
        case 29:
          return Field { CONFIG::omega_inv29 };
        case 30:
          return Field { CONFIG::omega_inv30 };
        case 31:
          return Field { CONFIG::omega_inv31 };
        case 32:
          return Field { CONFIG::omega_inv32 };        
      }
      return Field { CONFIG::one };
      // return Field { CONFIG::omega_inv[log_size-1] };
    }

    static constexpr HOST_INLINE Field inv_log_size(uint32_t log_size) {
      // Quick fix to linking issue, permanent fix will follow
      switch (log_size) {
        case 1:
          return Field { CONFIG::inv1 };
        case 2:
          return Field { CONFIG::inv2 };
        case 3:
          return Field { CONFIG::inv3 };
        case 4:
          return Field { CONFIG::inv4 };
        case 5:
          return Field { CONFIG::inv5 };
        case 6:
          return Field { CONFIG::inv6 };
        case 7:
          return Field { CONFIG::inv7 };
        case 8:
          return Field { CONFIG::inv8 };
        case 9:
          return Field { CONFIG::inv9 };
        case 10:
          return Field { CONFIG::inv10 };
        case 11:
          return Field { CONFIG::inv11 };
        case 12:
          return Field { CONFIG::inv12 };
        case 13:
          return Field { CONFIG::inv13 };
        case 14:
          return Field { CONFIG::inv14 };
        case 15:
          return Field { CONFIG::inv15 };
        case 16:
          return Field { CONFIG::inv16 };
        case 17:
          return Field { CONFIG::inv17 };
        case 18:
          return Field { CONFIG::inv18 };
        case 19:
          return Field { CONFIG::inv19 };
        case 20:
          return Field { CONFIG::inv20 };
        case 21:
          return Field { CONFIG::inv21 };
        case 22:
          return Field { CONFIG::inv22 };
        case 23:
          return Field { CONFIG::inv23 };
        case 24:
          return Field { CONFIG::inv24 };
        case 25:
          return Field { CONFIG::inv25 };
        case 26:
          return Field { CONFIG::inv26 };
        case 27:
          return Field { CONFIG::inv27 };
        case 28:
          return Field { CONFIG::inv28 };
        case 29:
          return Field { CONFIG::inv29 };
        case 30:
          return Field { CONFIG::inv30 };
        case 31:
          return Field { CONFIG::inv31 };
        case 32:
          return Field { CONFIG::inv32 };        
      }
      return Field { CONFIG::one };
      // return Field { CONFIG::inv[log_size-1] };
    }

    static constexpr HOST_DEVICE_INLINE Field modulus() {
      return Field { CONFIG::modulus };
    }

  // private:
    typedef storage<TLC> ff_storage;
    typedef storage<2*TLC> ff_wide_storage;

    static constexpr unsigned slack_bits = 32 * TLC - NBITS;

    struct Wide {
      ff_wide_storage limbs_storage;
      
      Field HOST_DEVICE_INLINE get_lower() {
        Field out{};
      #ifdef __CUDA_ARCH__
      #pragma unroll
      #endif
        for (unsigned i = 0; i < TLC; i++)
          out.limbs_storage.limbs[i] = limbs_storage.limbs[i];
        return out;
      }

      Field HOST_DEVICE_INLINE get_higher_with_slack() {
        Field out{};
      #ifdef __CUDA_ARCH__
      #pragma unroll
      #endif
        for (unsigned i = 0; i < TLC; i++) {
        #ifdef __CUDA_ARCH__
          out.limbs_storage.limbs[i] = __funnelshift_lc(limbs_storage.limbs[i + TLC - 1], limbs_storage.limbs[i + TLC], slack_bits);
        #else
          out.limbs_storage.limbs[i] = (limbs_storage.limbs[i + TLC] << slack_bits) + (limbs_storage.limbs[i + TLC - 1] >> (32 - slack_bits));
        #endif
        }
        return out;
      }
    };

    friend HOST_DEVICE_INLINE Wide operator+(Wide xs, const Wide& ys) {   
      Wide rs = {};
      add_limbs<false>(xs.limbs_storage, ys.limbs_storage, rs.limbs_storage);
      return rs;
    }

    // an incomplete impl that assumes that xs > ys
    friend HOST_DEVICE_INLINE Wide operator-(Wide xs, const Wide& ys) {   
      Wide rs = {};
      sub_limbs<false>(xs.limbs_storage, ys.limbs_storage, rs.limbs_storage);
      return rs;
    }

    // return modulus
    template <unsigned MULTIPLIER = 1> static constexpr HOST_DEVICE_INLINE ff_storage get_modulus() {
      switch (MULTIPLIER) {
        case 1:
          return CONFIG::modulus;
        case 2:
          return CONFIG::modulus_2;
        case 4:
          return CONFIG::modulus_4;
        default:
          return {};
      }
    }

    template <unsigned MULTIPLIER = 1> static constexpr HOST_DEVICE_INLINE ff_wide_storage modulus_wide() {
      return CONFIG::modulus_wide;
    }

    // return m
    static constexpr HOST_DEVICE_INLINE ff_storage get_m() {
      return CONFIG::m;
    }

    // return modulus^2, helpful for ab +/- cd
    template <unsigned MULTIPLIER = 1> static constexpr HOST_DEVICE_INLINE ff_wide_storage get_modulus_squared() {
      switch (MULTIPLIER) {
      case 1:
        return CONFIG::modulus_squared;
      case 2:
        return CONFIG::modulus_squared_2;
      case 4:
        return CONFIG::modulus_squared_4;
      default:
        return {};
      }
    }

    // add or subtract limbs
    template <bool SUBTRACT, bool CARRY_OUT> 
    static constexpr DEVICE_INLINE uint32_t add_sub_limbs_device(const ff_storage &xs, const ff_storage &ys, ff_storage &rs) {
      const uint32_t *x = xs.limbs;
      const uint32_t *y = ys.limbs;
      uint32_t *r = rs.limbs;
      r[0] = SUBTRACT ? ptx::sub_cc(x[0], y[0]) : ptx::add_cc(x[0], y[0]);
    #ifdef __CUDA_ARCH__
    #pragma unroll
    #endif
      for (unsigned i = 1; i < (CARRY_OUT ? TLC : TLC - 1); i++)
        r[i] = SUBTRACT ? ptx::subc_cc(x[i], y[i]) : ptx::addc_cc(x[i], y[i]);
      if (!CARRY_OUT) {
        r[TLC - 1] = SUBTRACT ? ptx::subc(x[TLC - 1], y[TLC - 1]) : ptx::addc(x[TLC - 1], y[TLC - 1]);
        return 0;
      }
      return SUBTRACT ? ptx::subc(0, 0) : ptx::addc(0, 0);
    }

    template <bool SUBTRACT, bool CARRY_OUT> 
    static constexpr DEVICE_INLINE uint32_t add_sub_limbs_device(const ff_wide_storage &xs, const ff_wide_storage &ys, ff_wide_storage &rs) {
      const uint32_t *x = xs.limbs;
      const uint32_t *y = ys.limbs;
      uint32_t *r = rs.limbs;
      r[0] = SUBTRACT ? ptx::sub_cc(x[0], y[0]) : ptx::add_cc(x[0], y[0]);
    #ifdef __CUDA_ARCH__
    #pragma unroll
    #endif
      for (unsigned i = 1; i < (CARRY_OUT ? 2 * TLC : 2 * TLC - 1); i++)
        r[i] = SUBTRACT ? ptx::subc_cc(x[i], y[i]) : ptx::addc_cc(x[i], y[i]);
      if (!CARRY_OUT) {
        r[2 * TLC - 1] = SUBTRACT ? ptx::subc(x[2 * TLC - 1], y[2 * TLC - 1]) : ptx::addc(x[2 * TLC - 1], y[2 * TLC - 1]);
        return 0;
      }
      return SUBTRACT ? ptx::subc(0, 0) : ptx::addc(0, 0);
    }

    template <bool SUBTRACT, bool CARRY_OUT>
    static constexpr HOST_INLINE uint32_t add_sub_limbs_host(const ff_storage &xs, const ff_storage &ys, ff_storage &rs) {
      const uint32_t *x = xs.limbs;
      const uint32_t *y = ys.limbs;
      uint32_t *r = rs.limbs;
      uint32_t carry = 0;
      host_math::carry_chain<TLC, false, CARRY_OUT> chain;
      for (unsigned i = 0; i < TLC; i++)
        r[i] = SUBTRACT ? chain.sub(x[i], y[i], carry) : chain.add(x[i], y[i], carry);
      return CARRY_OUT ? carry : 0;
    }

    template <bool SUBTRACT, bool CARRY_OUT>
    static constexpr HOST_INLINE uint32_t add_sub_limbs_host(const ff_wide_storage &xs, const ff_wide_storage &ys, ff_wide_storage &rs) {
      const uint32_t *x = xs.limbs;
      const uint32_t *y = ys.limbs;
      uint32_t *r = rs.limbs;
      uint32_t carry = 0;
      host_math::carry_chain<2 * TLC, false, CARRY_OUT> chain;
      for (unsigned i = 0; i < 2 * TLC; i++)
        r[i] = SUBTRACT ? chain.sub(x[i], y[i], carry) : chain.add(x[i], y[i], carry);
      return CARRY_OUT ? carry : 0;
    }

    template <bool CARRY_OUT, typename T> static constexpr HOST_DEVICE_INLINE uint32_t add_limbs(const T &xs, const T &ys, T &rs) {
    #ifdef __CUDA_ARCH__
      return add_sub_limbs_device<false, CARRY_OUT>(xs, ys, rs);
    #else
      return add_sub_limbs_host<false, CARRY_OUT>(xs, ys, rs);
    #endif
    }

    template <bool CARRY_OUT, typename T> static constexpr HOST_DEVICE_INLINE uint32_t sub_limbs(const T &xs, const T &ys, T &rs) {
    #ifdef __CUDA_ARCH__
      return add_sub_limbs_device<true, CARRY_OUT>(xs, ys, rs);
    #else
      return add_sub_limbs_host<true, CARRY_OUT>(xs, ys, rs);
    #endif
    }

    static DEVICE_INLINE void mul_n(uint32_t *acc, const uint32_t *a, uint32_t bi, size_t n = TLC) {
    #pragma unroll
      for (size_t i = 0; i < n; i += 2) {
        acc[i] = ptx::mul_lo(a[i], bi);
        acc[i + 1] = ptx::mul_hi(a[i], bi);
      }
    }

    static DEVICE_INLINE void cmad_n(uint32_t *acc, const uint32_t *a, uint32_t bi, size_t n = TLC) {
      acc[0] = ptx::mad_lo_cc(a[0], bi, acc[0]);
      acc[1] = ptx::madc_hi_cc(a[0], bi, acc[1]);
    #pragma unroll
      for (size_t i = 2; i < n; i += 2) {
        acc[i] = ptx::madc_lo_cc(a[i], bi, acc[i]);
        acc[i + 1] = ptx::madc_hi_cc(a[i], bi, acc[i + 1]);
      }
    }

    static DEVICE_INLINE void mad_row(uint32_t *odd, uint32_t *even, const uint32_t *a, uint32_t bi, size_t n = TLC) {
      cmad_n(odd, a + 1, bi, n - 2);
      odd[n - 2] = ptx::madc_lo_cc(a[n - 1], bi, 0);
      odd[n - 1] = ptx::madc_hi(a[n - 1], bi, 0);
      cmad_n(even, a, bi, n);
      odd[n - 1] = ptx::addc(odd[n - 1], 0);
    }

    static DEVICE_INLINE void multiply_raw_device(const ff_storage &as, const ff_storage &bs, ff_wide_storage &rs) {
      const uint32_t *a = as.limbs;
      const uint32_t *b = bs.limbs;
      uint32_t *even = rs.limbs;
      __align__(8) uint32_t odd[2 * TLC - 2];
      mul_n(even, a, b[0]);
      mul_n(odd, a + 1, b[0]);
      mad_row(&even[2], &odd[0], a, b[1]);
      size_t i;
    #pragma unroll
      for (i = 2; i < TLC - 1; i += 2) {
        mad_row(&odd[i], &even[i], a, b[i]);
        mad_row(&even[i + 2], &odd[i], a, b[i + 1]);
      }
      // merge |even| and |odd|
      even[1] = ptx::add_cc(even[1], odd[0]);
      for (i = 1; i < 2 * TLC - 2; i++)
        even[i + 1] = ptx::addc_cc(even[i + 1], odd[i]);
      even[i + 1] = ptx::addc(even[i + 1], 0);
    }

    static HOST_INLINE void multiply_raw_host(const ff_storage &as, const ff_storage &bs, ff_wide_storage &rs) {
      const uint32_t *a = as.limbs;
      const uint32_t *b = bs.limbs;
      uint32_t *r = rs.limbs;
      for (unsigned i = 0; i < TLC; i++) {
        uint32_t carry = 0;
        for (unsigned j = 0; j < TLC; j++)
          r[j + i] = host_math::madc_cc(a[j], b[i], r[j + i], carry);
        r[TLC + i] = carry;
      }
    }

    static HOST_DEVICE_INLINE void multiply_raw(const ff_storage &as, const ff_storage &bs, ff_wide_storage &rs) {
    #ifdef __CUDA_ARCH__
      return multiply_raw_device(as, bs, rs);
    #else
      return multiply_raw_host(as, bs, rs);
    #endif
    }

  public:
    ff_storage limbs_storage;

    HOST_DEVICE_INLINE uint32_t* export_limbs() {
       return (uint32_t *)limbs_storage.limbs;
    }

    HOST_DEVICE_INLINE unsigned get_scalar_digit(unsigned digit_num, unsigned digit_width) {
      const uint32_t limb_lsb_idx = (digit_num*digit_width) / 32;
      const uint32_t shift_bits = (digit_num*digit_width) % 32;
      unsigned rv = limbs_storage.limbs[limb_lsb_idx] >> shift_bits;
      if ((shift_bits + digit_width > 32) && (limb_lsb_idx+1 < TLC)) {
        rv += limbs_storage.limbs[limb_lsb_idx + 1] << (32 - shift_bits);
      }
      rv &= ((1 << digit_width) - 1);
      return rv;
    }

    static HOST_INLINE Field rand_host() {
      std::random_device rd;
      std::mt19937_64 generator(rd());
      std::uniform_int_distribution<unsigned> distribution;
      Field value{};
      for (unsigned i = 0; i < TLC; i++)
        value.limbs_storage.limbs[i] = distribution(generator);
      while (lt(modulus(), value))
        value = value - modulus();
      return value;
    }

    template <unsigned REDUCTION_SIZE = 1> static constexpr HOST_DEVICE_INLINE Field reduce(const Field &xs) {
      if (REDUCTION_SIZE == 0)
        return xs;
      const ff_storage modulus = get_modulus<REDUCTION_SIZE>();
      Field rs = {};
      return sub_limbs<true>(xs.limbs_storage, modulus, rs.limbs_storage) ? xs : rs;
    }

    friend std::ostream& operator<<(std::ostream& os, const Field& xs) {
      std::stringstream hex_string;
      hex_string << std::hex << std::setfill('0');

      for (int i = 0; i < TLC; i++) {
          hex_string << std::setw(8) << xs.limbs_storage.limbs[i];
      }

      os << "0x" << hex_string.str();
      return os;
    }

    friend HOST_DEVICE_INLINE Field operator+(Field xs, const Field& ys) {
      Field rs = {};
      add_limbs<false>(xs.limbs_storage, ys.limbs_storage, rs.limbs_storage);
      return reduce<1>(rs);
    }

    friend HOST_DEVICE_INLINE Field operator-(Field xs, const Field& ys) {
      Field rs = {};
      uint32_t carry = sub_limbs<true>(xs.limbs_storage, ys.limbs_storage, rs.limbs_storage);
      if (carry == 0)
        return rs;
      const ff_storage modulus = get_modulus<1>();
      add_limbs<false>(rs.limbs_storage, modulus, rs.limbs_storage);
      return rs;
    }

    template <unsigned MODULUS_MULTIPLE = 1>
    static constexpr HOST_DEVICE_INLINE Wide mul_wide(const Field& xs, const Field& ys) {
      Wide rs = {};
      multiply_raw(xs.limbs_storage, ys.limbs_storage, rs.limbs_storage);
      return rs;
    }

    friend HOST_DEVICE_INLINE Field operator*(const Field& xs, const Field& ys) {
      Wide xy = mul_wide(xs, ys);
      Field xy_hi = xy.get_higher_with_slack();
      Wide l = {};
      multiply_raw(xy_hi.limbs_storage, get_m(), l.limbs_storage);
      Field l_hi = l.get_higher_with_slack();
      Wide lp = {};
      multiply_raw(l_hi.limbs_storage, get_modulus(), lp.limbs_storage);
      Wide r_wide = xy - lp;
      Wide r_wide_reduced = {};
      uint32_t reduced = sub_limbs<true>(r_wide.limbs_storage, modulus_wide(), r_wide_reduced.limbs_storage);
      r_wide = reduced ? r_wide : r_wide_reduced;
      Field r = r_wide.get_lower();
      return reduce<1>(r);
    }

    friend HOST_DEVICE_INLINE bool operator==(const Field& xs, const Field& ys) {
    #ifdef __CUDA_ARCH__
      const uint32_t *x = xs.limbs_storage.limbs;
      const uint32_t *y = ys.limbs_storage.limbs;
      uint32_t limbs_or = x[0] ^ y[0];
  #pragma unroll
      for (unsigned i = 1; i < TLC; i++)
        limbs_or |= x[i] ^ y[i];
      return limbs_or == 0;
    #else
      for (unsigned i = 0; i < TLC; i++)
      if (xs.limbs_storage.limbs[i] != ys.limbs_storage.limbs[i])
        return false;
      return true;
    #endif
    }

    friend HOST_DEVICE_INLINE bool operator!=(const Field& xs, const Field& ys) {
      return !(xs == ys);
    }

    template <const Field& multiplier, class T> static constexpr HOST_DEVICE_INLINE T mul_const(const T &xs) {
      return mul_unsigned<multiplier.limbs_storage.limbs[0], T>(xs);
    }

    template <uint32_t mutliplier, class T, unsigned REDUCTION_SIZE = 1>
    static constexpr HOST_DEVICE_INLINE T mul_unsigned(const T &xs) {
      T rs = {};
      T temp = xs;
      bool is_zero = true;
  #ifdef __CUDA_ARCH__
  #pragma unroll
  #endif
      for (unsigned i = 0; i < 32; i++) {
        if (mutliplier & (1 << i)) {
          rs = is_zero ? temp : (rs + temp);
          is_zero = false;
        }
        if (mutliplier & ((1 << (31 - i) - 1) << (i + 1)))
          break;
        temp = temp + temp;
      }
      return rs;
    }

    template <unsigned MODULUS_MULTIPLE = 1>
    static constexpr HOST_DEVICE_INLINE Wide sqr_wide(const Field& xs) {
      // TODO: change to a more efficient squaring
      return mul_wide<MODULUS_MULTIPLE>(xs, xs);
    }

    template <unsigned MODULUS_MULTIPLE = 1>
    static constexpr HOST_DEVICE_INLINE Field sqr(const Field& xs) {
      // TODO: change to a more efficient squaring
      return xs * xs;
    }

    template <unsigned MODULUS_MULTIPLE = 1>
    static constexpr HOST_DEVICE_INLINE Field neg(const Field& xs) {
      const ff_storage modulus = get_modulus<MODULUS_MULTIPLE>();
      Field rs = {};
      sub_limbs<false>(modulus, xs.limbs_storage, rs.limbs_storage);
      return rs;
    }

    template <unsigned MODULUS_MULTIPLE = 1> 
    static constexpr HOST_DEVICE_INLINE Field div2(const Field &xs) {
      const uint32_t *x = xs.limbs_storage.limbs;
      Field rs = {};
      uint32_t *r = rs.limbs_storage.limbs;
  #ifdef __CUDA_ARCH__
  #pragma unroll
  #endif
      for (unsigned i = 0; i < TLC - 1; i++) {
    #ifdef __CUDA_ARCH__
        r[i] = __funnelshift_rc(x[i], x[i + 1], 1);
    #else
        r[i] = (x[i] >> 1) | (x[i + 1] << 31);
    #endif
      }
      r[TLC - 1] = x[TLC - 1] >> 1;
      return reduce<MODULUS_MULTIPLE>(rs);
    }

    static constexpr HOST_DEVICE_INLINE bool lt(const Field &xs, const Field &ys) {
      ff_storage dummy = {};
      uint32_t carry = sub_limbs<true>(xs.limbs_storage, ys.limbs_storage, dummy);
      return carry;
    }

    static constexpr HOST_DEVICE_INLINE bool is_odd(const Field &xs) { 
      return xs.limbs_storage.limbs[0] & 1;
    }

    static constexpr HOST_DEVICE_INLINE bool is_even(const Field &xs) { 
      return ~xs.limbs_storage.limbs[0] & 1;
    }

    // inverse assumes that xs is nonzero
    static constexpr HOST_DEVICE_INLINE Field inverse(const Field& xs) {
      constexpr Field one = Field { CONFIG::one };
      constexpr ff_storage modulus = CONFIG::modulus;
      Field u = xs;
      Field v = Field { modulus };
      Field b = one;
      Field c = {};
      while (!(u == one) && !(v == one)) {
        while (is_even(u)) {
          u = div2(u);
          if (is_odd(b))
            add_limbs<false>(b.limbs_storage, modulus, b.limbs_storage);
          b = div2(b);
        }
        while (is_even(v)) {
          v = div2(v);
          if (is_odd(c))
            add_limbs<false>(c.limbs_storage, modulus, c.limbs_storage);
          c = div2(c);
        }
        if (lt(v, u)) {
          u = u - v;
          b = b - c;
        } else {
          v = v - u;
          c = c - b;
        }
      }
      return (u == one) ?  b : c;
    }
};<|MERGE_RESOLUTION|>--- conflicted
+++ resolved
@@ -35,8 +35,6 @@
       return Field { scalar };
     }
 
-<<<<<<< HEAD
-=======
     static constexpr HOST_DEVICE_INLINE Field generator_x() {
       return Field { CONFIG::generator_x };
     }
@@ -45,7 +43,6 @@
       return Field { CONFIG::generator_y };
     }
 
->>>>>>> cd7b8110
     static constexpr HOST_INLINE Field omega(uint32_t log_size) {
       // Quick fix to linking issue, permanent fix will follow
       switch (log_size) {
