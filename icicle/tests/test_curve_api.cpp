--- conflicted
+++ resolved
@@ -249,11 +249,6 @@
     ntt_release_domain<scalar_t>();
   };
 
-<<<<<<< HEAD
-  run(s_main_target, out_main.get(), "ecntt", VERBOSE /*=measure*/, 1 /*=iters*/);
-  run(s_ref_target, out_ref.get(), "ecntt", VERBOSE /*=measure*/, 1 /*=iters*/);
-  ASSERT_EQ(0, memcmp(out_main.get(), out_ref.get(), N * sizeof(projective_t)));
-=======
   run(s_main_target, out_main.get(), "ecntt", VERBOSE /*=measure*/, 1);
   run(s_ref_target, out_ref.get(), "ecntt", VERBOSE /*=measure*/, 1);
 
@@ -262,7 +257,6 @@
     ASSERT_FALSE(projective_t::is_zero(out_ref[i]));
     ASSERT_EQ(out_ref[i], out_main[i]);
   }
->>>>>>> 6792a3ff
 }
 
 TEST_F(CurveApiTest, ecnttDeviceMem)
