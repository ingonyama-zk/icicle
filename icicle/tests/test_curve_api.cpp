--- conflicted
+++ resolved
@@ -4,11 +4,6 @@
 #include <fstream>
 #include <list>
 #include <random>
-<<<<<<< HEAD
-#include <time.h>
-#include "dlfcn.h"
-=======
->>>>>>> 0ca8db00
 
 #include "icicle/runtime.h"
 #include "icicle/ntt.h"
@@ -29,37 +24,6 @@
 class CurveApiTest : public IcicleTestBase
 {
 public:
-<<<<<<< HEAD
-  static inline std::list<std::string> s_registered_devices;
-
-  // SetUpTestSuite/TearDownTestSuite are called once for the entire test suite
-  static void SetUpTestSuite()
-  {
-    auto seed = time(NULL);
-    srand(seed);
-    ICICLE_LOG_INFO << "Seed for tests is: " << seed;
-#ifdef BACKEND_BUILD_DIR
-    setenv("ICICLE_BACKEND_INSTALL_DIR", BACKEND_BUILD_DIR, 0 /*=replace*/);
-#endif
-    icicle_load_backend_from_env_or_default();
-
-    const bool is_cuda_registered = is_device_registered("CUDA");
-    if (!is_cuda_registered) { ICICLE_LOG_ERROR << "CUDA device not found. Testing CPU vs CPU"; }
-    s_main_target = is_cuda_registered ? "CUDA" : "CPU";
-    s_ref_target = "CPU";
-  }
-  static void TearDownTestSuite()
-  {
-    // make sure to fail in CI if only have one device
-    ICICLE_ASSERT(is_device_registered("CUDA")) << "missing CUDA backend";
-  }
-
-  // SetUp/TearDown are called before and after each test
-  void SetUp() override {}
-  void TearDown() override {}
-
-=======
->>>>>>> 0ca8db00
   template <typename T>
   void random_scalars(T* arr, uint64_t count)
   {
