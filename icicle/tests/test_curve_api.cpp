
#include <gtest/gtest.h>
#include <iostream>
#include <fstream>
#include <list>
#include <random>
#include "dlfcn.h"

#include "icicle/runtime.h"
#include "icicle/ntt.h"
#include "icicle/msm.h"
#include "icicle/vec_ops.h"
#include "icicle/curves/montgomery_conversion.h"
#include "icicle/curves/curve_config.h"
#include "icicle/backend/msm_config.h"
#include "icicle/backend/ntt_config.h"

using namespace curve_config;
using namespace icicle;

using FpMicroseconds = std::chrono::duration<float, std::chrono::microseconds::period>;
#define START_TIMER(timer) auto timer##_start = std::chrono::high_resolution_clock::now();
#define END_TIMER(timer, msg, enable)                                                                                  \
  if (enable)                                                                                                          \
    printf(                                                                                                            \
      "%s: %.3f ms\n", msg, FpMicroseconds(std::chrono::high_resolution_clock::now() - timer##_start).count() / 1000);

static bool VERBOSE = true;
static inline std::string s_main_target;
static inline std::string s_ref_target;

class CurveApiTest : public ::testing::Test
{
public:
  static inline std::list<std::string> s_registered_devices;

  // SetUpTestSuite/TearDownTestSuite are called once for the entire test suite
  static void SetUpTestSuite()
  {
#ifdef BACKEND_BUILD_DIR
    setenv("ICICLE_BACKEND_INSTALL_DIR", BACKEND_BUILD_DIR, 0 /*=replace*/);
#endif
    icicle_load_backend_from_env_or_default();

    const bool is_cuda_registered = is_device_registered("CUDA");
    if (!is_cuda_registered) { ICICLE_LOG_ERROR << "CUDA device not found. Testing CPU vs CPU"; }
    s_main_target = is_cuda_registered ? "CUDA" : "CPU";
    s_ref_target = "CPU";
  }
  static void TearDownTestSuite()
  {
    // make sure to fail in CI if only have one device
    ICICLE_ASSERT(is_device_registered("CUDA")) << "missing CUDA backend";
  }

  // SetUp/TearDown are called before and after each test
  void SetUp() override {}
  void TearDown() override {}

  template <typename T>
  void random_scalars(T* arr, uint64_t count)
  {
    for (uint64_t i = 0; i < count; i++)
      arr[i] = T::rand_host();
  }

  template <typename A, typename P>
  void MSM_test()
  {
<<<<<<< HEAD
    const int logn = 12;
    const int batch = 3;
    const int N = (1 << logn) - rand() % (5 * logn); // make it not always power of two
    const int precompute_factor = (rand() & 7) + 1;  // between 1 and 8
=======
    const int logn = 20;
    const int batch = 1;
    const int N = 1 << logn;
    const int precompute_factor = 1;
>>>>>>> 79cd3de8
    const int total_nof_elemets = batch * N;

    auto scalars = std::make_unique<scalar_t[]>(total_nof_elemets);
    auto bases = std::make_unique<A[]>(N);
    auto precomp_bases = std::make_unique<A[]>(N * precompute_factor);
    scalar_t::rand_host_many(scalars.get(), total_nof_elemets);
    P::rand_host_many(bases.get(), N);

    auto result_main = std::make_unique<P[]>(batch);
    auto result_ref = std::make_unique<P[]>(batch);

    auto config = default_msm_config();
    config.batch_size = batch;
    config.are_points_shared_in_batch = true;
    config.precompute_factor = precompute_factor;
    config.c = 15;

    auto run = [&](const std::string& dev_type, P* result, const char* msg, bool measure, int iters) {
      Device dev = {dev_type, 0};
      icicle_set_device(dev);

      std::ostringstream oss;
      oss << dev_type << " " << msg;

      ICICLE_CHECK(msm_precompute_bases(bases.get(), N, config, precomp_bases.get()));

      START_TIMER(MSM_sync)
      for (int i = 0; i < iters; ++i) {
        ICICLE_CHECK(msm(scalars.get(), precomp_bases.get(), N, config, result));
      }
      END_TIMER(MSM_sync, oss.str().c_str(), measure);
    };

    run(s_main_target, result_main.get(), "msm", VERBOSE /*=measure*/, 1 /*=iters*/);
    run(s_ref_target, result_ref.get(), "msm", VERBOSE /*=measure*/, 1 /*=iters*/);
    for (int res_idx = 0; res_idx < batch; ++res_idx) {
      ASSERT_EQ(true, P::is_on_curve(result_main[res_idx]));
      ASSERT_EQ(true, P::is_on_curve(result_ref[res_idx]));
      ASSERT_EQ(result_main[res_idx], result_ref[res_idx]);
    }
  }

  template <typename A, typename P>
  void MSM_CPU_THREADS_test()
  {
    const int logn = 8;
    const int c = 3;
    // Low c to have a large amount of tasks required in phase 2
    // For example for bn254: #bms = ceil(254/3)=85
    // #tasks in phase 2 = 2 * #bms = 170 > 64 = TASK_PER_THREAD
    // As such the default amount of tasks and 1 thread shouldn't be enough and the program should readjust the task
    // number per thread.
    const int batch = 3;
    const int N = (1 << logn) - rand() % (5 * logn); // make it not always power of two
    const int precompute_factor = 1;                 // Precompute is 1 to increase number of BMs
    const int total_nof_elemets = batch * N;

    auto scalars = std::make_unique<scalar_t[]>(total_nof_elemets);
    auto bases = std::make_unique<A[]>(N);
    scalar_t::rand_host_many(scalars.get(), total_nof_elemets);
    P::rand_host_many(bases.get(), N);

    auto result_multi_thread = std::make_unique<P[]>(batch);
    auto result_single_thread = std::make_unique<P[]>(batch);

    auto config = default_msm_config();
    config.batch_size = batch;
    config.are_points_shared_in_batch = true;
    config.precompute_factor = precompute_factor;
    config.c = c;

    auto run = [&](const std::string& dev_type, P* result, const char* msg, bool measure, int iters) {
      Device dev = {dev_type, 0};
      icicle_set_device(dev);

      std::ostringstream oss;
      oss << dev_type << " " << msg;

      START_TIMER(MSM_sync)
      for (int i = 0; i < iters; ++i) {
        ICICLE_CHECK(msm(scalars.get(), bases.get(), N, config, result));
      }
      END_TIMER(MSM_sync, oss.str().c_str(), measure);
    };
    if (s_ref_target == "CPU") {
      run(s_ref_target, result_multi_thread.get(), "msm", VERBOSE /*=measure*/, 1 /*=iters*/);
      // Adjust config to have one worker thread
      ConfigExtension ext;
      ext.set(CpuBackendConfig::CPU_NOF_THREADS, 1);
      config.ext = &ext;
      run(s_ref_target, result_single_thread.get(), "msm", VERBOSE /*=measure*/, 1 /*=iters*/);

      for (int res_idx = 0; res_idx < batch; ++res_idx) {
        ASSERT_EQ(true, P::is_on_curve(result_multi_thread[res_idx]));
        ASSERT_EQ(true, P::is_on_curve(result_single_thread[res_idx]));
        ASSERT_EQ(result_multi_thread[res_idx], result_single_thread[res_idx]);
      }
    }
  }

  template <typename T, typename P>
  void mont_conversion_test()
  {
    const int N = 1 << 6;
    auto elements = std::make_unique<T[]>(N);
    auto main_output = std::make_unique<T[]>(N);
    auto ref_output = std::make_unique<T[]>(N);
    P::rand_host_many(elements.get(), N);

    auto run =
      [&](const std::string& dev_type, T* input, T* output, bool into_mont, bool measure, const char* msg, int iters) {
        Device dev = {dev_type, 0};
        icicle_set_device(dev);
        auto config = default_vec_ops_config();

        std::ostringstream oss;
        oss << dev_type << " " << msg;

        START_TIMER(MONTGOMERY)
        for (int i = 0; i < iters; ++i) {
          ICICLE_CHECK(convert_montgomery(input, N, into_mont, config, output));
        }
        END_TIMER(MONTGOMERY, oss.str().c_str(), measure);
      };

    run(s_main_target, elements.get(), main_output.get(), true /*into*/, VERBOSE /*=measure*/, "to-montgomery", 1);
    run(s_ref_target, elements.get(), ref_output.get(), true /*into*/, VERBOSE /*=measure*/, "to-montgomery", 1);
    ASSERT_EQ(0, memcmp(main_output.get(), ref_output.get(), N * sizeof(T)));

    run(s_main_target, main_output.get(), main_output.get(), false /*from*/, VERBOSE /*=measure*/, "to-montgomery", 1);
    run(s_ref_target, ref_output.get(), ref_output.get(), false /*from*/, VERBOSE /*=measure*/, "to-montgomery", 1);
    ASSERT_EQ(0, memcmp(main_output.get(), ref_output.get(), N * sizeof(T)));
  }
};

#ifdef MSM
TEST_F(CurveApiTest, msm) { MSM_test<affine_t, projective_t>(); }
TEST_F(CurveApiTest, msmCpuThreads) { MSM_CPU_THREADS_test<affine_t, projective_t>(); }
TEST_F(CurveApiTest, MontConversionAffine) { mont_conversion_test<affine_t, projective_t>(); }
TEST_F(CurveApiTest, MontConversionProjective) { mont_conversion_test<projective_t, projective_t>(); }

  #ifdef G2
TEST_F(CurveApiTest, msmG2) { MSM_test<g2_affine_t, g2_projective_t>(); }
TEST_F(CurveApiTest, MontConversionG2Affine) { mont_conversion_test<g2_affine_t, g2_projective_t>(); }
TEST_F(CurveApiTest, MontConversionG2Projective) { mont_conversion_test<g2_projective_t, g2_projective_t>(); }
  #endif // G2
#endif   // MSM

#ifdef ECNTT
TEST_F(CurveApiTest, ecntt)
{
  const int logn = 5;
  const int N = 1 << logn;
  auto input = std::make_unique<projective_t[]>(N);
  projective_t::rand_host_many(input.get(), N);

  auto out_main = std::make_unique<projective_t[]>(N);
  auto out_ref = std::make_unique<projective_t[]>(N);

  auto run = [&](const std::string& dev_type, projective_t* out, const char* msg, bool measure, int iters) {
    Device dev = {dev_type, 0};
    icicle_set_device(dev);

    auto init_domain_config = default_ntt_init_domain_config();
    ICICLE_CHECK(ntt_init_domain(scalar_t::omega(logn), init_domain_config));

    std::ostringstream oss;
    oss << dev_type << " " << msg;

    auto config = default_ntt_config<scalar_t>();

    START_TIMER(NTT_sync)
    for (int i = 0; i < iters; ++i)
      ICICLE_CHECK(ntt(input.get(), N, NTTDir::kForward, config, out));
    END_TIMER(NTT_sync, oss.str().c_str(), measure);

    ntt_release_domain<scalar_t>();
  };

  run(s_main_target, out_main.get(), "ecntt", VERBOSE /*=measure*/, 1);
  run(s_ref_target, out_ref.get(), "ecntt", VERBOSE /*=measure*/, 1);

  // note that memcmp is tricky here because projetive points can have many representations
  for (uint64_t i = 0; i < N; ++i) {
    ASSERT_FALSE(projective_t::is_zero(out_ref[i]));
    ASSERT_EQ(out_ref[i], out_main[i]);
  }
}

TEST_F(CurveApiTest, ecnttDeviceMem)
{
  // (TODO) Randomize configuration
  const bool inplace = false;
  const int logn = 14;
  const uint64_t N = 1 << logn;
  const int log_ntt_domain_size = logn;
  const int log_batch_size = 0;
  const int batch_size = 1 << log_batch_size;
  const Ordering ordering = static_cast<Ordering>(1); // NR
  bool columns_batch = false;
  const NTTDir dir = static_cast<NTTDir>(1); // 0: forward, 1: inverse

  const int total_size = N * batch_size;
  auto input = std::make_unique<projective_t[]>(total_size);
  projective_t::rand_host_many(input.get(), total_size);
  auto out_main = std::make_unique<projective_t[]>(total_size);
  auto out_ref = std::make_unique<projective_t[]>(total_size);

  auto run = [&](const std::string& dev_type, projective_t* out, const char* msg, bool measure, int iters) {
    Device dev = {dev_type, 0};
    icicle_set_device(dev);

    // init domain
    auto init_domain_config = default_ntt_init_domain_config();
    ConfigExtension ext;
    ext.set(CudaBackendConfig::CUDA_NTT_FAST_TWIDDLES_MODE, true);
    init_domain_config.ext = &ext;
    ICICLE_CHECK(ntt_init_domain(scalar_t::omega(log_ntt_domain_size), init_domain_config));

    projective_t *d_in, *d_out;
    ICICLE_CHECK(icicle_malloc((void**)&d_in, total_size * sizeof(projective_t)));
    ICICLE_CHECK(icicle_malloc((void**)&d_out, total_size * sizeof(projective_t)));
    ICICLE_CHECK(icicle_copy(d_in, input.get(), total_size * sizeof(projective_t)));

    auto config = default_ntt_config<scalar_t>();
    config.batch_size = batch_size;       // default: 1
    config.columns_batch = columns_batch; // default: false
    config.ordering = ordering;           // default: kNN
    config.are_inputs_on_device = true;
    config.are_outputs_on_device = true;

    std::ostringstream oss;
    oss << dev_type << " " << msg;

    // std::cout << "press any key to proceed...";
    // int a;
    // std::cin >> a;
    // std::cout << "proceeding\n";
    START_TIMER(NTT_sync)
    for (int i = 0; i < iters; ++i) {
      ICICLE_CHECK(ntt(d_in, N, dir, config, inplace ? d_in : d_out));
    }
    END_TIMER(NTT_sync, oss.str().c_str(), measure);

    ICICLE_CHECK(
      icicle_copy_to_host_async(out, inplace ? d_in : d_out, total_size * sizeof(projective_t), config.stream));

    ICICLE_CHECK(icicle_free(d_in));
    ICICLE_CHECK(icicle_free(d_out));

    ICICLE_CHECK(ntt_release_domain<scalar_t>());
  };

  // run(s_main_target, out_main.get(), "ecntt", true /*=measure*/, 1 /*=iters*/); // warmup
  run(s_ref_target, out_ref.get(), "ecntt", VERBOSE /*=measure*/, 1 /*=iters*/);
  run(s_main_target, out_main.get(), "ecntt", VERBOSE /*=measure*/, 1 /*=iters*/);
  // note that memcmp is tricky here because projetive points can have many representations
  for (uint64_t i = 0; i < N; ++i) {
    ASSERT_FALSE(projective_t::is_zero(out_ref[i]));
    ASSERT_EQ(out_ref[i], out_main[i]);
  }
}

#endif // ECNTT

template <typename T>
class CurveSanity : public ::testing::Test
{
};

#ifdef G2
typedef testing::Types<projective_t, g2_projective_t> CTImplementations;
#else
typedef testing::Types<projective_t> CTImplementations;
#endif

TYPED_TEST_SUITE(CurveSanity, CTImplementations);

// Note: this is testing host arithmetic. Other tests against CPU backend should guarantee correct device arithmetic
// too
TYPED_TEST(CurveSanity, CurveSanityTest)
{
  auto a = TypeParam::rand_host();
  auto b = TypeParam::rand_host();
  ASSERT_EQ(true, TypeParam::is_on_curve(a) && TypeParam::is_on_curve(b));               // rand is on curve
  ASSERT_EQ(a + TypeParam::zero(), a);                                                   // zero addition
  ASSERT_EQ(a + b - a, b);                                                               // addition,subtraction cancel
  ASSERT_EQ(a + TypeParam::neg(a), TypeParam::zero());                                   // addition with neg cancel
  ASSERT_EQ(a + a + a, scalar_t::from(3) * a);                                           // scalar multiplication
  ASSERT_EQ(scalar_t::from(3) * (a + b), scalar_t::from(3) * a + scalar_t::from(3) * b); // distributive
  ASSERT_EQ(a + b, a + TypeParam::to_affine(b)); // mixed addition projective+affine
  ASSERT_EQ(a - b, a - TypeParam::to_affine(b)); // mixed subtraction projective-affine
}

TYPED_TEST(CurveSanity, ScalarMultTest)
{
  const auto point = TypeParam::rand_host();
  const auto scalar = scalar_t::rand_host();

  START_TIMER(main)
  const auto mult = scalar * point;
  END_TIMER(main, "scalar mult window method", true);

  auto expected_mult = TypeParam::zero();
  START_TIMER(ref)
  for (int i = 0; i < scalar_t::NBITS; i++) {
    if (i > 0) { expected_mult = TypeParam::dbl(expected_mult); }
    if (scalar.get_scalar_digit(scalar_t::NBITS - i - 1, 1)) { expected_mult = expected_mult + point; }
  }
  END_TIMER(ref, "scalar mult double-and-add", true);

  ASSERT_EQ(mult, expected_mult);
}

TYPED_TEST(CurveSanity, ECarith)
{
  constexpr int n = 1 << 10;
  auto a = std::make_unique<TypeParam[]>(n);
  auto b = std::make_unique<TypeParam[]>(n);
  auto c = std::make_unique<TypeParam[]>(n);

  auto scalars = std::make_unique<scalar_t[]>(n);
  auto d = std::make_unique<TypeParam[]>(n);

  TypeParam::rand_host_many(a.get(), n);
  TypeParam::rand_host_many(b.get(), n);
  scalar_t::rand_host_many(scalars.get(), n);

  START_TIMER(add);
  for (int i = 0; i < n; ++i) {
    c[i] = a[i] + b[i];
  }
  END_TIMER(add, "ADD", true);
  START_TIMER(dbl);
  for (int i = 0; i < n; ++i) {
    c[i] = TypeParam::dbl(c[i]);
  }
  END_TIMER(dbl, "DOUBLE", true);

  START_TIMER(scalarmult);
  for (int i = 0; i < n; ++i) {
    d[i] = c[i] * scalars[i];
  }
  END_TIMER(scalarmult, "SCALAR-EC-MULT", true);
}

TYPED_TEST(CurveSanity, FieldArith)
{
  constexpr int n = 1 << 20;

  auto scalars = std::make_unique<scalar_t[]>(n);
  auto scalars2 = std::make_unique<scalar_t[]>(n);
  auto scalars3 = std::make_unique<scalar_t[]>(n);

  scalar_t::rand_host_many(scalars.get(), n);
  scalar_t::rand_host_many(scalars2.get(), n);

  START_TIMER(scalarScalarmult);
  for (int i = 0; i < n; ++i) {
    scalars3[i] = scalars2[i] * scalars[i];
  }
  END_TIMER(scalarScalarmult, "SCALAR-SCALAR-MULT", true);
}

#include <random>

TYPED_TEST(CurveSanity, u64Mul)
{
  constexpr int n = 1 << 25;

  auto scalars = std::make_unique<uint64_t[]>(n);
  auto scalars2 = std::make_unique<uint64_t[]>(n);
  // auto scalars_res = std::make_unique<uint64_t[]>(n);
  auto scalars_res_128 = std::make_unique<__uint128_t[]>(n);

  // Initialize a random generator for uint64_t
  std::random_device rd;
  std::mt19937_64 gen(rd());
  std::uniform_int_distribution<uint64_t> dis(0, UINT64_MAX);

  for (int i = 0; i < n; ++i) {
    scalars[i] = dis(gen);
    scalars2[i] = dis(gen);
  }

  START_TIMER(u64Mult);
  for (int i = 0; i < n; ++i) {
    scalars_res_128[i] = scalars2[i] * scalars[i];
    // auto res = scalars2[i] * scalars[i];
  }
  END_TIMER(u64Mult, "U64-MULT-native", true);

  START_TIMER(u64Mult_with128);
  for (int i = 0; i < n; ++i) {
    scalars_res_128[i] = static_cast<__uint128_t>(scalars2[i]) * scalars[i];
    // auto res = static_cast<__uint128_t>(scalars2[i]) * scalars[i];
  }
  END_TIMER(u64Mult, "U64-MULT-via-u128", true);

  START_TIMER(u64Mult_asm);
  // #pragma unroll
  uint64_t high, low;
  for (int i = 0; i < n; ++i) {
    asm("mulq %3" : "=d"(high), "=a"(low) : "a"(scalars[i]), "r"(scalars2[i]) : "cc");
    scalars_res_128[i] = (static_cast<__uint128_t>(high) << 64) | low;
  }
  END_TIMER(u64Mult_asm, "U64-MULT-asm", true);
}

int main(int argc, char** argv)
{
  ::testing::InitGoogleTest(&argc, argv);
  return RUN_ALL_TESTS();
}<|MERGE_RESOLUTION|>--- conflicted
+++ resolved
@@ -67,17 +67,10 @@
   template <typename A, typename P>
   void MSM_test()
   {
-<<<<<<< HEAD
     const int logn = 12;
     const int batch = 3;
     const int N = (1 << logn) - rand() % (5 * logn); // make it not always power of two
     const int precompute_factor = (rand() & 7) + 1;  // between 1 and 8
-=======
-    const int logn = 20;
-    const int batch = 1;
-    const int N = 1 << logn;
-    const int precompute_factor = 1;
->>>>>>> 79cd3de8
     const int total_nof_elemets = batch * N;
 
     auto scalars = std::make_unique<scalar_t[]>(total_nof_elemets);
