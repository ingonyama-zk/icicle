#include "test_mod_arithmetic_api.h"
#include "test_matrix_api.h"
#include "icicle/balanced_decomposition.h"
#include "icicle/jl_projection.h"
#include "icicle/norm.h"
#include "icicle/random_sampling.h"
#include "icicle/negacyclic_ntt.h"
#include "icicle/fields/field_config.h"
#include "icicle/fields/field.h"

using namespace field_config;
using namespace icicle;

using uint128_t = __uint128_t;

// Helper function for norm checking
static uint64_t abs_centered(uint64_t val, uint64_t q)
{
  if (val > q / 2) { val = q - val; }
  return val;
}

// Derive all ModArith tests and add ring specific tests here
template <typename T>
class RingTest : public ModArithTest<T>
{
};

// This function performs a negacyclic convolution multiplication
static PolyRing Rq_mul(const PolyRing& a, const PolyRing& b)
{
  PolyRing c;
  constexpr size_t degree = PolyRing::d;
  const Zq* a_zq = reinterpret_cast<const Zq*>(&a);
  const Zq* b_zq = reinterpret_cast<const Zq*>(&b);
  Zq* c_zq = reinterpret_cast<Zq*>(&c);
  // zero initialize c
  for (size_t k = 0; k < degree; ++k)
    c_zq[k] = Zq::zero();

  // Manual negacyclic convolution: c_k = sum_{i+j ≡ k mod n} a_i * b_j,
  // with negation when i+j >= n
  for (size_t i = 0; i < degree; ++i) {
    for (size_t j = 0; j < degree; ++j) {
      size_t ij = i + j;
      size_t k = ij % degree;
      Zq prod = a_zq[i] * b_zq[j];
      if (ij >= degree) {
        c_zq[k] = c_zq[k] - prod; // negacyclic
      } else {
        c_zq[k] = c_zq[k] + prod;
      }
    }
  }
  return c;
}

using RingTestBase = ModArithTestBase;
TYPED_TEST_SUITE(RingTest, FTImplementations);

// Note: this is testing host arithmetic. Other tests against CPU backend should guarantee correct device arithmetic too
TYPED_TEST(RingTest, RingSanityTest)
{
  auto a = TypeParam::rand_host();
  auto b = TypeParam::rand_host();
  auto a_neg = TypeParam::neg(a);
  ASSERT_EQ(a + TypeParam::zero(), a);
  ASSERT_EQ(a + b - a, b);
  ASSERT_EQ(a + a_neg, TypeParam::zero());
  ASSERT_EQ(a * TypeParam::zero(), TypeParam::zero());
  ASSERT_EQ(a * TypeParam::from(2), a + a);

  TypeParam invertible_element = TypeParam::rand_host();
  while (!TypeParam::has_inverse(invertible_element)) {
    invertible_element = TypeParam::rand_host();
  }
  auto invertible_element_inv = TypeParam::inverse(invertible_element);
  ASSERT_EQ(invertible_element * a * invertible_element_inv, a);
  ASSERT_EQ(invertible_element * invertible_element_inv, TypeParam::one());
}

TEST_F(RingTestBase, RingRnsConversion)
{
  // I need an invertible element here
  scalar_t r = scalar_t::rand_host();
  while (!scalar_t::has_inverse(r)) {
    r = scalar_t::rand_host();
  }

  // check r * r^-1 = 1 in rns and direct
  auto r_inv = scalar_t::inverse(r);
  ASSERT_EQ(r * r_inv, scalar_t::one());

  // convert direct to rns and check 'r * r^-1 = 1' in rns
  scalar_rns_t r_rns = scalar_rns_t::from_direct(r); // static method to convert direct to rns
  scalar_rns_t r_inv_rns_converted = scalar_rns_t::from_direct(r_inv);
  scalar_rns_t r_inv_rns_computed = scalar_rns_t::inverse(r_rns);
  ASSERT_EQ(r_inv_rns_converted, r_inv_rns_computed);
  ASSERT_EQ(r_rns * r_inv_rns_converted, scalar_rns_t::one());

  // Constructor from direct
  scalar_rns_t r_rns_from_zq = r; // here we convert r to rns implicitly by constructing from Zq type
  scalar_rns_t r_rns_from_zq_direct = scalar_rns_t::from_direct(r);
  ASSERT_EQ(r_rns_from_zq, r_rns_from_zq_direct);

  // Convert r in-place
  scalar_t r_backup = r;
  scalar_rns_t& r_rns_casted = (scalar_rns_t&)r;
  scalar_rns_t::convert_direct_to_rns(
    &r.limbs_storage, &r_rns_casted.limbs_storage); // convert using given memory, possibly inplace
  ASSERT_EQ(r_rns_casted, r_rns);
  // convert rns back to direct
  ASSERT_NE(r, r_backup);
  ASSERT_EQ(r_backup, r_rns_casted.to_direct()); // create a new Zq element from rns
  scalar_rns_t::convert_rns_to_direct(
    &r_rns_casted.limbs_storage, &r.limbs_storage); // convert using the given memory, possibly inplace
  ASSERT_EQ(r, r_backup);
}

TEST_F(RingTestBase, VectorRnsConversion)
{
  const size_t N = 1 << 16;
  auto direct_input = std::vector<scalar_t>(N);
  auto direct_output = std::vector<scalar_t>(N);
  auto rns_input = std::vector<scalar_rns_t>(N);
  auto rns_output = std::vector<scalar_rns_t>(N);

  scalar_t::rand_host_many(direct_input.data(), N);

  for (auto device : s_registered_devices) {
    ICICLE_CHECK(icicle_set_device(device));

    // (1) compute element-wise power in direct representation
    ICICLE_CHECK(
      vector_mul(direct_input.data(), direct_input.data(), N, VecOpsConfig{}, direct_output.data())); // Direct
    // (2) convert to rns and recompute in rns
    ICICLE_CHECK(convert_to_rns(direct_input.data(), N, VecOpsConfig{}, rns_input.data()));
    ICICLE_CHECK(vector_mul(rns_input.data(), rns_input.data(), N, VecOpsConfig{}, rns_output.data())); // RNS
    // (3) assert results are different
    ASSERT_NE(0, memcmp(rns_output.data(), direct_output.data(), sizeof(scalar_t) * N));
    // (4) convert back from rns (inplace) and compare to the the direct output
    // Note that we convert in-place so the rns type remains but the underlying data is not rns anymore!
    ICICLE_CHECK(convert_from_rns(rns_output.data(), N, VecOpsConfig{}, (scalar_t*)rns_output.data()));
    ASSERT_EQ(0, memcmp(rns_output.data(), direct_output.data(), sizeof(scalar_t) * N));
  }
}

TEST_F(RingTestBase, BalancedDecompositionZQ)
{
  static_assert(field_t::TLC == 2, "Decomposition assumes q ~64b");
  constexpr auto q_storage = field_t::get_modulus();
  const int64_t q = *(int64_t*)&q_storage; // Note this is valid since TLC == 2
  ICICLE_ASSERT(q > 0) << "Expecting at least one slack bit to use int64 arithmetic";

  const size_t size = 1 << 20;
  auto input = std::vector<field_t>(size);
  field_t::rand_host_many(input.data(), size);
  auto recomposed = std::vector<field_t>(size);

  const auto q_sqrt = static_cast<uint32_t>(std::sqrt(q));
  const auto bases = std::vector<uint32_t>{2, 3, 4, 27, 60, q_sqrt};

  for (auto device : s_registered_devices) {
    ICICLE_CHECK(icicle_set_device(device));

    field_t *d_input, *d_decomposed, *d_recomposed;
    ICICLE_CHECK(icicle_malloc((void**)&d_input, size * sizeof(field_t)));
    ICICLE_CHECK(icicle_malloc((void**)&d_recomposed, size * sizeof(field_t)));
    ICICLE_CHECK(icicle_copy(d_input, input.data(), size * sizeof(field_t)));

    auto cfg = VecOpsConfig{};
    cfg.is_a_on_device = true;
    cfg.is_result_on_device = true;

    for (const auto base : bases) {
      // Number of digits needed to represent an element mod q in balanced base-b representation
      const size_t digits_per_element = balanced_decomposition::compute_nof_digits<field_t>(base);
      const size_t decomposed_size = size * digits_per_element;
      auto decomposed = std::vector<field_t>(decomposed_size);

      std::stringstream timer_label_decompose, timer_label_recompose;
      timer_label_decompose << "Decomposition [device=" << device << ", base=" << base << "]";
      timer_label_recompose << "Recomposition [device=" << device << ", base=" << base << "]";

      ICICLE_CHECK(icicle_malloc((void**)&d_decomposed, decomposed_size * sizeof(field_t)));

      // Decompose into balanced digits
      START_TIMER(decomposition);
      ICICLE_CHECK(balanced_decomposition::decompose(d_input, size, base, cfg, d_decomposed, decomposed_size));
      END_TIMER(decomposition, timer_label_decompose.str().c_str(), true);

      // Verify that all digits lie in the correct balanced range (-b/2, b/2]
      ICICLE_CHECK(icicle_copy(decomposed.data(), d_decomposed, decomposed_size * sizeof(field_t)));
      for (size_t i = 0; i < decomposed_size; ++i) {
        const int64_t digit = *reinterpret_cast<int64_t*>(&decomposed[i]);

        // Since field_t wraps into [0, q), digits near q are actually negative
        const bool is_positive_digit = digit <= base / 2;
        const bool is_negative_digit = (base % 2 == 0) ? (q - digit) < base / 2 : (q - digit) <= base / 2;
        const bool is_balanced = is_positive_digit || is_negative_digit;

        ASSERT_TRUE(is_balanced) << "Digit " << digit << " is out of expected balanced range for base=" << base;
      }

      // Recompose and compare to original input
      START_TIMER(recomposition);
      ICICLE_CHECK(balanced_decomposition::recompose(d_decomposed, decomposed_size, base, cfg, d_recomposed, size));
      END_TIMER(recomposition, timer_label_recompose.str().c_str(), true);

      ICICLE_CHECK(icicle_copy(recomposed.data(), d_recomposed, size * sizeof(field_t)));
      ASSERT_EQ(0, memcmp(input.data(), recomposed.data(), sizeof(field_t) * size))
        << "Recomposition failed for base=" << base;

      icicle_free(d_decomposed);
    } // base loop

    icicle_free(d_input);
    icicle_free(d_recomposed);
  } // device loop
}

TEST_F(RingTestBase, BalancedDecompositionZqErrorCases)
{
  static_assert(field_t::TLC == 2, "Decomposition assumes q ~64b");
  constexpr auto q_storage = field_t::get_modulus();
  const int64_t q = *(int64_t*)&q_storage; // Note this is valid since TLC == 2
  ICICLE_ASSERT(q > 0) << "Expecting at least one slack bit to use int64 arithmetic";

  const size_t size = 1 << 10;
  auto input = std::vector<field_t>(size);
  field_t::rand_host_many(input.data(), size);
  auto recomposed = std::vector<field_t>(size);
  const auto bases = std::vector<uint32_t>{2, 4, 16, 179};

  for (auto device : s_registered_devices) {
    ICICLE_CHECK(icicle_set_device(device));

    const auto cfg = VecOpsConfig{};

    // Number of digits needed to represent an element mod q in balanced base-b representation
    const uint32_t base = rand_uint_32b();
    const size_t digits_per_element = balanced_decomposition::compute_nof_digits<field_t>(base);
    const size_t decomposed_size = size * digits_per_element;
    auto decomposed = std::vector<field_t>(decomposed_size);

    // (1) Error: output size too small
    ASSERT_NE(
      eIcicleError::SUCCESS,
      balanced_decomposition::decompose(input.data(), size, base, cfg, decomposed.data(), decomposed_size - 1));
    ASSERT_NE(
      eIcicleError::SUCCESS,
      balanced_decomposition::recompose(decomposed.data(), decomposed_size - 1, base, cfg, input.data(), size));

    field_t* nullptr_field_t = nullptr;
    // (2) Error: output is null
    ASSERT_NE(
      eIcicleError::SUCCESS,
      balanced_decomposition::decompose(input.data(), size, base, cfg, nullptr_field_t, decomposed_size));
    ASSERT_NE(
      eIcicleError::SUCCESS,
      balanced_decomposition::recompose(decomposed.data(), decomposed_size, base, cfg, nullptr_field_t, size));

    // (3) Error: input is null
    ASSERT_NE(
      eIcicleError::SUCCESS,
      balanced_decomposition::decompose(nullptr_field_t, size, base, cfg, decomposed.data(), decomposed_size));
    ASSERT_NE(
      eIcicleError::SUCCESS,
      balanced_decomposition::recompose(nullptr_field_t, decomposed_size, base, cfg, input.data(), size));

    // (4) Error: base is 1
    ASSERT_NE(
      eIcicleError::SUCCESS,
      balanced_decomposition::decompose(input.data(), size, 1 /*=base*/, cfg, decomposed.data(), decomposed_size));
    ASSERT_NE(
      eIcicleError::SUCCESS,
      balanced_decomposition::recompose(decomposed.data(), decomposed_size, 1 /*=base*/, cfg, input.data(), size));

  } // device loop
}

// This test verifies that balanced decomposition of a PolyRing is implemented correctly by recomposing manually
TEST_F(RingTestBase, BalancedDecompositionPolyRing)
{
  static_assert(PolyRing::Base::TLC == 2, "Decomposition assumes q ~64-bit");

  // Get q from PolyRing::Base as signed 64-bit for safe arithmetic
  constexpr auto q_storage = PolyRing::Base::get_modulus();
  const int64_t q = *(int64_t*)&q_storage;
  ICICLE_ASSERT(q > 0) << "Expecting positive modulus q to allow int64 arithmetic";

  // Generate a random input polynomial over PolyRing
  constexpr size_t size = 7;
  std::vector<PolyRing> input_polynomials(size);
  PolyRing::rand_host_many(input_polynomials.data(), size);

  for (auto device : s_registered_devices) {
    ICICLE_CHECK(icicle_set_device(device));

    VecOpsConfig cfg{};
    const uint32_t q_sqrt = static_cast<uint32_t>(std::sqrt(q));
    const std::vector<uint32_t> bases = {2, 3, 16, (1 << 20) + 1, q_sqrt};

    for (uint32_t base : bases) {
      // Compute the number of digits for the given base
      const size_t num_digits = balanced_decomposition::compute_nof_digits<Zq>(base);
      std::vector<PolyRing> decomposed_polynomials(size * num_digits);

      // Perform balanced decomposition into digits. Output is digit-major
      ICICLE_CHECK(balanced_decomposition::decompose(
        input_polynomials.data(), input_polynomials.size(), base, cfg, decomposed_polynomials.data(),
        decomposed_polynomials.size()));

      // Recompose the original polynomial from digits
      std::vector<PolyRing> recomposed(size);
      memset(recomposed.data(), 0, sizeof(PolyRing) * size);
      // Generate repeated powers of base: each digit level gets the same base^i for all polynomials
      Zq power = Zq::from(1);
      std::vector<Zq> powers(size * num_digits);
      for (size_t digit_idx = 0; digit_idx < num_digits; ++digit_idx) {
        Zq current = power;
        for (size_t poly_idx = 0; poly_idx < size; ++poly_idx) {
          powers[digit_idx * size + poly_idx] = current;
        }
        power = power * Zq::from(base);
      }

      // Multiply each decomposed digit by its base power
      std::vector<PolyRing> scaled_digits(size * num_digits);
      ICICLE_CHECK(
        vector_mul(decomposed_polynomials.data(), powers.data(), size * num_digits, {}, scaled_digits.data()));

      // Accumulate scaled digits into recomposed result
      for (size_t digit_idx = 0; digit_idx < num_digits; ++digit_idx) {
        ICICLE_CHECK(vector_add(
          (const Zq*)recomposed.data(), (const Zq*)(scaled_digits.data() + digit_idx * size), size * PolyRing::d, {},
          (Zq*)recomposed.data()));
      }

      // Verify recomposed polynomial matches the original input
      ASSERT_EQ(0, memcmp(recomposed.data(), input_polynomials.data(), size * sizeof(PolyRing)));
    }
  }
}

// This test verifies that batch balanced decomposition and recomposition
// on device memory correctly reconstruct the original PolyRing polynomials.
// It also checks that the decomposition satisfies the L∞ bound.
TEST_F(RingTestBase, BalancedDecompositionPolyRingBatch)
{
  static_assert(PolyRing::Base::TLC == 2, "Decomposition assumes q ~64-bit");

  constexpr size_t degree = PolyRing::d;
  constexpr size_t size = 1 << 10; // Number of PolyRing polynomials

  // Get modulus q as signed integer for arithmetic safety
  constexpr auto q_storage = PolyRing::Base::get_modulus();
  const int64_t q = *(const int64_t*)&q_storage;
  ICICLE_ASSERT(q > 0) << "Expecting positive q to allow int64 arithmetic";

  // Generate random input polynomials over PolyRing
  std::vector<PolyRing> input(size);
  PolyRing::rand_host_many(input.data(), size);

  std::vector<PolyRing> recomposed(size);
  const std::vector<uint32_t> bases = {2, 3, 16, 155, 1024, static_cast<uint32_t>(std::sqrt(q))};

  for (auto device : s_registered_devices) {
    ICICLE_CHECK(icicle_set_device(device));

    PolyRing *d_input = nullptr, *d_decomposed = nullptr, *d_recomposed = nullptr;
    ICICLE_CHECK(icicle_malloc((void**)&d_input, size * sizeof(PolyRing)));
    ICICLE_CHECK(icicle_malloc((void**)&d_recomposed, size * sizeof(PolyRing)));
    ICICLE_CHECK(icicle_copy(d_input, input.data(), size * sizeof(PolyRing)));

    VecOpsConfig cfg{};
    cfg.is_a_on_device = true;
    cfg.is_result_on_device = true;

    for (uint32_t base : bases) {
      const size_t digits_per_coeff = balanced_decomposition::compute_nof_digits<Zq>(base);
      const size_t decomposed_size = size * digits_per_coeff;

      std::stringstream label_decompose, label_recompose;
      label_decompose << "PolyRing Decomposition [device=" << device << ", base=" << base << "]";
      label_recompose << "PolyRing Recomposition [device=" << device << ", base=" << base << "]";

      ICICLE_CHECK(icicle_malloc((void**)&d_decomposed, decomposed_size * sizeof(PolyRing)));

      // --- Step 1: Decomposition ---
      START_TIMER(decompose);
      ICICLE_CHECK(balanced_decomposition::decompose(d_input, size, base, cfg, d_decomposed, decomposed_size));
      END_TIMER(decompose, label_decompose.str().c_str(), true);

      // --- Step 2: Norm Bound Check (L∞) ---
      {
        VecOpsConfig norm_cfg{};
        norm_cfg.is_a_on_device = true;
        norm_cfg.batch_size = digits_per_coeff * size;

        std::vector<char> is_norm_bound(norm_cfg.batch_size, false);
        norm::check_norm_bound(
          reinterpret_cast<Zq*>(d_decomposed), degree, eNormType::LInfinity, base / 2 + 1, norm_cfg,
          reinterpret_cast<bool*>(is_norm_bound.data()));

        for (size_t i = 0; i < norm_cfg.batch_size; ++i) {
          ASSERT_TRUE(is_norm_bound[i]) << "Decomposed PolyRing polynomial " << i
                                        << " exceeds expected balanced range for base = " << base;
        }
      }

      // --- Step 3: Recomposition and Validation ---
      START_TIMER(recompose);
      ICICLE_CHECK(balanced_decomposition::recompose(d_decomposed, decomposed_size, base, cfg, d_recomposed, size));
      END_TIMER(recompose, label_recompose.str().c_str(), true);

      ICICLE_CHECK(icicle_copy(recomposed.data(), d_recomposed, size * sizeof(PolyRing)));

      ASSERT_EQ(0, memcmp(input.data(), recomposed.data(), size * sizeof(PolyRing)))
        << "Recomposition mismatch for base = " << base;

      icicle_free(d_decomposed);
    }

    icicle_free(d_input);
    icicle_free(d_recomposed);
  }
}

TEST_F(RingTestBase, JLProjectionTest)
{
  static_assert(field_t::TLC == 2, "Decomposition assumes q ~64b");
  constexpr auto q_storage = field_t::get_modulus();
  const int64_t q = *(int64_t*)&q_storage; // Note this is valid since TLC == 2
  ICICLE_ASSERT(q > 0) << "Expecting at least one slack bit to use int64 arithmetic";

  const size_t N = 1 << 16;       // Input vector size
  const size_t output_size = 256; // JL projected size
  const int max_trials = 10;      // JL projection output is bound by sqrt(128)*norm(input) with probability 0.5.
                                  // Therefore we allow repeating the check a few times.

  std::vector<field_t> input(N);
  std::vector<field_t> output(output_size);

  // generate random values in [0, sqrt(q)]. We assume input is low norm. Otherwise we may wrap around and the JL
  // lemma won't hold.
  const int64_t sqrt_q = static_cast<int64_t>(std::sqrt(q));
  for (auto& x : input) {
    uint64_t val = rand_uint_32b() % (sqrt_q + 1); // uniform in [0, sqrt_q]
    x = field_t::from(val);
  }

  auto norm_squared = [&](const std::vector<field_t>& v) -> double {
    double sum = 0.0;
    for (const auto& x : v) {
      const int64_t val = *reinterpret_cast<const int64_t*>(&x);
      const int64_t centered = (val > q / 2) ? val - q : val; // Convert to signed representative
      sum += static_cast<double>(centered) * static_cast<double>(centered);
    }
    return sum;
  };

  const double input_norm = std::sqrt(norm_squared(input));
  ASSERT_GT(input_norm, 0.0) << "Input norm is zero, invalid for JL test";

  const auto cfg = VecOpsConfig{};
  for (auto device : s_registered_devices) {
    ICICLE_CHECK(icicle_set_device(device));
    std::stringstream timer_label;
    timer_label << "JL-projection [device=" << device << "]";

    bool passed = false;
    for (int trial = 0; trial < max_trials; ++trial) {
      std::byte seed[32];
      for (auto& b : seed) {
        b = static_cast<std::byte>(rand_uint_32b() % 256);
      }

      START_TIMER(projection);
      ICICLE_CHECK(jl_projection(input.data(), input.size(), seed, sizeof(seed), cfg, output.data(), output.size()));
      END_TIMER(projection, timer_label.str().c_str(), true);

      const double output_norm = std::sqrt(norm_squared(output));
      ASSERT_GT(output_norm, 0.0) << "JL projection output norm is zero (trial " << trial << ")";

      const double bound = std::sqrt(128.0) * input_norm;
      passed = (output_norm <= bound);

      ICICLE_LOG_INFO << "Input norm = " << input_norm << ", Output norm = " << output_norm
                      << ", Ratio = " << (output_norm / input_norm) << ", Bound = " << bound
                      << ", Passed = " << (passed ? "true" : "false");
      if (passed) break;
    }

    ASSERT_TRUE(passed) << "JL projection norm exceeded sqrt(128)*input_norm in all " << max_trials << " trials";
  }
}

TEST_F(RingTestBase, JLprojectionGetRowsTest)
{
  const size_t N = 1 << 10;       // Input vector size
  const size_t output_size = 256; // Number of JL projection rows

  std::vector<field_t> input(N, field_t::one()); // Input vector: all ones
  std::vector<field_t> projected(output_size);   // Output from jl_projection
  std::vector<field_t> matrix(output_size * N);  // Raw JL matrix rows (row-major)
  std::vector<field_t> expected(output_size);    // Expected output computed via matrix row sums

  std::byte seed[32];
  for (auto& b : seed) {
    b = static_cast<std::byte>(rand_uint_32b() % 256);
  }

  const auto cfg = VecOpsConfig{};

  for (const auto& device : s_registered_devices) {
    ICICLE_CHECK(icicle_set_device(device));

    std::stringstream projection_timer_label, generate_timer_label;
    projection_timer_label << "JL-projection [device=" << device << "]";
    generate_timer_label << "JL-generate [device=" << device << "]";

    // Step 1: Compute projection via JL API
    START_TIMER(projection);
    ICICLE_CHECK(jl_projection(input.data(), N, seed, sizeof(seed), cfg, projected.data(), output_size));
    END_TIMER(projection, projection_timer_label.str().c_str(), true);

    // Step 2: Generate JL matrix rows explicitly
    START_TIMER(generate);
    ICICLE_CHECK(get_jl_matrix_rows(
      seed, sizeof(seed),
      N,           // row_size = input dimension
      0,           // start_row
      output_size, // num_rows
      cfg,
      matrix.data() // Output: [num_rows x row_size]
      ));
    END_TIMER(generate, generate_timer_label.str().c_str(), true);

    // Step 3: Since input = {1,1,...,1}, matrix-vector product is just summing each row
    VecOpsConfig sum_cfg{};
    sum_cfg.batch_size = output_size;
    ICICLE_CHECK(vector_sum(matrix.data(), N, sum_cfg, expected.data()));

    // Step 4: Compare expected vs projected
    for (size_t i = 0; i < output_size; ++i) {
      ASSERT_EQ(projected[i], expected[i])
        << "Mismatch at output[" << i << "]: projected = " << projected[i] << ", expected = " << expected[i];
    }
  }
}

TEST_F(RingTestBase, JLMatrixRowsDeviceConsistency)
{
  const size_t N = 1 << 10;       // Input vector size (row size)
  const size_t output_size = 256; // Number of JL projection rows

  // Skip test if fewer than 2 devices are available
  if (s_registered_devices.size() < 2) { GTEST_SKIP() << "At least 2 devices are required for this test"; }

  std::byte seed[32];
  for (auto& b : seed) {
    b = static_cast<std::byte>(rand_uint_32b() % 256);
  }

  const auto cfg = VecOpsConfig{};

  // Store matrices from all devices
  std::vector<std::vector<field_t>> matrices;
  std::vector<std::string> device_timer_labels;

  // Generate matrix on each device
  for (const auto& device : s_registered_devices) {
    ICICLE_CHECK(icicle_set_device(device));

    std::vector<field_t> matrix(output_size * N);
    std::stringstream timer_label;
    timer_label << "JL-matrix-rows [device=" << device << "]";
    device_timer_labels.push_back(timer_label.str());

    START_TIMER(generate);
    ICICLE_CHECK(get_jl_matrix_rows(
      seed, sizeof(seed),
      N,           // row_size = input dimension
      0,           // start_row
      output_size, // num_rows
      cfg,
      matrix.data() // Output: [num_rows x row_size]
      ));
    END_TIMER(generate, timer_label.str().c_str(), true);

    matrices.push_back(std::move(matrix));
  }

  // Compare all device matrices with the first one
  const auto& reference_matrix = matrices[0];
  const auto& reference_device = s_registered_devices[0];

  for (size_t device_idx = 1; device_idx < matrices.size(); ++device_idx) {
    const auto& matrix = matrices[device_idx];
    const auto& device = s_registered_devices[device_idx];

    // Compare matrices element by element
    for (size_t i = 0; i < output_size * N; ++i) {
      ASSERT_EQ(reference_matrix[i], matrix[i]) << "Matrix mismatch at index " << i << ": " << reference_device << " = "
                                                << reference_matrix[i] << ", " << device << " = " << matrix[i];
    }
  }

  // Additional verification: test with different start_row and num_rows parameters
  const size_t start_row = 10;
  const size_t partial_rows = 50;
  std::vector<std::vector<field_t>> partial_matrices;

  // Generate partial matrix on each device
  for (const auto& device : s_registered_devices) {
    ICICLE_CHECK(icicle_set_device(device));

    std::vector<field_t> device_partial(partial_rows * N);
    ICICLE_CHECK(get_jl_matrix_rows(
      seed, sizeof(seed),
      N,            // row_size
      start_row,    // start_row
      partial_rows, // num_rows
      cfg, device_partial.data()));

    partial_matrices.push_back(std::move(device_partial));
  }

  // Compare all partial matrices with the first one
  const auto& reference_partial = partial_matrices[0];

  for (size_t device_idx = 1; device_idx < partial_matrices.size(); ++device_idx) {
    const auto& partial = partial_matrices[device_idx];
    const auto& device = s_registered_devices[device_idx];

    // Compare partial matrices
    for (size_t i = 0; i < partial_rows * N; ++i) {
      ASSERT_EQ(reference_partial[i], partial[i])
        << "Partial matrix mismatch at index " << i << " (start_row=" << start_row << ", partial_rows=" << partial_rows
        << "): " << reference_device << " = " << reference_partial[i] << ", " << device << " = " << partial[i];
    }
  }
}

// This test verifies the JL-projection lemma: projecting an input vector of Rq polynomials
// via Zq yields the same value as the constant term of an inner product in Rq with conjugated rows.
TEST_F(RingTestBase, JLprojectionLemma)
{
  const size_t input_size = 8;        // Number of Rq polynomials in the input
  const size_t projected_size = 16;   // Number of projected output values
  const size_t d = PolyRing::d;       // Degree of each Rq polynomial
  const size_t row_size = input_size; // Each JL row is composed of `input_size` Rq polynomials

  // Randomize input polynomials
  std::vector<PolyRing> input(input_size);
  PolyRing::rand_host_many(input.data(), input_size);

  // Prepare random seed
  std::byte seed[32];
  for (auto& b : seed) {
    b = static_cast<std::byte>(rand_uint_32b() & 0xFF);
  }

  for (const auto& device : s_registered_devices) {
    ICICLE_CHECK(icicle_set_device(device));

    // Project using flat Zq view (as if input is Zq vector)
    std::vector<field_t> projected(projected_size);
    ICICLE_CHECK(jl_projection(
      reinterpret_cast<const Zq*>(input.data()), input_size * d, seed, sizeof(seed), {}, projected.data(),
      projected_size));

    // Check the JL-lemma
    for (size_t row_idx = 0; row_idx < projected_size; ++row_idx) {
      std::vector<PolyRing> jl_row_conj(row_size);

      // Generate JL matrix row as Rq polynomials, with conjugation
      ICICLE_CHECK(get_jl_matrix_rows<PolyRing>(
        seed, sizeof(seed), row_size, row_idx, 1, /* 1 row */
        true /* conjugate */, {}, jl_row_conj.data()));

      // compute inner product in Rq domain. Note that we avoid negacyclic-NTT to avoid unnecessary dependency
      PolyRing inner_product_ntt = {0};
      for (size_t i = 0; i < row_size; ++i) {
        inner_product_ntt = inner_product_ntt + Rq_mul(input[i], jl_row_conj[i]);
      }

      // Validate that the constant term equals the Zq projection result
      const field_t constant_term = inner_product_ntt.values[0];
      EXPECT_EQ(constant_term, projected[row_idx]) << "Mismatch at row " << row_idx;
    }
  }
}

TEST_F(RingTestBase, NormBounded)
{
  static_assert(field_t::TLC == 2, "Norm checking assumes q ~64b");
  constexpr auto q_storage = field_t::get_modulus();
  const int64_t q = *(int64_t*)&q_storage; // Note this is valid since TLC == 2
  ICICLE_ASSERT(q > 0) << "Expecting at least one slack bit to use int64 arithmetic";
  auto square_root = static_cast<uint32_t>(std::sqrt(q));

  const size_t size = 1 << 10;
  auto input = std::vector<field_t>(size);

  for (size_t i = 0; i < size; ++i) {
    int32_t val = rand_uint_32b();
    if (val > square_root) { val = val % square_root; }
    input[i] = field_t::from(val);
  }

  for (auto device : s_registered_devices) {
    ICICLE_CHECK(icicle_set_device(device));

    bool output;

    // Test L2 norm
    {
      uint128_t actual_norm_squared = 0;
      for (size_t i = 0; i < size; ++i) {
        int64_t val = abs_centered(*(int64_t*)&input[i], q);
        actual_norm_squared += static_cast<uint64_t>(val) * static_cast<uint64_t>(val);
      }

      uint64_t bound = static_cast<uint64_t>(std::sqrt(actual_norm_squared)) + 1;
      ICICLE_CHECK(norm::check_norm_bound(input.data(), size, eNormType::L2, bound, VecOpsConfig{}, &output));
      ASSERT_TRUE(output) << "L2 norm check failed with bound " << bound << " on device " << device;

      bound = static_cast<uint64_t>(std::sqrt(actual_norm_squared)) - 1;
      ICICLE_CHECK(norm::check_norm_bound(input.data(), size, eNormType::L2, bound, VecOpsConfig{}, &output));
      ASSERT_FALSE(output) << "L2 norm check should fail with bound " << bound << " on device " << device;
    }

    // Test L-infinity norm
    {
      // Compute actual L-infinity norm
      uint64_t actual_norm = 0;
      for (size_t i = 0; i < size; ++i) {
        uint64_t val = abs_centered(*(int64_t*)&input[i], q);
        actual_norm = std::max(actual_norm, val);
      }

      // Test with bound just above actual norm
      uint64_t bound = actual_norm + 1;
      ICICLE_CHECK(norm::check_norm_bound(input.data(), size, eNormType::LInfinity, bound, VecOpsConfig{}, &output));
      ASSERT_TRUE(output) << "L-infinity norm check failed with bound " << bound << " on device " << device;

      // Test with bound just below actual norm
      bound = actual_norm - 1;
      ICICLE_CHECK(norm::check_norm_bound(input.data(), size, eNormType::LInfinity, bound, VecOpsConfig{}, &output));
      ASSERT_FALSE(output) << "L-infinity norm check should fail with bound " << bound << " on device " << device;
    }

    // Test error cases
    {
      field_t* nullptr_field_t = nullptr;
      bool* nullptr_bool = nullptr;

      // Test null input
      ASSERT_NE(
        eIcicleError::SUCCESS,
        norm::check_norm_bound(nullptr_field_t, size, eNormType::L2, 100, VecOpsConfig{}, &output));

      // Test null output
      ASSERT_NE(
        eIcicleError::SUCCESS,
        norm::check_norm_bound(input.data(), size, eNormType::L2, 100, VecOpsConfig{}, nullptr_bool));

      // Test zero size
      ASSERT_NE(
        eIcicleError::SUCCESS, norm::check_norm_bound(input.data(), 0, eNormType::L2, 100, VecOpsConfig{}, &output));

      // Test with values exceeding sqrt(q)
      auto invalid_input = std::vector<field_t>(size);
      invalid_input[0] = field_t::from(square_root + 1);
      ASSERT_NE(
        eIcicleError::SUCCESS,
        norm::check_norm_bound(invalid_input.data(), size, eNormType::L2, 100, VecOpsConfig{}, &output));
    }
  }
}

TEST_F(RingTestBase, NormRelative)
{
  static_assert(field_t::TLC == 2, "Norm checking assumes q ~64b");
  constexpr auto q_storage = field_t::get_modulus();
  const int64_t q = *(int64_t*)&q_storage; // Note this is valid since TLC == 2
  ICICLE_ASSERT(q > 0) << "Expecting at least one slack bit to use int64 arithmetic";

  auto square_root = static_cast<uint32_t>(std::sqrt(q));

  const size_t size = 1 << 10;
  auto input_a = std::vector<field_t>(size);
  auto input_b = std::vector<field_t>(size);

  for (size_t i = 0; i < size; ++i) {
    int32_t val_a = rand_uint_32b() % (square_root / 4);
    int32_t val_b = rand_uint_32b() % square_root;
    input_a[i] = field_t::from(val_a);
    input_b[i] = field_t::from(val_b);
  }

  for (auto device : s_registered_devices) {
    ICICLE_CHECK(icicle_set_device(device));

    bool output;

    // Test L2 norm
    {
      uint128_t norm_a_squared = 0;
      uint128_t norm_b_squared = 0;

      for (size_t i = 0; i < size; ++i) {
        int64_t val_a = abs_centered(*(int64_t*)&input_a[i], q);
        int64_t val_b = abs_centered(*(int64_t*)&input_b[i], q);
        norm_a_squared += static_cast<uint128_t>(val_a) * static_cast<uint128_t>(val_a);
        norm_b_squared += static_cast<uint128_t>(val_b) * static_cast<uint128_t>(val_b);
      }

      uint64_t passing_scale =
        static_cast<uint64_t>(std::sqrt(static_cast<double>(norm_a_squared) / static_cast<double>(norm_b_squared))) + 1;

      ICICLE_CHECK(norm::check_norm_relative(
        input_a.data(), input_b.data(), size, eNormType::L2, passing_scale, VecOpsConfig{}, &output));
      ASSERT_TRUE(output) << "L2 relative norm check failed with scale " << passing_scale << " on device " << device;

      uint64_t failing_scale = passing_scale - 1;
      ICICLE_CHECK(norm::check_norm_relative(
        input_a.data(), input_b.data(), size, eNormType::L2, failing_scale, VecOpsConfig{}, &output));
      ASSERT_FALSE(output) << "L2 relative norm check should fail with scale " << failing_scale << " on device "
                           << device;
    }

    // Test L-infinity norm
    {
      int64_t max_abs_a = 0;
      int64_t max_abs_b = 0;

      for (size_t i = 0; i < size; ++i) {
        int64_t val_a = abs_centered(*(int64_t*)&input_a[i], q);
        int64_t val_b = abs_centered(*(int64_t*)&input_b[i], q);
        max_abs_a = std::max(max_abs_a, val_a);
        max_abs_b = std::max(max_abs_b, val_b);
      }

      // Calculate scale that should make the check pass
      uint64_t passing_scale =
        static_cast<uint64_t>(static_cast<double>(max_abs_a) / static_cast<double>(max_abs_b)) + 1;

      // Test with scale that should pass
      ICICLE_CHECK(norm::check_norm_relative(
        input_a.data(), input_b.data(), size, eNormType::LInfinity, passing_scale, VecOpsConfig{}, &output));
      ASSERT_TRUE(output) << "L-infinity relative norm check failed with scale " << passing_scale << " on device "
                          << device;

      // Test with scale that should fail
      uint64_t failing_scale = passing_scale - 1;
      ICICLE_CHECK(norm::check_norm_relative(
        input_a.data(), input_b.data(), size, eNormType::LInfinity, failing_scale, VecOpsConfig{}, &output));
      ASSERT_FALSE(output) << "L-infinity relative norm check should fail with scale " << failing_scale << " on device "
                           << device;
    }

    // Test error cases
    {
      field_t* nullptr_field_t = nullptr;
      bool* nullptr_bool = nullptr;

      // Test null input_a
      ASSERT_NE(
        eIcicleError::SUCCESS,
        norm::check_norm_relative(nullptr_field_t, input_b.data(), size, eNormType::L2, 2, VecOpsConfig{}, &output));

      // Test null input_b
      ASSERT_NE(
        eIcicleError::SUCCESS,
        norm::check_norm_relative(input_a.data(), nullptr_field_t, size, eNormType::L2, 2, VecOpsConfig{}, &output));

      // Test null output
      ASSERT_NE(
        eIcicleError::SUCCESS, norm::check_norm_relative(
                                 input_a.data(), input_b.data(), size, eNormType::L2, 2, VecOpsConfig{}, nullptr_bool));

      // Test zero size
      ASSERT_NE(
        eIcicleError::SUCCESS,
        norm::check_norm_relative(input_a.data(), input_b.data(), 0, eNormType::L2, 2, VecOpsConfig{}, &output));

      // Test with values exceeding sqrt(q)
      auto invalid_input = std::vector<field_t>(size);
      invalid_input[0] = field_t::from(square_root + 1);
      ASSERT_NE(
        eIcicleError::SUCCESS,
        norm::check_norm_relative(
          invalid_input.data(), input_b.data(), size, eNormType::L2, 2, VecOpsConfig{}, &output));
      ASSERT_NE(
        eIcicleError::SUCCESS,
        norm::check_norm_relative(
          input_a.data(), invalid_input.data(), size, eNormType::L2, 2, VecOpsConfig{}, &output));
    }
  }
}

TEST_F(RingTestBase, NormBoundedBatch)
{
  static_assert(field_t::TLC == 2, "Norm checking assumes q ~64b");
  constexpr auto q_storage = field_t::get_modulus();
  const int64_t q = *(int64_t*)&q_storage; // Note this is valid since TLC == 2
  ICICLE_ASSERT(q > 0) << "Expecting at least one slack bit to use int64 arithmetic";

  auto square_root = static_cast<uint32_t>(std::sqrt(q));

  const size_t size = 1 << 10;
  const size_t batch_size = 4;

  auto input_a = std::vector<field_t>(size * batch_size);

  for (size_t i = 0; i < size * batch_size; ++i) {
    input_a[i] = field_t::from(rand_uint_32b() % square_root);
  }

  // Test L2 norm
  for (auto device : s_registered_devices) {
    ICICLE_CHECK(icicle_set_device(device));
    bool* output = new bool[batch_size];
    VecOpsConfig cfg = VecOpsConfig{};
    cfg.batch_size = batch_size;

    uint128_t* actual_norm = new uint128_t[batch_size];
    for (size_t i = 0; i < batch_size; ++i) {
      actual_norm[i] = 0;
      for (size_t j = 0; j < size; ++j) {
        int64_t val = abs_centered(*(int64_t*)&input_a[i * size + j], q);
        actual_norm[i] += static_cast<uint64_t>(val) * static_cast<uint64_t>(val);
      }
    }

    uint64_t max_bound = 0;
    uint64_t min_bound = std::numeric_limits<uint64_t>::max();
    for (size_t i = 0; i < batch_size; ++i) {
      max_bound = std::max(max_bound, static_cast<uint64_t>(std::sqrt(actual_norm[i])));
      min_bound = std::min(min_bound, static_cast<uint64_t>(std::sqrt(actual_norm[i])));
    }

    ICICLE_CHECK(norm::check_norm_bound(input_a.data(), size, eNormType::L2, max_bound + 1, cfg, output));

    for (size_t i = 0; i < batch_size; ++i) {
      ASSERT_TRUE(output[i]) << "L2 norm check should pass for batch " << i << " on device " << device;
    }

    ICICLE_CHECK(norm::check_norm_bound(input_a.data(), size, eNormType::L2, min_bound - 1, cfg, output));

    for (size_t i = 0; i < batch_size; ++i) {
      ASSERT_FALSE(output[i]) << "L2 norm check should fail for batch " << i << " on device " << device;
    }

    delete[] output;
  }

  // Test L-infinity norm
  for (auto device : s_registered_devices) {
    ICICLE_CHECK(icicle_set_device(device));
    bool* output = new bool[batch_size];
    VecOpsConfig cfg = VecOpsConfig{};
    cfg.batch_size = batch_size;

    uint64_t* actual_max_abs = new uint64_t[batch_size];
    for (size_t i = 0; i < batch_size; ++i) {
      actual_max_abs[i] = 0;
      for (size_t j = 0; j < size; ++j) {
        int64_t val = abs_centered(*(int64_t*)&input_a[i * size + j], q);
        actual_max_abs[i] = std::max(actual_max_abs[i], static_cast<uint64_t>(val));
      }
    }

    uint64_t max_bound = 0;
    uint64_t min_bound = std::numeric_limits<uint64_t>::max();
    for (size_t i = 0; i < batch_size; ++i) {
      max_bound = std::max(max_bound, actual_max_abs[i]);
      min_bound = std::min(min_bound, actual_max_abs[i]);
    }

    ICICLE_CHECK(norm::check_norm_bound(input_a.data(), size, eNormType::LInfinity, max_bound + 1, cfg, output));

    for (size_t i = 0; i < batch_size; ++i) {
      ASSERT_TRUE(output[i]) << "L-infinity norm check should pass for batch " << i << " on device " << device;
    }

    ICICLE_CHECK(norm::check_norm_bound(input_a.data(), size, eNormType::LInfinity, min_bound - 1, cfg, output));

    for (size_t i = 0; i < batch_size; ++i) {
      ASSERT_FALSE(output[i]) << "L-infinity norm check should fail for batch " << i << " on device " << device;
    }

    delete[] output;
    delete[] actual_max_abs;
  }
}

TEST_F(RingTestBase, NormRelativeBatch)
{
  static_assert(field_t::TLC == 2, "Norm checking assumes q ~64b");
  constexpr auto q_storage = field_t::get_modulus();
  const int64_t q = *(int64_t*)&q_storage; // Note this is valid since TLC == 2
  ICICLE_ASSERT(q > 0) << "Expecting at least one slack bit to use int64 arithmetic";

  auto square_root = static_cast<uint32_t>(std::sqrt(q));

  const size_t size = 1 << 10;
  const size_t batch_size = 4;

  auto input_a = std::vector<field_t>(size * batch_size);
  auto input_b = std::vector<field_t>(size * batch_size);

  for (size_t i = 0; i < size * batch_size; ++i) {
    input_a[i] = field_t::from(rand_uint_32b() % square_root);
    input_b[i] = field_t::from(rand_uint_32b() % square_root);
  }

  // Test L2 norm
  for (auto device : s_registered_devices) {
    ICICLE_CHECK(icicle_set_device(device));
    bool* output = new bool[batch_size];
    VecOpsConfig cfg = VecOpsConfig{};
    cfg.batch_size = batch_size;

    uint128_t* norm_a_squared = new uint128_t[batch_size];
    uint128_t* norm_b_squared = new uint128_t[batch_size];

    for (size_t i = 0; i < batch_size; ++i) {
      norm_a_squared[i] = 0;
      norm_b_squared[i] = 0;
      for (size_t j = 0; j < size; ++j) {
        int64_t val_a = abs_centered(*(int64_t*)&input_a[i * size + j], q);
        int64_t val_b = abs_centered(*(int64_t*)&input_b[i * size + j], q);
        norm_a_squared[i] += static_cast<uint128_t>(val_a) * static_cast<uint128_t>(val_a);
        norm_b_squared[i] += static_cast<uint128_t>(val_b) * static_cast<uint128_t>(val_b);
      }
    }

    uint128_t* passing_scale = new uint128_t[batch_size];

    for (size_t i = 0; i < batch_size; ++i) {
      passing_scale[i] = static_cast<uint128_t>(
                           std::sqrt(static_cast<double>(norm_a_squared[i]) / static_cast<double>(norm_b_squared[i]))) +
                         1;
    }

    uint128_t max_bound = passing_scale[0];
    uint128_t min_bound = passing_scale[0];
    for (size_t i = 1; i < batch_size; ++i) {
      max_bound = std::max(max_bound, passing_scale[i]);
      min_bound = std::min(min_bound, passing_scale[i]);
    }

    ICICLE_CHECK(
      norm::check_norm_relative(input_a.data(), input_b.data(), size, eNormType::L2, max_bound + 1, cfg, output));

    for (size_t i = 0; i < batch_size; ++i) {
      ASSERT_TRUE(output[i]) << "L2 relative norm check should pass for batch " << i << " on device " << device;
    }

    ICICLE_CHECK(
      norm::check_norm_relative(input_a.data(), input_b.data(), size, eNormType::L2, min_bound - 1, cfg, output));

    for (size_t i = 0; i < batch_size; ++i) {
      ASSERT_FALSE(output[i]) << "L2 relative norm check should fail for batch " << i << " on device " << device;
    }
  }

  // Test L-infinity norm
  for (auto device : s_registered_devices) {
    ICICLE_CHECK(icicle_set_device(device));
    bool* output = new bool[batch_size];
    VecOpsConfig cfg = VecOpsConfig{};
    cfg.batch_size = batch_size;

    uint64_t* max_abs_a = new uint64_t[batch_size];
    uint64_t* max_abs_b = new uint64_t[batch_size];

    for (size_t i = 0; i < batch_size; ++i) {
      max_abs_a[i] = 0;
      max_abs_b[i] = 0;
      for (size_t j = 0; j < size; ++j) {
        int64_t val_a = abs_centered(*(int64_t*)&input_a[i * size + j], q);
        int64_t val_b = abs_centered(*(int64_t*)&input_b[i * size + j], q);
        max_abs_a[i] = std::max(max_abs_a[i], static_cast<uint64_t>(val_a));
        max_abs_b[i] = std::max(max_abs_b[i], static_cast<uint64_t>(val_b));
      }
    }

    uint64_t* passing_scale = new uint64_t[batch_size];

    for (size_t i = 0; i < batch_size; ++i) {
      passing_scale[i] = static_cast<uint64_t>(max_abs_a[i]) / static_cast<uint64_t>(max_abs_b[i]) + 1;
    }

    uint64_t max_bound = passing_scale[0];
    uint64_t min_bound = passing_scale[0];
    for (size_t i = 1; i < batch_size; ++i) {
      max_bound = std::max(max_bound, passing_scale[i]);
      min_bound = std::min(min_bound, passing_scale[i]);
    }

    ICICLE_CHECK(norm::check_norm_relative(
      input_a.data(), input_b.data(), size, eNormType::LInfinity, max_bound + 1, cfg, output));

    for (size_t i = 0; i < batch_size; ++i) {
      ASSERT_TRUE(output[i]) << "L-infinity relative norm check should pass for batch " << i << " on device " << device;
    }

    ICICLE_CHECK(norm::check_norm_relative(
      input_a.data(), input_b.data(), size, eNormType::LInfinity, min_bound - 1, cfg, output));

    for (size_t i = 0; i < batch_size; ++i) {
      ASSERT_FALSE(output[i]) << "L-infinity relative norm check should fail for batch " << i << " on device "
                              << device;
    }
  }
}

#ifdef NTT
TEST_F(RingTestBase, NegacyclicNTT)
{
  int size = 1 << 15;
  std::vector<PolyRing> a(size);
  std::vector<PolyRing> b(size);
  PolyRing::rand_host_many(a.data(), size);
  PolyRing::rand_host_many(b.data(), size);

  for (auto device : s_registered_devices) {
    ICICLE_CHECK(icicle_set_device(device));

    // Dummy NTT to initialize NTT domain for this device (first call per device)
    PolyRing dummy;
    ICICLE_CHECK(ntt(&dummy, 1, NTTDir::kForward, NegacyclicNTTConfig{}, &dummy));

    std::vector<PolyRing> res(size);

    std::stringstream timer_label;
    timer_label << "Rq multiplication via NTT [device=" << device << "]";
    START_TIMER(RqMul);

    // Forward NTT: Rq → Tq
    ICICLE_CHECK(ntt(a.data(), size, NTTDir::kForward, NegacyclicNTTConfig{}, a.data()));
    ICICLE_CHECK(ntt(b.data(), size, NTTDir::kForward, NegacyclicNTTConfig{}, b.data()));

    // Pointwise multiplication in NTT domain
    ICICLE_CHECK(vector_mul(a.data(), b.data(), size, VecOpsConfig{}, res.data()));

    // Inverse NTT: Tq → Rq
    ICICLE_CHECK(ntt(res.data(), size, NTTDir::kInverse, NegacyclicNTTConfig{}, res.data()));

    END_TIMER(RqMul, timer_label.str().c_str(), true);

    // Convert a, b back to coefficient domain (in-place inverse NTT)
    ICICLE_CHECK(ntt(a.data(), size, NTTDir::kInverse, NegacyclicNTTConfig{}, a.data()));
    ICICLE_CHECK(ntt(b.data(), size, NTTDir::kInverse, NegacyclicNTTConfig{}, b.data()));

    // Verify correctness
    for (int i = 0; i < size; ++i) {
      PolyRing expected = Rq_mul(a[i], b[i]);
      EXPECT_EQ(0, memcmp(&expected, &res[i], sizeof(PolyRing)));
    }
  }
}
<<<<<<< HEAD

#endif

TEST_F(RingTestBase, JLProjectionDeviceConsistency)
{
  static_assert(field_t::TLC == 2, "Decomposition assumes q ~64b");
  constexpr auto q_storage = field_t::get_modulus();
  const int64_t q = *(int64_t*)&q_storage; // Note this is valid since TLC == 2
  ICICLE_ASSERT(q > 0) << "Expecting at least one slack bit to use int64 arithmetic";

  const size_t N = (1 << 16) + 1; // Input vector size
  const size_t output_size = 256; // JL projected size

  // Skip test if fewer than 2 devices are available
  if (s_registered_devices.size() < 2) { GTEST_SKIP() << "At least 2 devices are required for this test"; }

  std::vector<field_t> input(N);

  // generate random values in [0, sqrt(q)]. We assume input is low norm.
  const int64_t sqrt_q = static_cast<int64_t>(std::sqrt(q));
  for (auto& x : input) {
    uint64_t val = rand_uint_32b() % (sqrt_q + 1); // uniform in [0, sqrt_q]
    x = field_t::from(val);
  }

  const auto cfg = VecOpsConfig{};

  // Prepare random seed
  std::byte seed[32];
  for (auto& b : seed) {
    b = static_cast<std::byte>(rand_uint_32b() % 256);
  }

  // Store outputs from all devices
  std::vector<std::vector<field_t>> device_outputs;
  std::vector<std::string> device_timer_labels;

  // Perform JL projection on each device
  for (const auto& device : s_registered_devices) {
    ICICLE_CHECK(icicle_set_device(device));

    std::vector<field_t> device_output(output_size);
    std::stringstream timer_label;
    timer_label << "JL-projection [device=" << device << "]";
    device_timer_labels.push_back(timer_label.str());

    START_TIMER(projection);
    ICICLE_CHECK(
      jl_projection(input.data(), input.size(), seed, sizeof(seed), cfg, device_output.data(), device_output.size()));
    END_TIMER(projection, timer_label.str().c_str(), true);

    device_outputs.push_back(std::move(device_output));
  }

  // Compare all device outputs with the first one
  const auto& reference_output = device_outputs[0];
  const auto& reference_device = s_registered_devices[0];

  for (size_t device_idx = 1; device_idx < device_outputs.size(); ++device_idx) {
    const auto& device_output = device_outputs[device_idx];
    const auto& device = s_registered_devices[device_idx];

    // Compare outputs element by element
    for (size_t i = 0; i < output_size; ++i) {
      ASSERT_EQ(reference_output[i], device_output[i])
        << "Mismatch at index " << i << ": " << reference_device << " = " << reference_output[i] << ", " << device
        << " = " << device_output[i];
    }
  }
=======
#endif // NTT

TEST_F(RingTestBase, RandomSampling)
{
  size_t size = 1 << 20;
  size_t seed_len = 32;
  std::vector<std::byte> seed(seed_len);
  for (size_t i = 0; i < seed_len; ++i) {
    seed[i] = static_cast<std::byte>(rand_uint_32b());
  }
  std::vector<std::byte> seed_prime(seed);
  seed_prime[0] = static_cast<std::byte>(uint8_t(seed_prime[0]) + 1); // Make sure the seed is different

  std::vector<std::vector<field_t>> a(s_registered_devices.size());
  std::vector<std::vector<field_t>> b(s_registered_devices.size());
  for (size_t device_index = 0; device_index < s_registered_devices.size(); ++device_index) {
    a[device_index] = std::vector<field_t>(size);
    b[device_index] = std::vector<field_t>(size);
  }

  auto test_random_sampling = [&](bool fast_mode) {
    const int N = 15;
    for (int i = 0; i < N; ++i) {
      for (size_t device_index = 0; device_index < s_registered_devices.size(); ++device_index) {
        ICICLE_CHECK(icicle_set_device(s_registered_devices[device_index]));

        // Different seed inconsistency test
        ICICLE_CHECK(random_sampling(size, fast_mode, seed.data(), seed_len, VecOpsConfig{}, a[device_index].data()));
        ICICLE_CHECK(
          random_sampling(size, fast_mode, seed_prime.data(), seed_len, VecOpsConfig{}, b[device_index].data()));
        bool equal = true;
        for (size_t j = 0; j < size; ++j) {
          if (a[device_index][j] != b[device_index][j]) { equal = false; }
        }
        ASSERT_FALSE(equal);

        // Same seed consistency test
        ICICLE_CHECK(random_sampling(size, fast_mode, seed.data(), seed_len, VecOpsConfig{}, a[device_index].data()));
        ICICLE_CHECK(random_sampling(size, fast_mode, seed.data(), seed_len, VecOpsConfig{}, b[device_index].data()));
        for (size_t i = 0; i < size; ++i) {
          ASSERT_EQ(a[device_index][i], b[device_index][i]);
        }
      }
      for (int j = 0; j < size; ++j) {
        for (size_t device_index = 0; device_index < s_registered_devices.size(); ++device_index) {
          ASSERT_EQ(a[device_index][j], b[device_index][j]);
        }
      }
    }
  };
  test_random_sampling(true);
  test_random_sampling(false);
>>>>>>> 74fd69c0
}<|MERGE_RESOLUTION|>--- conflicted
+++ resolved
@@ -693,6 +693,74 @@
   }
 }
 
+TEST_F(RingTestBase, JLProjectionDeviceConsistency)
+{
+  static_assert(field_t::TLC == 2, "Decomposition assumes q ~64b");
+  constexpr auto q_storage = field_t::get_modulus();
+  const int64_t q = *(int64_t*)&q_storage; // Note this is valid since TLC == 2
+  ICICLE_ASSERT(q > 0) << "Expecting at least one slack bit to use int64 arithmetic";
+
+  const size_t N = (1 << 16) + 1; // Input vector size
+  const size_t output_size = 256; // JL projected size
+
+  // Skip test if fewer than 2 devices are available
+  if (s_registered_devices.size() < 2) { GTEST_SKIP() << "At least 2 devices are required for this test"; }
+
+  std::vector<field_t> input(N);
+
+  // generate random values in [0, sqrt(q)]. We assume input is low norm.
+  const int64_t sqrt_q = static_cast<int64_t>(std::sqrt(q));
+  for (auto& x : input) {
+    uint64_t val = rand_uint_32b() % (sqrt_q + 1); // uniform in [0, sqrt_q]
+    x = field_t::from(val);
+  }
+
+  const auto cfg = VecOpsConfig{};
+
+  // Prepare random seed
+  std::byte seed[32];
+  for (auto& b : seed) {
+    b = static_cast<std::byte>(rand_uint_32b() % 256);
+  }
+
+  // Store outputs from all devices
+  std::vector<std::vector<field_t>> device_outputs;
+  std::vector<std::string> device_timer_labels;
+
+  // Perform JL projection on each device
+  for (const auto& device : s_registered_devices) {
+    ICICLE_CHECK(icicle_set_device(device));
+
+    std::vector<field_t> device_output(output_size);
+    std::stringstream timer_label;
+    timer_label << "JL-projection [device=" << device << "]";
+    device_timer_labels.push_back(timer_label.str());
+
+    START_TIMER(projection);
+    ICICLE_CHECK(
+      jl_projection(input.data(), input.size(), seed, sizeof(seed), cfg, device_output.data(), device_output.size()));
+    END_TIMER(projection, timer_label.str().c_str(), true);
+
+    device_outputs.push_back(std::move(device_output));
+  }
+
+  // Compare all device outputs with the first one
+  const auto& reference_output = device_outputs[0];
+  const auto& reference_device = s_registered_devices[0];
+
+  for (size_t device_idx = 1; device_idx < device_outputs.size(); ++device_idx) {
+    const auto& device_output = device_outputs[device_idx];
+    const auto& device = s_registered_devices[device_idx];
+
+    // Compare outputs element by element
+    for (size_t i = 0; i < output_size; ++i) {
+      ASSERT_EQ(reference_output[i], device_output[i])
+        << "Mismatch at index " << i << ": " << reference_device << " = " << reference_output[i] << ", " << device
+        << " = " << device_output[i];
+    }
+  }
+}
+
 TEST_F(RingTestBase, NormBounded)
 {
   static_assert(field_t::TLC == 2, "Norm checking assumes q ~64b");
@@ -1165,77 +1233,6 @@
     }
   }
 }
-<<<<<<< HEAD
-
-#endif
-
-TEST_F(RingTestBase, JLProjectionDeviceConsistency)
-{
-  static_assert(field_t::TLC == 2, "Decomposition assumes q ~64b");
-  constexpr auto q_storage = field_t::get_modulus();
-  const int64_t q = *(int64_t*)&q_storage; // Note this is valid since TLC == 2
-  ICICLE_ASSERT(q > 0) << "Expecting at least one slack bit to use int64 arithmetic";
-
-  const size_t N = (1 << 16) + 1; // Input vector size
-  const size_t output_size = 256; // JL projected size
-
-  // Skip test if fewer than 2 devices are available
-  if (s_registered_devices.size() < 2) { GTEST_SKIP() << "At least 2 devices are required for this test"; }
-
-  std::vector<field_t> input(N);
-
-  // generate random values in [0, sqrt(q)]. We assume input is low norm.
-  const int64_t sqrt_q = static_cast<int64_t>(std::sqrt(q));
-  for (auto& x : input) {
-    uint64_t val = rand_uint_32b() % (sqrt_q + 1); // uniform in [0, sqrt_q]
-    x = field_t::from(val);
-  }
-
-  const auto cfg = VecOpsConfig{};
-
-  // Prepare random seed
-  std::byte seed[32];
-  for (auto& b : seed) {
-    b = static_cast<std::byte>(rand_uint_32b() % 256);
-  }
-
-  // Store outputs from all devices
-  std::vector<std::vector<field_t>> device_outputs;
-  std::vector<std::string> device_timer_labels;
-
-  // Perform JL projection on each device
-  for (const auto& device : s_registered_devices) {
-    ICICLE_CHECK(icicle_set_device(device));
-
-    std::vector<field_t> device_output(output_size);
-    std::stringstream timer_label;
-    timer_label << "JL-projection [device=" << device << "]";
-    device_timer_labels.push_back(timer_label.str());
-
-    START_TIMER(projection);
-    ICICLE_CHECK(
-      jl_projection(input.data(), input.size(), seed, sizeof(seed), cfg, device_output.data(), device_output.size()));
-    END_TIMER(projection, timer_label.str().c_str(), true);
-
-    device_outputs.push_back(std::move(device_output));
-  }
-
-  // Compare all device outputs with the first one
-  const auto& reference_output = device_outputs[0];
-  const auto& reference_device = s_registered_devices[0];
-
-  for (size_t device_idx = 1; device_idx < device_outputs.size(); ++device_idx) {
-    const auto& device_output = device_outputs[device_idx];
-    const auto& device = s_registered_devices[device_idx];
-
-    // Compare outputs element by element
-    for (size_t i = 0; i < output_size; ++i) {
-      ASSERT_EQ(reference_output[i], device_output[i])
-        << "Mismatch at index " << i << ": " << reference_device << " = " << reference_output[i] << ", " << device
-        << " = " << device_output[i];
-    }
-  }
-=======
 #endif // NTT
 
 TEST_F(RingTestBase, RandomSampling)
@@ -1288,5 +1285,4 @@
   };
   test_random_sampling(true);
   test_random_sampling(false);
->>>>>>> 74fd69c0
 }