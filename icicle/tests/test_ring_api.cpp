#include "test_mod_arithmetic_api.h"
#include "test_matrix_api.h"
#include "icicle/balanced_decomposition.h"
#include "icicle/jl_projection.h"
#include "icicle/norm.h"
#include "icicle/negacyclic_ntt.h"
#include "icicle/fields/field_config.h"
#include "icicle/fields/field.h"

using namespace field_config;
using namespace icicle;

using uint128_t = __uint128_t;

// Helper function for norm checking
static uint64_t abs_centered(uint64_t val, uint64_t q)
{
  if (val > q / 2) { val = q - val; }
  return val;
}

// Derive all ModArith tests and add ring specific tests here
template <typename T>
class RingTest : public ModArithTest<T>
{
};

// This function performs a negacyclic convolution multiplication
static PolyRing Rq_mul(const PolyRing& a, const PolyRing& b)
{
  PolyRing c;
  constexpr size_t degree = PolyRing::d;
  const Zq* a_zq = reinterpret_cast<const Zq*>(&a);
  const Zq* b_zq = reinterpret_cast<const Zq*>(&b);
  Zq* c_zq = reinterpret_cast<Zq*>(&c);
  // zero initialize c
  for (size_t k = 0; k < degree; ++k)
    c_zq[k] = Zq::zero();

  // Manual negacyclic convolution: c_k = sum_{i+j ≡ k mod n} a_i * b_j,
  // with negation when i+j >= n
  for (size_t i = 0; i < degree; ++i) {
    for (size_t j = 0; j < degree; ++j) {
      size_t ij = i + j;
      size_t k = ij % degree;
      Zq prod = a_zq[i] * b_zq[j];
      if (ij >= degree) {
        c_zq[k] = c_zq[k] - prod; // negacyclic
      } else {
        c_zq[k] = c_zq[k] + prod;
      }
    }
  }
  return c;
}

using RingTestBase = ModArithTestBase;
TYPED_TEST_SUITE(RingTest, FTImplementations);

// Note: this is testing host arithmetic. Other tests against CPU backend should guarantee correct device arithmetic too
TYPED_TEST(RingTest, RingSanityTest)
{
  auto a = TypeParam::rand_host();
  auto b = TypeParam::rand_host();
  auto a_neg = TypeParam::neg(a);
  ASSERT_EQ(a + TypeParam::zero(), a);
  ASSERT_EQ(a + b - a, b);
  ASSERT_EQ(a + a_neg, TypeParam::zero());
  ASSERT_EQ(a * TypeParam::zero(), TypeParam::zero());
  ASSERT_EQ(a * TypeParam::from(2), a + a);

  TypeParam invertible_element = TypeParam::rand_host();
  while (!TypeParam::has_inverse(invertible_element)) {
    invertible_element = TypeParam::rand_host();
  }
  auto invertible_element_inv = TypeParam::inverse(invertible_element);
  ASSERT_EQ(invertible_element * a * invertible_element_inv, a);
  ASSERT_EQ(invertible_element * invertible_element_inv, TypeParam::one());
}

TEST_F(RingTestBase, RingRnsConversion)
{
  // I need an invertible element here
  scalar_t r = scalar_t::rand_host();
  while (!scalar_t::has_inverse(r)) {
    r = scalar_t::rand_host();
  }

  // check r * r^-1 = 1 in rns and direct
  auto r_inv = scalar_t::inverse(r);
  ASSERT_EQ(r * r_inv, scalar_t::one());

  // convert direct to rns and check 'r * r^-1 = 1' in rns
  scalar_rns_t r_rns = scalar_rns_t::from_direct(r); // static method to convert direct to rns
  scalar_rns_t r_inv_rns_converted = scalar_rns_t::from_direct(r_inv);
  scalar_rns_t r_inv_rns_computed = scalar_rns_t::inverse(r_rns);
  ASSERT_EQ(r_inv_rns_converted, r_inv_rns_computed);
  ASSERT_EQ(r_rns * r_inv_rns_converted, scalar_rns_t::one());

  // Constructor from direct
  scalar_rns_t r_rns_from_zq = r; // here we convert r to rns implicitly by constructing from Zq type
  scalar_rns_t r_rns_from_zq_direct = scalar_rns_t::from_direct(r);
  ASSERT_EQ(r_rns_from_zq, r_rns_from_zq_direct);

  // Convert r in-place
  scalar_t r_backup = r;
  scalar_rns_t& r_rns_casted = (scalar_rns_t&)r;
  scalar_rns_t::convert_direct_to_rns(
    &r.limbs_storage, &r_rns_casted.limbs_storage); // convert using given memory, possibly inplace
  ASSERT_EQ(r_rns_casted, r_rns);
  // convert rns back to direct
  ASSERT_NE(r, r_backup);
  ASSERT_EQ(r_backup, r_rns_casted.to_direct()); // create a new Zq element from rns
  scalar_rns_t::convert_rns_to_direct(
    &r_rns_casted.limbs_storage, &r.limbs_storage); // convert using the given memory, possibly inplace
  ASSERT_EQ(r, r_backup);
}

TEST_F(RingTestBase, VectorRnsConversion)
{
  const size_t N = 1 << 16;
  auto direct_input = std::vector<scalar_t>(N);
  auto direct_output = std::vector<scalar_t>(N);
  auto rns_input = std::vector<scalar_rns_t>(N);
  auto rns_output = std::vector<scalar_rns_t>(N);

  scalar_t::rand_host_many(direct_input.data(), N);

  for (auto device : s_registered_devices) {
    ICICLE_CHECK(icicle_set_device(device));

    // (1) compute element-wise power in direct representation
    ICICLE_CHECK(
      vector_mul(direct_input.data(), direct_input.data(), N, VecOpsConfig{}, direct_output.data())); // Direct
    // (2) convert to rns and recompute in rns
    ICICLE_CHECK(convert_to_rns(direct_input.data(), N, VecOpsConfig{}, rns_input.data()));
    ICICLE_CHECK(vector_mul(rns_input.data(), rns_input.data(), N, VecOpsConfig{}, rns_output.data())); // RNS
    // (3) assert results are different
    ASSERT_NE(0, memcmp(rns_output.data(), direct_output.data(), sizeof(scalar_t) * N));
    // (4) convert back from rns (inplace) and compare to the the direct output
    // Note that we convert in-place so the rns type remains but the underlying data is not rns anymore!
    ICICLE_CHECK(convert_from_rns(rns_output.data(), N, VecOpsConfig{}, (scalar_t*)rns_output.data()));
    ASSERT_EQ(0, memcmp(rns_output.data(), direct_output.data(), sizeof(scalar_t) * N));
  }
}

TEST_F(RingTestBase, BalancedDecompositionZQ)
{
  static_assert(field_t::TLC == 2, "Decomposition assumes q ~64b");
  constexpr auto q_storage = field_t::get_modulus();
  const int64_t q = *(int64_t*)&q_storage; // Note this is valid since TLC == 2
  ICICLE_ASSERT(q > 0) << "Expecting at least one slack bit to use int64 arithmetic";

  const size_t size = 1 << 20;
  auto input = std::vector<field_t>(size);
  field_t::rand_host_many(input.data(), size);
  auto recomposed = std::vector<field_t>(size);

  const auto q_sqrt = static_cast<uint32_t>(std::sqrt(q));
  const auto bases = std::vector<uint32_t>{2, 3, 4, 27, 60, q_sqrt};

  for (auto device : s_registered_devices) {
    ICICLE_CHECK(icicle_set_device(device));

    field_t *d_input, *d_decomposed, *d_recomposed;
    ICICLE_CHECK(icicle_malloc((void**)&d_input, size * sizeof(field_t)));
    ICICLE_CHECK(icicle_malloc((void**)&d_recomposed, size * sizeof(field_t)));
    ICICLE_CHECK(icicle_copy(d_input, input.data(), size * sizeof(field_t)));

    auto cfg = VecOpsConfig{};
    cfg.is_a_on_device = true;
    cfg.is_result_on_device = true;

    for (const auto base : bases) {
      // Number of digits needed to represent an element mod q in balanced base-b representation
      const size_t digits_per_element = balanced_decomposition::compute_nof_digits<field_t>(base);
      const size_t decomposed_size = size * digits_per_element;
      auto decomposed = std::vector<field_t>(decomposed_size);

      std::stringstream timer_label_decompose, timer_label_recompose;
      timer_label_decompose << "Decomposition [device=" << device << ", base=" << base << "]";
      timer_label_recompose << "Recomposition [device=" << device << ", base=" << base << "]";

      ICICLE_CHECK(icicle_malloc((void**)&d_decomposed, decomposed_size * sizeof(field_t)));

      // Decompose into balanced digits
      START_TIMER(decomposition);
      ICICLE_CHECK(balanced_decomposition::decompose(d_input, size, base, cfg, d_decomposed, decomposed_size));
      END_TIMER(decomposition, timer_label_decompose.str().c_str(), true);

      // Verify that all digits lie in the correct balanced range (-b/2, b/2]
      ICICLE_CHECK(icicle_copy(decomposed.data(), d_decomposed, decomposed_size * sizeof(field_t)));
      for (size_t i = 0; i < decomposed_size; ++i) {
        const int64_t digit = *reinterpret_cast<int64_t*>(&decomposed[i]);

        // Since field_t wraps into [0, q), digits near q are actually negative
        const bool is_positive_digit = digit <= base / 2;
        const bool is_negative_digit = (base % 2 == 0) ? (q - digit) < base / 2 : (q - digit) <= base / 2;
        const bool is_balanced = is_positive_digit || is_negative_digit;

        ASSERT_TRUE(is_balanced) << "Digit " << digit << " is out of expected balanced range for base=" << base;
      }

      // Recompose and compare to original input
      START_TIMER(recomposition);
      ICICLE_CHECK(balanced_decomposition::recompose(d_decomposed, decomposed_size, base, cfg, d_recomposed, size));
      END_TIMER(recomposition, timer_label_recompose.str().c_str(), true);

      ICICLE_CHECK(icicle_copy(recomposed.data(), d_recomposed, size * sizeof(field_t)));
      ASSERT_EQ(0, memcmp(input.data(), recomposed.data(), sizeof(field_t) * size))
        << "Recomposition failed for base=" << base;

      icicle_free(d_decomposed);
    } // base loop

    icicle_free(d_input);
    icicle_free(d_recomposed);
  } // device loop
}

TEST_F(RingTestBase, BalancedDecompositionZqErrorCases)
{
  static_assert(field_t::TLC == 2, "Decomposition assumes q ~64b");
  constexpr auto q_storage = field_t::get_modulus();
  const int64_t q = *(int64_t*)&q_storage; // Note this is valid since TLC == 2
  ICICLE_ASSERT(q > 0) << "Expecting at least one slack bit to use int64 arithmetic";

  const size_t size = 1 << 10;
  auto input = std::vector<field_t>(size);
  field_t::rand_host_many(input.data(), size);
  auto recomposed = std::vector<field_t>(size);
  const auto bases = std::vector<uint32_t>{2, 4, 16, 179};

  for (auto device : s_registered_devices) {
    ICICLE_CHECK(icicle_set_device(device));

    const auto cfg = VecOpsConfig{};

    // Number of digits needed to represent an element mod q in balanced base-b representation
    const uint32_t base = rand_uint_32b();
    const size_t digits_per_element = balanced_decomposition::compute_nof_digits<field_t>(base);
    const size_t decomposed_size = size * digits_per_element;
    auto decomposed = std::vector<field_t>(decomposed_size);

    // (1) Error: output size too small
    ASSERT_NE(
      eIcicleError::SUCCESS,
      balanced_decomposition::decompose(input.data(), size, base, cfg, decomposed.data(), decomposed_size - 1));
    ASSERT_NE(
      eIcicleError::SUCCESS,
      balanced_decomposition::recompose(decomposed.data(), decomposed_size - 1, base, cfg, input.data(), size));

    field_t* nullptr_field_t = nullptr;
    // (2) Error: output is null
    ASSERT_NE(
      eIcicleError::SUCCESS,
      balanced_decomposition::decompose(input.data(), size, base, cfg, nullptr_field_t, decomposed_size));
    ASSERT_NE(
      eIcicleError::SUCCESS,
      balanced_decomposition::recompose(decomposed.data(), decomposed_size, base, cfg, nullptr_field_t, size));

    // (3) Error: input is null
    ASSERT_NE(
      eIcicleError::SUCCESS,
      balanced_decomposition::decompose(nullptr_field_t, size, base, cfg, decomposed.data(), decomposed_size));
    ASSERT_NE(
      eIcicleError::SUCCESS,
      balanced_decomposition::recompose(nullptr_field_t, decomposed_size, base, cfg, input.data(), size));

    // (4) Error: base is 1
    ASSERT_NE(
      eIcicleError::SUCCESS,
      balanced_decomposition::decompose(input.data(), size, 1 /*=base*/, cfg, decomposed.data(), decomposed_size));
    ASSERT_NE(
      eIcicleError::SUCCESS,
      balanced_decomposition::recompose(decomposed.data(), decomposed_size, 1 /*=base*/, cfg, input.data(), size));

  } // device loop
}

// This test verifies that balanced decomposition of a PolyRing is implemented correctly by recomposing manually
TEST_F(RingTestBase, BalancedDecompositionPolyRing)
{
  static_assert(PolyRing::Base::TLC == 2, "Decomposition assumes q ~64-bit");

  // Get q from PolyRing::Base as signed 64-bit for safe arithmetic
  constexpr auto q_storage = PolyRing::Base::get_modulus();
  const int64_t q = *(int64_t*)&q_storage;
  ICICLE_ASSERT(q > 0) << "Expecting positive modulus q to allow int64 arithmetic";

  // Generate a random input polynomial over PolyRing
  constexpr size_t size = 7;
  std::vector<PolyRing> input_polynomials(size);
  PolyRing::rand_host_many(input_polynomials.data(), size);

  for (auto device : s_registered_devices) {
    ICICLE_CHECK(icicle_set_device(device));

    VecOpsConfig cfg{};
    const uint32_t q_sqrt = static_cast<uint32_t>(std::sqrt(q));
    const std::vector<uint32_t> bases = {2, 3, 16, (1 << 20) + 1, q_sqrt};

    for (uint32_t base : bases) {
      // Compute the number of digits for the given base
      const size_t num_digits = balanced_decomposition::compute_nof_digits<Zq>(base);
      std::vector<PolyRing> decomposed_polynomials(size * num_digits);

      // Perform balanced decomposition into digits. Output is digit-major
      ICICLE_CHECK(balanced_decomposition::decompose(
        input_polynomials.data(), input_polynomials.size(), base, cfg, decomposed_polynomials.data(),
        decomposed_polynomials.size()));

      // Recompose the original polynomial from digits
      std::vector<PolyRing> recomposed(size);
      memset(recomposed.data(), 0, sizeof(PolyRing) * size);
      // Generate repeated powers of base: each digit level gets the same base^i for all polynomials
      Zq power = Zq::from(1);
      std::vector<Zq> powers(size * num_digits);
      for (size_t digit_idx = 0; digit_idx < num_digits; ++digit_idx) {
        Zq current = power;
        for (size_t poly_idx = 0; poly_idx < size; ++poly_idx) {
          powers[digit_idx * size + poly_idx] = current;
        }
        power = power * Zq::from(base);
      }

      // Multiply each decomposed digit by its base power
      std::vector<PolyRing> scaled_digits(size * num_digits);
      ICICLE_CHECK(
        vector_mul(decomposed_polynomials.data(), powers.data(), size * num_digits, {}, scaled_digits.data()));

      // Accumulate scaled digits into recomposed result
      for (size_t digit_idx = 0; digit_idx < num_digits; ++digit_idx) {
        ICICLE_CHECK(vector_add(
          (const Zq*)recomposed.data(), (const Zq*)(scaled_digits.data() + digit_idx * size), size * PolyRing::d, {},
          (Zq*)recomposed.data()));
      }

      // Verify recomposed polynomial matches the original input
      ASSERT_EQ(0, memcmp(recomposed.data(), input_polynomials.data(), size * sizeof(PolyRing)));
    }
  }
}

// This test verifies that batch balanced decomposition and recomposition
// on device memory correctly reconstruct the original PolyRing polynomials.
// It also checks that the decomposition satisfies the L∞ bound.
TEST_F(RingTestBase, BalancedDecompositionPolyRingBatch)
{
  static_assert(PolyRing::Base::TLC == 2, "Decomposition assumes q ~64-bit");

  constexpr size_t degree = PolyRing::d;
  constexpr size_t size = 1 << 10; // Number of PolyRing polynomials

  // Get modulus q as signed integer for arithmetic safety
  constexpr auto q_storage = PolyRing::Base::get_modulus();
  const int64_t q = *(const int64_t*)&q_storage;
  ICICLE_ASSERT(q > 0) << "Expecting positive q to allow int64 arithmetic";

  // Generate random input polynomials over PolyRing
  std::vector<PolyRing> input(size);
  PolyRing::rand_host_many(input.data(), size);

  std::vector<PolyRing> recomposed(size);
  const std::vector<uint32_t> bases = {2, 3, 16, 155, 1024, static_cast<uint32_t>(std::sqrt(q))};

  for (auto device : s_registered_devices) {
    ICICLE_CHECK(icicle_set_device(device));

    PolyRing *d_input = nullptr, *d_decomposed = nullptr, *d_recomposed = nullptr;
    ICICLE_CHECK(icicle_malloc((void**)&d_input, size * sizeof(PolyRing)));
    ICICLE_CHECK(icicle_malloc((void**)&d_recomposed, size * sizeof(PolyRing)));
    ICICLE_CHECK(icicle_copy(d_input, input.data(), size * sizeof(PolyRing)));

    VecOpsConfig cfg{};
    cfg.is_a_on_device = true;
    cfg.is_result_on_device = true;

    for (uint32_t base : bases) {
      const size_t digits_per_coeff = balanced_decomposition::compute_nof_digits<Zq>(base);
      const size_t decomposed_size = size * digits_per_coeff;

      std::stringstream label_decompose, label_recompose;
      label_decompose << "PolyRing Decomposition [device=" << device << ", base=" << base << "]";
      label_recompose << "PolyRing Recomposition [device=" << device << ", base=" << base << "]";

      ICICLE_CHECK(icicle_malloc((void**)&d_decomposed, decomposed_size * sizeof(PolyRing)));

      // --- Step 1: Decomposition ---
      START_TIMER(decompose);
      ICICLE_CHECK(balanced_decomposition::decompose(d_input, size, base, cfg, d_decomposed, decomposed_size));
      END_TIMER(decompose, label_decompose.str().c_str(), true);

      // --- Step 2: Norm Bound Check (L∞) ---
      {
        VecOpsConfig norm_cfg{};
        norm_cfg.is_a_on_device = true;
        norm_cfg.batch_size = digits_per_coeff * size;

        std::vector<char> is_norm_bound(norm_cfg.batch_size, false);
        norm::check_norm_bound(
          reinterpret_cast<Zq*>(d_decomposed), degree, eNormType::LInfinity, base / 2 + 1, norm_cfg,
          reinterpret_cast<bool*>(is_norm_bound.data()));

        for (size_t i = 0; i < norm_cfg.batch_size; ++i) {
          ASSERT_TRUE(is_norm_bound[i]) << "Decomposed PolyRing polynomial " << i
                                        << " exceeds expected balanced range for base = " << base;
        }
      }

      // --- Step 3: Recomposition and Validation ---
      START_TIMER(recompose);
      ICICLE_CHECK(balanced_decomposition::recompose(d_decomposed, decomposed_size, base, cfg, d_recomposed, size));
      END_TIMER(recompose, label_recompose.str().c_str(), true);

      ICICLE_CHECK(icicle_copy(recomposed.data(), d_recomposed, size * sizeof(PolyRing)));

      ASSERT_EQ(0, memcmp(input.data(), recomposed.data(), size * sizeof(PolyRing)))
        << "Recomposition mismatch for base = " << base;

      icicle_free(d_decomposed);
    }

    icicle_free(d_input);
    icicle_free(d_recomposed);
  }
}

TEST_F(RingTestBase, JLProjectionTest)
{
  static_assert(field_t::TLC == 2, "Decomposition assumes q ~64b");
  constexpr auto q_storage = field_t::get_modulus();
  const int64_t q = *(int64_t*)&q_storage; // Note this is valid since TLC == 2
  ICICLE_ASSERT(q > 0) << "Expecting at least one slack bit to use int64 arithmetic";

  const size_t N = 1 << 16;       // Input vector size
  const size_t output_size = 256; // JL projected size
  const int max_trials = 10;      // JL projection output is bound by sqrt(128)*norm(input) with probability 0.5.
                                  // Therefore we allow repeating the check a few times.

  std::vector<field_t> input(N);
  std::vector<field_t> output(output_size);

  // generate random values in [0, sqrt(q)]. We assume input is low norm. Otherwise we may wrap around and the JL
  // lemma won't hold.
  const int64_t sqrt_q = static_cast<int64_t>(std::sqrt(q));
  for (auto& x : input) {
    uint64_t val = rand_uint_32b() % (sqrt_q + 1); // uniform in [0, sqrt_q]
    x = field_t::from(val);
  }

  auto norm_squared = [&](const std::vector<field_t>& v) -> double {
    double sum = 0.0;
    for (const auto& x : v) {
      const int64_t val = *reinterpret_cast<const int64_t*>(&x);
      const int64_t centered = (val > q / 2) ? val - q : val; // Convert to signed representative
      sum += static_cast<double>(centered) * static_cast<double>(centered);
    }
    return sum;
  };

  const double input_norm = std::sqrt(norm_squared(input));
  ASSERT_GT(input_norm, 0.0) << "Input norm is zero, invalid for JL test";

  const auto cfg = VecOpsConfig{};
  for (auto device : s_registered_devices) {
    // if (device != "CPU") continue; // TODO implement for CUDA too
    ICICLE_CHECK(icicle_set_device(device));
    std::stringstream timer_label;
    timer_label << "JL-projection [device=" << device << "]";

    bool passed = false;
    for (int trial = 0; trial < max_trials; ++trial) {
      std::byte seed[32];
      for (auto& b : seed) {
        b = static_cast<std::byte>(rand_uint_32b() % 256);
      }

      START_TIMER(projection);
      ICICLE_CHECK(jl_projection(input.data(), input.size(), seed, sizeof(seed), cfg, output.data(), output.size()));
      END_TIMER(projection, timer_label.str().c_str(), true);

      const double output_norm = std::sqrt(norm_squared(output));
      ASSERT_GT(output_norm, 0.0) << "JL projection output norm is zero (trial " << trial << ")";

      const double bound = std::sqrt(128.0) * input_norm;
      passed = (output_norm <= bound);

      ICICLE_LOG_INFO << "Input norm = " << input_norm << ", Output norm = " << output_norm
                      << ", Ratio = " << (output_norm / input_norm) << ", Bound = " << bound
                      << ", Passed = " << (passed ? "true" : "false");
      if (passed) break;
    }

    ASSERT_TRUE(passed) << "JL projection norm exceeded sqrt(128)*input_norm in all " << max_trials << " trials";
  }
}

TEST_F(RingTestBase, JLprojectionGetRowsTest)
{
  const size_t N = 1 << 10;       // Input vector size
  const size_t output_size = 256; // Number of JL projection rows

  std::vector<field_t> input(N, field_t::one()); // Input vector: all ones
  std::vector<field_t> projected(output_size);   // Output from jl_projection
  std::vector<field_t> matrix(output_size * N);  // Raw JL matrix rows (row-major)
  std::vector<field_t> expected(output_size);    // Expected output computed via matrix row sums

  std::byte seed[32];
  for (auto& b : seed) {
    b = static_cast<std::byte>(rand_uint_32b() % 256);
  }

  const auto cfg = VecOpsConfig{};

  for (const auto& device : s_registered_devices) {
    // if (device != "CPU") continue; // TODO: Extend to CUDA

    ICICLE_CHECK(icicle_set_device(device));

    std::stringstream projection_timer_label, generate_timer_label;
    projection_timer_label << "JL-projection [device=" << device << "]";
    generate_timer_label << "JL-generate [device=" << device << "]";

    // Step 1: Compute projection via JL API
    START_TIMER(projection);
    ICICLE_CHECK(jl_projection(input.data(), N, seed, sizeof(seed), cfg, projected.data(), output_size));
    END_TIMER(projection, projection_timer_label.str().c_str(), true);

    // Step 2: Generate JL matrix rows explicitly
    START_TIMER(generate);
    ICICLE_CHECK(get_jl_matrix_rows(
      seed, sizeof(seed),
      N,           // row_size = input dimension
      0,           // start_row
      output_size, // num_rows
      cfg,
      matrix.data() // Output: [num_rows x row_size]
      ));
    END_TIMER(generate, generate_timer_label.str().c_str(), true);

    // Step 3: Since input = {1,1,...,1}, matrix-vector product is just summing each row
    VecOpsConfig sum_cfg{};
    sum_cfg.batch_size = output_size;
    ICICLE_CHECK(vector_sum(matrix.data(), N, sum_cfg, expected.data()));

    // Step 4: Compare expected vs projected
    for (size_t i = 0; i < output_size; ++i) {
      ASSERT_EQ(projected[i], expected[i])
        << "Mismatch at output[" << i << "]: projected = " << projected[i] << ", expected = " << expected[i];
    }
  }
}

TEST_F(RingTestBase, JLMatrixRowsCPUCUDAConsistency)
{
  // todo: test the negacyclic conjugation flag
  const size_t N = 1 << 10;       // Input vector size (row size)
  const size_t output_size = 256; // Number of JL projection rows

  // Skip test if fewer than 2 devices are available
  if (s_registered_devices.size() < 2) { GTEST_SKIP() << "At least 2 devices are required for this test"; }

  std::vector<field_t> main_matrix(output_size * N); // Matrix from main device
  std::vector<field_t> ref_matrix(output_size * N);  // Matrix from reference device

  std::byte seed[32];
  for (auto& b : seed) {
    b = static_cast<std::byte>(rand_uint_32b() % 256);
  }

  const auto cfg = VecOpsConfig{};

  std::stringstream main_timer_label, ref_timer_label;
  main_timer_label << "JL-matrix-rows " << main_device();
  ref_timer_label << "JL-matrix-rows " << reference_device();

  // Get matrix from reference device
  ICICLE_CHECK(icicle_set_device(reference_device()));
  START_TIMER(ref_generate);
  ICICLE_CHECK(get_jl_matrix_rows(
    seed, sizeof(seed),
    N,           // row_size = input dimension
    0,           // start_row
    output_size, // num_rows
    cfg,
    ref_matrix.data() // Output: [num_rows x row_size]
    ));
  END_TIMER(ref_generate, ref_timer_label.str().c_str(), true);

  // Get matrix from main device
  ICICLE_CHECK(icicle_set_device(main_device()));
  START_TIMER(main_generate);
  ICICLE_CHECK(get_jl_matrix_rows(
    seed, sizeof(seed),
    N,           // row_size = input dimension
    0,           // start_row
    output_size, // num_rows
    cfg,
    main_matrix.data() // Output: [num_rows x row_size]
    ));
  END_TIMER(main_generate, main_timer_label.str().c_str(), true);

  // Compare matrices element by element
  for (size_t i = 0; i < output_size * N; ++i) {
    ASSERT_EQ(ref_matrix[i], main_matrix[i]) << "Matrix mismatch at index " << i << ": " << reference_device() << " = "
                                             << ref_matrix[i] << ", " << main_device() << " = " << main_matrix[i];
  }

  // Additional verification: test with different start_row and num_rows parameters
  const size_t start_row = 10;
  const size_t partial_rows = 50;
  std::vector<field_t> ref_partial(partial_rows * N);
  std::vector<field_t> main_partial(partial_rows * N);

  // Reference device partial matrix
  ICICLE_CHECK(icicle_set_device(reference_device()));
  ICICLE_CHECK(get_jl_matrix_rows(
    seed, sizeof(seed),
    N,            // row_size
    start_row,    // start_row
    partial_rows, // num_rows
    cfg, ref_partial.data()));

  // Main device partial matrix
  ICICLE_CHECK(icicle_set_device(main_device()));
  ICICLE_CHECK(get_jl_matrix_rows(
    seed, sizeof(seed),
    N,            // row_size
    start_row,    // start_row
    partial_rows, // num_rows
    cfg, main_partial.data()));

  // Compare partial matrices
  for (size_t i = 0; i < partial_rows * N; ++i) {
    ASSERT_EQ(ref_partial[i], main_partial[i])
      << "Partial matrix mismatch at index " << i << " (start_row=" << start_row << ", partial_rows=" << partial_rows
      << "): " << reference_device() << " = " << ref_partial[i] << ", " << main_device() << " = " << main_partial[i];
  }
}

// This test verifies the JL-projection lemma: projecting an input vector of Rq polynomials
// via Zq yields the same value as the constant term of an inner product in Rq with conjugated rows.
TEST_F(RingTestBase, JLprojectionLemma)
{
  const size_t input_size = 8;        // Number of Rq polynomials in the input
  const size_t projected_size = 16;   // Number of projected output values
  const size_t d = PolyRing::d;       // Degree of each Rq polynomial
  const size_t row_size = input_size; // Each JL row is composed of `input_size` Rq polynomials

  // Randomize input polynomials
  std::vector<PolyRing> input(input_size);
  PolyRing::rand_host_many(input.data(), input_size);

  // Prepare random seed
  std::byte seed[32];
  for (auto& b : seed) {
    b = static_cast<std::byte>(rand_uint_32b() & 0xFF);
  }

  for (const auto& device : s_registered_devices) {
    // if (device == "CUDA") continue; // TODO: implement CUDA backend

    ICICLE_CHECK(icicle_set_device(device));

    // Project using flat Zq view (as if input is Zq vector)
    std::vector<field_t> projected(projected_size);
    ICICLE_CHECK(jl_projection(
      reinterpret_cast<const Zq*>(input.data()), input_size * d, seed, sizeof(seed), {}, projected.data(),
      projected_size));

    // Check the JL-lemma
    for (size_t row_idx = 0; row_idx < projected_size; ++row_idx) {
      std::vector<PolyRing> jl_row_conj(row_size);

      // Generate JL matrix row as Rq polynomials, with conjugation
      ICICLE_CHECK(get_jl_matrix_rows<PolyRing>(
        seed, sizeof(seed), row_size, row_idx, 1, /* 1 row */
        true /* conjugate */, {}, jl_row_conj.data()));

      // compute inner product in Rq domain. Note that we avoid negacyclic-NTT to avoid unnecessary dependency
      PolyRing inner_product_ntt = {0};
      for (size_t i = 0; i < row_size; ++i) {
        inner_product_ntt = inner_product_ntt + Rq_mul(input[i], jl_row_conj[i]);
      }

      // Validate that the constant term equals the Zq projection result
      const field_t constant_term = inner_product_ntt.values[0];
      EXPECT_EQ(constant_term, projected[row_idx]) << "Mismatch at row " << row_idx;
    }
  }
}

TEST_F(RingTestBase, NormBounded)
{
  static_assert(field_t::TLC == 2, "Norm checking assumes q ~64b");
  constexpr auto q_storage = field_t::get_modulus();
  const int64_t q = *(int64_t*)&q_storage; // Note this is valid since TLC == 2
  ICICLE_ASSERT(q > 0) << "Expecting at least one slack bit to use int64 arithmetic";
  auto square_root = static_cast<uint32_t>(std::sqrt(q));

  const size_t size = 1 << 10;
  auto input = std::vector<field_t>(size);

  for (size_t i = 0; i < size; ++i) {
    int32_t val = rand_uint_32b();
    if (val > square_root) { val = val % square_root; }
    input[i] = field_t::from(val);
  }

  for (auto device : s_registered_devices) {
    ICICLE_CHECK(icicle_set_device(device));

    bool output;

    // Test L2 norm
    {
      uint128_t actual_norm_squared = 0;
      for (size_t i = 0; i < size; ++i) {
        int64_t val = abs_centered(*(int64_t*)&input[i], q);
        actual_norm_squared += static_cast<uint64_t>(val) * static_cast<uint64_t>(val);
      }

      uint64_t bound = static_cast<uint64_t>(std::sqrt(actual_norm_squared)) + 1;
      ICICLE_CHECK(norm::check_norm_bound(input.data(), size, eNormType::L2, bound, VecOpsConfig{}, &output));
      ASSERT_TRUE(output) << "L2 norm check failed with bound " << bound << " on device " << device;

      bound = static_cast<uint64_t>(std::sqrt(actual_norm_squared)) - 1;
      ICICLE_CHECK(norm::check_norm_bound(input.data(), size, eNormType::L2, bound, VecOpsConfig{}, &output));
      ASSERT_FALSE(output) << "L2 norm check should fail with bound " << bound << " on device " << device;
    }

    // Test L-infinity norm
    {
      // Compute actual L-infinity norm
      uint64_t actual_norm = 0;
      for (size_t i = 0; i < size; ++i) {
        uint64_t val = abs_centered(*(int64_t*)&input[i], q);
        actual_norm = std::max(actual_norm, val);
      }

      // Test with bound just above actual norm
      uint64_t bound = actual_norm + 1;
      ICICLE_CHECK(norm::check_norm_bound(input.data(), size, eNormType::LInfinity, bound, VecOpsConfig{}, &output));
      ASSERT_TRUE(output) << "L-infinity norm check failed with bound " << bound << " on device " << device;

      // Test with bound just below actual norm
      bound = actual_norm - 1;
      ICICLE_CHECK(norm::check_norm_bound(input.data(), size, eNormType::LInfinity, bound, VecOpsConfig{}, &output));
      ASSERT_FALSE(output) << "L-infinity norm check should fail with bound " << bound << " on device " << device;
    }

    // Test error cases
    {
      field_t* nullptr_field_t = nullptr;
      bool* nullptr_bool = nullptr;

      // Test null input
      ASSERT_NE(
        eIcicleError::SUCCESS,
        norm::check_norm_bound(nullptr_field_t, size, eNormType::L2, 100, VecOpsConfig{}, &output));

      // Test null output
      ASSERT_NE(
        eIcicleError::SUCCESS,
        norm::check_norm_bound(input.data(), size, eNormType::L2, 100, VecOpsConfig{}, nullptr_bool));

      // Test zero size
      ASSERT_NE(
        eIcicleError::SUCCESS, norm::check_norm_bound(input.data(), 0, eNormType::L2, 100, VecOpsConfig{}, &output));

      // Test with values exceeding sqrt(q)
      auto invalid_input = std::vector<field_t>(size);
      invalid_input[0] = field_t::from(square_root + 1);
      ASSERT_NE(
        eIcicleError::SUCCESS,
        norm::check_norm_bound(invalid_input.data(), size, eNormType::L2, 100, VecOpsConfig{}, &output));
    }
  }
}

TEST_F(RingTestBase, NormRelative)
{
  static_assert(field_t::TLC == 2, "Norm checking assumes q ~64b");
  constexpr auto q_storage = field_t::get_modulus();
  const int64_t q = *(int64_t*)&q_storage; // Note this is valid since TLC == 2
  ICICLE_ASSERT(q > 0) << "Expecting at least one slack bit to use int64 arithmetic";

  auto square_root = static_cast<uint32_t>(std::sqrt(q));

  const size_t size = 1 << 10;
  auto input_a = std::vector<field_t>(size);
  auto input_b = std::vector<field_t>(size);

  for (size_t i = 0; i < size; ++i) {
    int32_t val_a = rand_uint_32b() % (square_root / 4);
    int32_t val_b = rand_uint_32b() % square_root;
    input_a[i] = field_t::from(val_a);
    input_b[i] = field_t::from(val_b);
  }

  for (auto device : s_registered_devices) {
    ICICLE_CHECK(icicle_set_device(device));

    bool output;

    // Test L2 norm
    {
      uint128_t norm_a_squared = 0;
      uint128_t norm_b_squared = 0;

      for (size_t i = 0; i < size; ++i) {
        int64_t val_a = abs_centered(*(int64_t*)&input_a[i], q);
        int64_t val_b = abs_centered(*(int64_t*)&input_b[i], q);
        norm_a_squared += static_cast<uint128_t>(val_a) * static_cast<uint128_t>(val_a);
        norm_b_squared += static_cast<uint128_t>(val_b) * static_cast<uint128_t>(val_b);
      }

      uint64_t passing_scale =
        static_cast<uint64_t>(std::sqrt(static_cast<double>(norm_a_squared) / static_cast<double>(norm_b_squared))) + 1;

      ICICLE_CHECK(norm::check_norm_relative(
        input_a.data(), input_b.data(), size, eNormType::L2, passing_scale, VecOpsConfig{}, &output));
      ASSERT_TRUE(output) << "L2 relative norm check failed with scale " << passing_scale << " on device " << device;

      uint64_t failing_scale = passing_scale - 1;
      ICICLE_CHECK(norm::check_norm_relative(
        input_a.data(), input_b.data(), size, eNormType::L2, failing_scale, VecOpsConfig{}, &output));
      ASSERT_FALSE(output) << "L2 relative norm check should fail with scale " << failing_scale << " on device "
                           << device;
    }

    // Test L-infinity norm
    {
      int64_t max_abs_a = 0;
      int64_t max_abs_b = 0;

      for (size_t i = 0; i < size; ++i) {
        int64_t val_a = abs_centered(*(int64_t*)&input_a[i], q);
        int64_t val_b = abs_centered(*(int64_t*)&input_b[i], q);
        max_abs_a = std::max(max_abs_a, val_a);
        max_abs_b = std::max(max_abs_b, val_b);
      }

      // Calculate scale that should make the check pass
      uint64_t passing_scale =
        static_cast<uint64_t>(static_cast<double>(max_abs_a) / static_cast<double>(max_abs_b)) + 1;

      // Test with scale that should pass
      ICICLE_CHECK(norm::check_norm_relative(
        input_a.data(), input_b.data(), size, eNormType::LInfinity, passing_scale, VecOpsConfig{}, &output));
      ASSERT_TRUE(output) << "L-infinity relative norm check failed with scale " << passing_scale << " on device "
                          << device;

      // Test with scale that should fail
      uint64_t failing_scale = passing_scale - 1;
      ICICLE_CHECK(norm::check_norm_relative(
        input_a.data(), input_b.data(), size, eNormType::LInfinity, failing_scale, VecOpsConfig{}, &output));
      ASSERT_FALSE(output) << "L-infinity relative norm check should fail with scale " << failing_scale << " on device "
                           << device;
    }

    // Test error cases
    {
      field_t* nullptr_field_t = nullptr;
      bool* nullptr_bool = nullptr;

      // Test null input_a
      ASSERT_NE(
        eIcicleError::SUCCESS,
        norm::check_norm_relative(nullptr_field_t, input_b.data(), size, eNormType::L2, 2, VecOpsConfig{}, &output));

      // Test null input_b
      ASSERT_NE(
        eIcicleError::SUCCESS,
        norm::check_norm_relative(input_a.data(), nullptr_field_t, size, eNormType::L2, 2, VecOpsConfig{}, &output));

      // Test null output
      ASSERT_NE(
        eIcicleError::SUCCESS, norm::check_norm_relative(
                                 input_a.data(), input_b.data(), size, eNormType::L2, 2, VecOpsConfig{}, nullptr_bool));

      // Test zero size
      ASSERT_NE(
        eIcicleError::SUCCESS,
        norm::check_norm_relative(input_a.data(), input_b.data(), 0, eNormType::L2, 2, VecOpsConfig{}, &output));

      // Test with values exceeding sqrt(q)
      auto invalid_input = std::vector<field_t>(size);
      invalid_input[0] = field_t::from(square_root + 1);
      ASSERT_NE(
        eIcicleError::SUCCESS,
        norm::check_norm_relative(
          invalid_input.data(), input_b.data(), size, eNormType::L2, 2, VecOpsConfig{}, &output));
      ASSERT_NE(
        eIcicleError::SUCCESS,
        norm::check_norm_relative(
          input_a.data(), invalid_input.data(), size, eNormType::L2, 2, VecOpsConfig{}, &output));
    }
  }
}

TEST_F(RingTestBase, NormBoundedBatch)
{
  static_assert(field_t::TLC == 2, "Norm checking assumes q ~64b");
  constexpr auto q_storage = field_t::get_modulus();
  const int64_t q = *(int64_t*)&q_storage; // Note this is valid since TLC == 2
  ICICLE_ASSERT(q > 0) << "Expecting at least one slack bit to use int64 arithmetic";

  auto square_root = static_cast<uint32_t>(std::sqrt(q));

  const size_t size = 1 << 10;
  const size_t batch_size = 4;

  auto input_a = std::vector<field_t>(size * batch_size);

  for (size_t i = 0; i < size * batch_size; ++i) {
    input_a[i] = field_t::from(rand_uint_32b() % square_root);
  }

  // Test L2 norm
  for (auto device : s_registered_devices) {
    ICICLE_CHECK(icicle_set_device(device));
    bool* output = new bool[batch_size];
    VecOpsConfig cfg = VecOpsConfig{};
    cfg.batch_size = batch_size;

    uint128_t* actual_norm = new uint128_t[batch_size];
    for (size_t i = 0; i < batch_size; ++i) {
      actual_norm[i] = 0;
      for (size_t j = 0; j < size; ++j) {
        int64_t val = abs_centered(*(int64_t*)&input_a[i * size + j], q);
        actual_norm[i] += static_cast<uint64_t>(val) * static_cast<uint64_t>(val);
      }
    }

    uint64_t max_bound = 0;
    uint64_t min_bound = std::numeric_limits<uint64_t>::max();
    for (size_t i = 0; i < batch_size; ++i) {
      max_bound = std::max(max_bound, static_cast<uint64_t>(std::sqrt(actual_norm[i])));
      min_bound = std::min(min_bound, static_cast<uint64_t>(std::sqrt(actual_norm[i])));
    }

    ICICLE_CHECK(norm::check_norm_bound(input_a.data(), size, eNormType::L2, max_bound + 1, cfg, output));

    for (size_t i = 0; i < batch_size; ++i) {
      ASSERT_TRUE(output[i]) << "L2 norm check should pass for batch " << i << " on device " << device;
    }

    ICICLE_CHECK(norm::check_norm_bound(input_a.data(), size, eNormType::L2, min_bound - 1, cfg, output));

    for (size_t i = 0; i < batch_size; ++i) {
      ASSERT_FALSE(output[i]) << "L2 norm check should fail for batch " << i << " on device " << device;
    }

    delete[] output;
  }

  // Test L-infinity norm
  for (auto device : s_registered_devices) {
    ICICLE_CHECK(icicle_set_device(device));
    bool* output = new bool[batch_size];
    VecOpsConfig cfg = VecOpsConfig{};
    cfg.batch_size = batch_size;

    uint64_t* actual_max_abs = new uint64_t[batch_size];
    for (size_t i = 0; i < batch_size; ++i) {
      actual_max_abs[i] = 0;
      for (size_t j = 0; j < size; ++j) {
        int64_t val = abs_centered(*(int64_t*)&input_a[i * size + j], q);
        actual_max_abs[i] = std::max(actual_max_abs[i], static_cast<uint64_t>(val));
      }
    }

    uint64_t max_bound = 0;
    uint64_t min_bound = std::numeric_limits<uint64_t>::max();
    for (size_t i = 0; i < batch_size; ++i) {
      max_bound = std::max(max_bound, actual_max_abs[i]);
      min_bound = std::min(min_bound, actual_max_abs[i]);
    }

    ICICLE_CHECK(norm::check_norm_bound(input_a.data(), size, eNormType::LInfinity, max_bound + 1, cfg, output));

    for (size_t i = 0; i < batch_size; ++i) {
      ASSERT_TRUE(output[i]) << "L-infinity norm check should pass for batch " << i << " on device " << device;
    }

    ICICLE_CHECK(norm::check_norm_bound(input_a.data(), size, eNormType::LInfinity, min_bound - 1, cfg, output));

    for (size_t i = 0; i < batch_size; ++i) {
      ASSERT_FALSE(output[i]) << "L-infinity norm check should fail for batch " << i << " on device " << device;
    }

    delete[] output;
    delete[] actual_max_abs;
  }
}

TEST_F(RingTestBase, NormRelativeBatch)
{
  static_assert(field_t::TLC == 2, "Norm checking assumes q ~64b");
  constexpr auto q_storage = field_t::get_modulus();
  const int64_t q = *(int64_t*)&q_storage; // Note this is valid since TLC == 2
  ICICLE_ASSERT(q > 0) << "Expecting at least one slack bit to use int64 arithmetic";

  auto square_root = static_cast<uint32_t>(std::sqrt(q));

  const size_t size = 1 << 10;
  const size_t batch_size = 4;

  auto input_a = std::vector<field_t>(size * batch_size);
  auto input_b = std::vector<field_t>(size * batch_size);

  for (size_t i = 0; i < size * batch_size; ++i) {
    input_a[i] = field_t::from(rand_uint_32b() % square_root);
    input_b[i] = field_t::from(rand_uint_32b() % square_root);
  }

  // Test L2 norm
  for (auto device : s_registered_devices) {
    ICICLE_CHECK(icicle_set_device(device));
    bool* output = new bool[batch_size];
    VecOpsConfig cfg = VecOpsConfig{};
    cfg.batch_size = batch_size;

    uint128_t* norm_a_squared = new uint128_t[batch_size];
    uint128_t* norm_b_squared = new uint128_t[batch_size];

    for (size_t i = 0; i < batch_size; ++i) {
      norm_a_squared[i] = 0;
      norm_b_squared[i] = 0;
      for (size_t j = 0; j < size; ++j) {
        int64_t val_a = abs_centered(*(int64_t*)&input_a[i * size + j], q);
        int64_t val_b = abs_centered(*(int64_t*)&input_b[i * size + j], q);
        norm_a_squared[i] += static_cast<uint128_t>(val_a) * static_cast<uint128_t>(val_a);
        norm_b_squared[i] += static_cast<uint128_t>(val_b) * static_cast<uint128_t>(val_b);
      }
    }

    uint128_t* passing_scale = new uint128_t[batch_size];

    for (size_t i = 0; i < batch_size; ++i) {
      passing_scale[i] = static_cast<uint128_t>(
                           std::sqrt(static_cast<double>(norm_a_squared[i]) / static_cast<double>(norm_b_squared[i]))) +
                         1;
    }

    uint128_t max_bound = passing_scale[0];
    uint128_t min_bound = passing_scale[0];
    for (size_t i = 1; i < batch_size; ++i) {
      max_bound = std::max(max_bound, passing_scale[i]);
      min_bound = std::min(min_bound, passing_scale[i]);
    }

    ICICLE_CHECK(
      norm::check_norm_relative(input_a.data(), input_b.data(), size, eNormType::L2, max_bound + 1, cfg, output));

    for (size_t i = 0; i < batch_size; ++i) {
      ASSERT_TRUE(output[i]) << "L2 relative norm check should pass for batch " << i << " on device " << device;
    }

    ICICLE_CHECK(
      norm::check_norm_relative(input_a.data(), input_b.data(), size, eNormType::L2, min_bound - 1, cfg, output));

    for (size_t i = 0; i < batch_size; ++i) {
      ASSERT_FALSE(output[i]) << "L2 relative norm check should fail for batch " << i << " on device " << device;
    }
  }

  // Test L-infinity norm
  for (auto device : s_registered_devices) {
    ICICLE_CHECK(icicle_set_device(device));
    bool* output = new bool[batch_size];
    VecOpsConfig cfg = VecOpsConfig{};
    cfg.batch_size = batch_size;

    uint64_t* max_abs_a = new uint64_t[batch_size];
    uint64_t* max_abs_b = new uint64_t[batch_size];

    for (size_t i = 0; i < batch_size; ++i) {
      max_abs_a[i] = 0;
      max_abs_b[i] = 0;
      for (size_t j = 0; j < size; ++j) {
        int64_t val_a = abs_centered(*(int64_t*)&input_a[i * size + j], q);
        int64_t val_b = abs_centered(*(int64_t*)&input_b[i * size + j], q);
        max_abs_a[i] = std::max(max_abs_a[i], static_cast<uint64_t>(val_a));
        max_abs_b[i] = std::max(max_abs_b[i], static_cast<uint64_t>(val_b));
      }
    }

    uint64_t* passing_scale = new uint64_t[batch_size];

    for (size_t i = 0; i < batch_size; ++i) {
      passing_scale[i] = static_cast<uint64_t>(max_abs_a[i]) / static_cast<uint64_t>(max_abs_b[i]) + 1;
    }

    uint64_t max_bound = passing_scale[0];
    uint64_t min_bound = passing_scale[0];
    for (size_t i = 1; i < batch_size; ++i) {
      max_bound = std::max(max_bound, passing_scale[i]);
      min_bound = std::min(min_bound, passing_scale[i]);
    }

    ICICLE_CHECK(norm::check_norm_relative(
      input_a.data(), input_b.data(), size, eNormType::LInfinity, max_bound + 1, cfg, output));

    for (size_t i = 0; i < batch_size; ++i) {
      ASSERT_TRUE(output[i]) << "L-infinity relative norm check should pass for batch " << i << " on device " << device;
    }

    ICICLE_CHECK(norm::check_norm_relative(
      input_a.data(), input_b.data(), size, eNormType::LInfinity, min_bound - 1, cfg, output));

    for (size_t i = 0; i < batch_size; ++i) {
      ASSERT_FALSE(output[i]) << "L-infinity relative norm check should fail for batch " << i << " on device "
                              << device;
    }
  }
}

#ifdef NTT
TEST_F(RingTestBase, NegacyclicNTT)
{
  int size = 1 << 15;
  std::vector<PolyRing> a(size);
  std::vector<PolyRing> b(size);
  PolyRing::rand_host_many(a.data(), size);
  PolyRing::rand_host_many(b.data(), size);

  for (auto device : s_registered_devices) {
    ICICLE_CHECK(icicle_set_device(device));

    // Dummy NTT to initialize NTT domain for this device (first call per device)
    PolyRing dummy;
    ICICLE_CHECK(ntt(&dummy, 1, NTTDir::kForward, NegacyclicNTTConfig{}, &dummy));

    std::vector<PolyRing> res(size);

    std::stringstream timer_label;
    timer_label << "Rq multiplication via NTT [device=" << device << "]";
    START_TIMER(RqMul);

    // Forward NTT: Rq → Tq
    ICICLE_CHECK(ntt(a.data(), size, NTTDir::kForward, NegacyclicNTTConfig{}, a.data()));
    ICICLE_CHECK(ntt(b.data(), size, NTTDir::kForward, NegacyclicNTTConfig{}, b.data()));

    // Pointwise multiplication in NTT domain
    ICICLE_CHECK(vector_mul(a.data(), b.data(), size, VecOpsConfig{}, res.data()));

    // Inverse NTT: Tq → Rq
    ICICLE_CHECK(ntt(res.data(), size, NTTDir::kInverse, NegacyclicNTTConfig{}, res.data()));

    END_TIMER(RqMul, timer_label.str().c_str(), true);

    // Convert a, b back to coefficient domain (in-place inverse NTT)
    ICICLE_CHECK(ntt(a.data(), size, NTTDir::kInverse, NegacyclicNTTConfig{}, a.data()));
    ICICLE_CHECK(ntt(b.data(), size, NTTDir::kInverse, NegacyclicNTTConfig{}, b.data()));

    // Verify correctness
    for (int i = 0; i < size; ++i) {
      PolyRing expected = Rq_mul(a[i], b[i]);
      EXPECT_EQ(0, memcmp(&expected, &res[i], sizeof(PolyRing)));
    }
  }
}
<<<<<<< HEAD

TEST_F(RingTestBase, JLProjectionCPUCUDAComparisonTest)
{
  static_assert(field_t::TLC == 2, "Decomposition assumes q ~64b");
  constexpr auto q_storage = field_t::get_modulus();
  const int64_t q = *(int64_t*)&q_storage; // Note this is valid since TLC == 2
  ICICLE_ASSERT(q > 0) << "Expecting at least one slack bit to use int64 arithmetic";

  const size_t N = (1 << 16) + 1; // Input vector size
  const size_t output_size = 256; // JL projected size

  // Skip test if fewer than 2 devices are available
  if (s_registered_devices.size() < 2) { GTEST_SKIP() << "At least 2 devices are required for this test"; }

  std::vector<field_t> input(N);
  std::vector<field_t> ref_output(output_size);
  std::vector<field_t> main_output(output_size);

  // generate random values in [0, sqrt(q)]. We assume input is low norm.
  const int64_t sqrt_q = static_cast<int64_t>(std::sqrt(q));
  for (auto& x : input) {
    uint64_t val = rand_uint_32b() % (sqrt_q + 1); // uniform in [0, sqrt_q]
    x = field_t::from(val);
  }

  const auto cfg = VecOpsConfig{};

  // Perform JL projection on reference device
  ICICLE_CHECK(icicle_set_device(reference_device()));
  std::byte seed[32];
  for (auto& b : seed) {
    b = static_cast<std::byte>(rand_uint_32b() % 256);
  }
  ICICLE_CHECK(
    jl_projection(input.data(), input.size(), seed, sizeof(seed), cfg, ref_output.data(), ref_output.size()));

  // Perform JL projection on main device
  ICICLE_CHECK(icicle_set_device(main_device()));
  ICICLE_CHECK(
    jl_projection(input.data(), input.size(), seed, sizeof(seed), cfg, main_output.data(), main_output.size()));

  // Compare results from reference and main devices
  for (size_t i = 0; i < output_size; ++i) {
    ASSERT_EQ(ref_output[i], main_output[i]) << "Mismatch at index " << i << ": " << reference_device() << " = "
                                             << ref_output[i] << ", " << main_device() << " = " << main_output[i];
  }
}
=======
#endif // NTT
>>>>>>> fe5550ae
<|MERGE_RESOLUTION|>--- conflicted
+++ resolved
@@ -1163,7 +1163,6 @@
     }
   }
 }
-<<<<<<< HEAD
 
 TEST_F(RingTestBase, JLProjectionCPUCUDAComparisonTest)
 {
@@ -1210,7 +1209,4 @@
     ASSERT_EQ(ref_output[i], main_output[i]) << "Mismatch at index " << i << ": " << reference_device() << " = "
                                              << ref_output[i] << ", " << main_device() << " = " << main_output[i];
   }
-}
-=======
-#endif // NTT
->>>>>>> fe5550ae
+}