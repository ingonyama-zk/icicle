--- conflicted
+++ resolved
@@ -2,10 +2,7 @@
 #include "icicle/balanced_decomposition.h"
 #include "icicle/jl_projection.h"
 #include "icicle/norm.h"
-<<<<<<< HEAD
-=======
 #include "icicle/negacyclic_ntt.h"
->>>>>>> 42ac388d
 #include "icicle/fields/field_config.h"
 #include "icicle/fields/field.h"
 
@@ -461,11 +458,6 @@
   }
 }
 
-<<<<<<< HEAD
-TEST_F(RingTestBase, NormBounded)
-{
-  static_assert(field_t::TLC == 2, "Decomposition assumes q ~64b");
-=======
 TEST_F(RingTestBase, JLprojectionGetRowsTest)
 {
   const size_t N = 1 << 10;       // Input vector size
@@ -587,7 +579,6 @@
 TEST_F(RingTestBase, NormBounded)
 {
   static_assert(field_t::TLC == 2, "Norm checking assumes q ~64b");
->>>>>>> 42ac388d
   constexpr auto q_storage = field_t::get_modulus();
   const int64_t q = *(int64_t*)&q_storage; // Note this is valid since TLC == 2
   ICICLE_ASSERT(q > 0) << "Expecting at least one slack bit to use int64 arithmetic";
@@ -660,14 +651,9 @@
         norm::check_norm_bound(input.data(), size, eNormType::L2, 100, VecOpsConfig{}, nullptr_bool));
 
       // Test zero size
-<<<<<<< HEAD
       ASSERT_EQ(
         eIcicleError::SUCCESS, norm::check_norm_bound(input.data(), 0, eNormType::L2, 100, VecOpsConfig{}, &output));
       ASSERT_TRUE(output) << "Norm check should pass for empty vector on device " << device;
-=======
-      ASSERT_NE(
-        eIcicleError::SUCCESS, norm::check_norm_bound(input.data(), 0, eNormType::L2, 100, VecOpsConfig{}, &output));
->>>>>>> 42ac388d
 
       // Test with values exceeding sqrt(q)
       auto invalid_input = std::vector<field_t>(size);
@@ -781,16 +767,10 @@
                                  input_a.data(), input_b.data(), size, eNormType::L2, 2, VecOpsConfig{}, nullptr_bool));
 
       // Test zero size
-<<<<<<< HEAD
       ASSERT_EQ(
         eIcicleError::SUCCESS,
         norm::check_norm_relative(input_a.data(), input_b.data(), 0, eNormType::L2, 2, VecOpsConfig{}, &output));
       ASSERT_TRUE(output) << "Relative norm check should pass for empty vectors on device " << device;
-=======
-      ASSERT_NE(
-        eIcicleError::SUCCESS,
-        norm::check_norm_relative(input_a.data(), input_b.data(), 0, eNormType::L2, 2, VecOpsConfig{}, &output));
->>>>>>> 42ac388d
 
       // Test with values exceeding sqrt(q)
       auto invalid_input = std::vector<field_t>(size);
@@ -1023,8 +1003,6 @@
                               << device;
     }
   }
-<<<<<<< HEAD
-=======
 }
 
 TEST_F(RingTestBase, NegacyclicNTT)
@@ -1097,5 +1075,4 @@
       EXPECT_EQ(0, memcmp(&expected, &res[i], sizeof(PolyRing)));
     }
   }
->>>>>>> 42ac388d
 }