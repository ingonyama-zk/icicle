--- conflicted
+++ resolved
@@ -1,6 +1,6 @@
 #include "test_mod_arithmetic_api.h"
 #include "icicle/balanced_decomposition.h"
-<<<<<<< HEAD
+#include "icicle/jl_projection.h"
 #include "icicle/norm.h"
 #include "icicle/fields/field_config.h"
 #include "icicle/fields/field.h"
@@ -16,9 +16,6 @@
   if (val > q / 2) { val = q - val; }
   return val;
 }
-=======
-#include "icicle/jl_projection.h"
->>>>>>> 1aaa472c
 
 // Derive all ModArith tests and add ring specific tests here
 template <typename T>
@@ -250,20 +247,82 @@
   } // device loop
 }
 
-<<<<<<< HEAD
-TEST_F(RingTestBase, NormBounded)
-{
-  static_assert(field_t::TLC == 2, "Norm checking assumes q ~64b");
-=======
 TEST_F(RingTestBase, JLProjectionTest)
 {
   static_assert(field_t::TLC == 2, "Decomposition assumes q ~64b");
->>>>>>> 1aaa472c
   constexpr auto q_storage = field_t::get_modulus();
   const int64_t q = *(int64_t*)&q_storage; // Note this is valid since TLC == 2
   ICICLE_ASSERT(q > 0) << "Expecting at least one slack bit to use int64 arithmetic";
 
-<<<<<<< HEAD
+  const size_t N = 1 << 16;       // Input vector size
+  const size_t output_size = 256; // JL projected size
+  const int max_trials = 10; // JL projection output is bound by sqrt(128)*norm(input) with probability 0.5. Therefore
+                             // we allow repeating the check a few times.
+
+  std::vector<field_t> input(N);
+  std::vector<field_t> output(output_size);
+
+  // generate random values in [0, sqrt(q)]. We assume input is low norm. Otherwise we may wrap around and the JL lemma
+  // won't hold.
+  const int64_t sqrt_q = static_cast<int64_t>(std::sqrt(q));
+  for (auto& x : input) {
+    uint64_t val = rand_uint_32b() % (sqrt_q + 1); // uniform in [0, sqrt_q]
+    x = field_t::from(val);
+  }
+
+  auto norm_squared = [&](const std::vector<field_t>& v) -> double {
+    double sum = 0.0;
+    for (const auto& x : v) {
+      const int64_t val = *reinterpret_cast<const int64_t*>(&x);
+      const int64_t centered = (val > q / 2) ? val - q : val; // Convert to signed representative
+      sum += static_cast<double>(centered) * static_cast<double>(centered);
+    }
+    return sum;
+  };
+
+  const double input_norm = std::sqrt(norm_squared(input));
+  ASSERT_GT(input_norm, 0.0) << "Input norm is zero, invalid for JL test";
+
+  const auto cfg = VecOpsConfig{};
+  for (auto device : s_registered_devices) {
+    if (device != "CPU") continue; // TODO implement for CUDA too
+    ICICLE_CHECK(icicle_set_device(device));
+    std::stringstream timer_label;
+    timer_label << "JL-projection [device=" << device << "]";
+
+    bool passed = false;
+    for (int trial = 0; trial < max_trials; ++trial) {
+      std::byte seed[32];
+      for (auto& b : seed) {
+        b = static_cast<std::byte>(rand_uint_32b() % 256);
+      }
+
+      START_TIMER(projection);
+      ICICLE_CHECK(jl_projection(input.data(), input.size(), seed, sizeof(seed), cfg, output.data(), output.size()));
+      END_TIMER(projection, timer_label.str().c_str(), true);
+
+      const double output_norm = std::sqrt(norm_squared(output));
+      ASSERT_GT(output_norm, 0.0) << "JL projection output norm is zero (trial " << trial << ")";
+
+      const double bound = std::sqrt(128.0) * input_norm;
+      passed = (output_norm <= bound);
+
+      ICICLE_LOG_INFO << "Input norm = " << input_norm << ", Output norm = " << output_norm
+                      << ", Ratio = " << (output_norm / input_norm) << ", Bound = " << bound
+                      << ", Passed = " << (passed ? "true" : "false");
+      if (passed) break;
+    }
+
+    ASSERT_TRUE(passed) << "JL projection norm exceeded sqrt(128)*input_norm in all " << max_trials << " trials";
+  }
+}
+
+TEST_F(RingTestBase, NormBounded)
+{
+  static_assert(field_t::TLC == 2, "Norm checking assumes q ~64b");
+  constexpr auto q_storage = field_t::get_modulus();
+  const int64_t q = *(int64_t*)&q_storage; // Note this is valid since TLC == 2
+  ICICLE_ASSERT(q > 0) << "Expecting at least one slack bit to use int64 arithmetic";
   auto square_root = static_cast<uint32_t>(std::sqrt(q));
 
   const size_t size = 1 << 10;
@@ -684,67 +743,5 @@
       ASSERT_FALSE(output[i]) << "L-infinity relative norm check should fail for batch " << i << " on device "
                               << device;
     }
-=======
-  const size_t N = 1 << 16;       // Input vector size
-  const size_t output_size = 256; // JL projected size
-  const int max_trials = 10; // JL projection output is bound by sqrt(128)*norm(input) with probability 0.5. Therefore
-                             // we allow repeating the check a few times.
-
-  std::vector<field_t> input(N);
-  std::vector<field_t> output(output_size);
-
-  // generate random values in [0, sqrt(q)]. We assume input is low norm. Otherwise we may wrap around and the JL lemma
-  // won't hold.
-  const int64_t sqrt_q = static_cast<int64_t>(std::sqrt(q));
-  for (auto& x : input) {
-    uint64_t val = rand_uint_32b() % (sqrt_q + 1); // uniform in [0, sqrt_q]
-    x = field_t::from(val);
-  }
-
-  auto norm_squared = [&](const std::vector<field_t>& v) -> double {
-    double sum = 0.0;
-    for (const auto& x : v) {
-      const int64_t val = *reinterpret_cast<const int64_t*>(&x);
-      const int64_t centered = (val > q / 2) ? val - q : val; // Convert to signed representative
-      sum += static_cast<double>(centered) * static_cast<double>(centered);
-    }
-    return sum;
-  };
-
-  const double input_norm = std::sqrt(norm_squared(input));
-  ASSERT_GT(input_norm, 0.0) << "Input norm is zero, invalid for JL test";
-
-  const auto cfg = VecOpsConfig{};
-  for (auto device : s_registered_devices) {
-    if (device != "CPU") continue; // TODO implement for CUDA too
-    ICICLE_CHECK(icicle_set_device(device));
-    std::stringstream timer_label;
-    timer_label << "JL-projection [device=" << device << "]";
-
-    bool passed = false;
-    for (int trial = 0; trial < max_trials; ++trial) {
-      std::byte seed[32];
-      for (auto& b : seed) {
-        b = static_cast<std::byte>(rand_uint_32b() % 256);
-      }
-
-      START_TIMER(projection);
-      ICICLE_CHECK(jl_projection(input.data(), input.size(), seed, sizeof(seed), cfg, output.data(), output.size()));
-      END_TIMER(projection, timer_label.str().c_str(), true);
-
-      const double output_norm = std::sqrt(norm_squared(output));
-      ASSERT_GT(output_norm, 0.0) << "JL projection output norm is zero (trial " << trial << ")";
-
-      const double bound = std::sqrt(128.0) * input_norm;
-      passed = (output_norm <= bound);
-
-      ICICLE_LOG_INFO << "Input norm = " << input_norm << ", Output norm = " << output_norm
-                      << ", Ratio = " << (output_norm / input_norm) << ", Bound = " << bound
-                      << ", Passed = " << (passed ? "true" : "false");
-      if (passed) break;
-    }
-
-    ASSERT_TRUE(passed) << "JL projection norm exceeded sqrt(128)*input_norm in all " << max_trials << " trials";
->>>>>>> 1aaa472c
   }
 }