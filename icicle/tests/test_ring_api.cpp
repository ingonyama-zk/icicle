#include "test_mod_arithmetic_api.h"
#include "icicle/balanced_decomposition.h"
<<<<<<< HEAD
#include "icicle/jl_projection.h"
=======
#include "icicle/norm.h"
#include "icicle/fields/field_config.h"
#include "icicle/fields/field.h"

using namespace field_config;
using namespace icicle;

using uint128_t = __uint128_t;

// Helper function for norm checking
static uint64_t abs_centered(uint64_t val, uint64_t q)
{
  if (val > q / 2) { val = q - val; }
  return val;
}
>>>>>>> 3908c64b

// Derive all ModArith tests and add ring specific tests here
template <typename T>
class RingTest : public ModArithTest<T>
{
};

using RingTestBase = ModArithTestBase;
TYPED_TEST_SUITE(RingTest, FTImplementations);

// Note: this is testing host arithmetic. Other tests against CPU backend should guarantee correct device arithmetic too
TYPED_TEST(RingTest, RingSanityTest)
{
  auto a = TypeParam::rand_host();
  auto b = TypeParam::rand_host();
  auto a_neg = TypeParam::neg(a);
  ASSERT_EQ(a + TypeParam::zero(), a);
  ASSERT_EQ(a + b - a, b);
  ASSERT_EQ(a + a_neg, TypeParam::zero());
  ASSERT_EQ(a * TypeParam::zero(), TypeParam::zero());
  ASSERT_EQ(a * TypeParam::from(2), a + a);

  TypeParam invertible_element = TypeParam::rand_host();
  while (!TypeParam::has_inverse(invertible_element)) {
    invertible_element = TypeParam::rand_host();
  }
  auto invertible_element_inv = TypeParam::inverse(invertible_element);
  ASSERT_EQ(invertible_element * a * invertible_element_inv, a);
  ASSERT_EQ(invertible_element * invertible_element_inv, TypeParam::one());
}

TEST_F(RingTestBase, RingRnsConversion)
{
  // I need an invertible element here
  scalar_t r = scalar_t::rand_host();
  while (!scalar_t::has_inverse(r)) {
    r = scalar_t::rand_host();
  }

  // check r * r^-1 = 1 in rns and direct
  auto r_inv = scalar_t::inverse(r);
  ASSERT_EQ(r * r_inv, scalar_t::one());

  // convert direct to rns and check 'r * r^-1 = 1' in rns
  scalar_rns_t r_rns = scalar_rns_t::from_direct(r); // static method to convert direct to rns
  scalar_rns_t r_inv_rns_converted = scalar_rns_t::from_direct(r_inv);
  scalar_rns_t r_inv_rns_computed = scalar_rns_t::inverse(r_rns);
  ASSERT_EQ(r_inv_rns_converted, r_inv_rns_computed);
  ASSERT_EQ(r_rns * r_inv_rns_converted, scalar_rns_t::one());

  // Constructor from direct
  scalar_rns_t r_rns_from_zq = r; // here we convert r to rns implicitly by constructing from Zq type
  scalar_rns_t r_rns_from_zq_direct = scalar_rns_t::from_direct(r);
  ASSERT_EQ(r_rns_from_zq, r_rns_from_zq_direct);

  // Convert r in-place
  scalar_t r_backup = r;
  scalar_rns_t& r_rns_casted = (scalar_rns_t&)r;
  scalar_rns_t::convert_direct_to_rns(
    &r.limbs_storage, &r_rns_casted.limbs_storage); // convert using given memory, possibly inplace
  ASSERT_EQ(r_rns_casted, r_rns);
  // convert rns back to direct
  ASSERT_NE(r, r_backup);
  ASSERT_EQ(r_backup, r_rns_casted.to_direct()); // create a new Zq element from rns
  scalar_rns_t::convert_rns_to_direct(
    &r_rns_casted.limbs_storage, &r.limbs_storage); // convert using the given memory, possibly inplace
  ASSERT_EQ(r, r_backup);
}

TEST_F(RingTestBase, VectorRnsConversion)
{
  const size_t N = 1 << 16;
  auto direct_input = std::vector<scalar_t>(N);
  auto direct_output = std::vector<scalar_t>(N);
  auto rns_input = std::vector<scalar_rns_t>(N);
  auto rns_output = std::vector<scalar_rns_t>(N);

  scalar_t::rand_host_many(direct_input.data(), N);

  for (auto device : s_registered_devices) {
    ICICLE_CHECK(icicle_set_device(device));

    // (1) compute element-wise power in direct representation
    ICICLE_CHECK(
      vector_mul(direct_input.data(), direct_input.data(), N, VecOpsConfig{}, direct_output.data())); // Direct
    // (2) convert to rns and recompute in rns
    ICICLE_CHECK(convert_to_rns(direct_input.data(), N, VecOpsConfig{}, rns_input.data()));
    ICICLE_CHECK(vector_mul(rns_input.data(), rns_input.data(), N, VecOpsConfig{}, rns_output.data())); // RNS
    // (3) assert results are different
    ASSERT_NE(0, memcmp(rns_output.data(), direct_output.data(), sizeof(scalar_t) * N));
    // (4) convert back from rns (inplace) and compare to the the direct output
    // Note that we convert in-place so the rns type remains but the underlying data is not rns anymore!
    ICICLE_CHECK(convert_from_rns(rns_output.data(), N, VecOpsConfig{}, (scalar_t*)rns_output.data()));
    ASSERT_EQ(0, memcmp(rns_output.data(), direct_output.data(), sizeof(scalar_t) * N));
  }
}

TEST_F(RingTestBase, BalancedDecomposition)
{
  static_assert(field_t::TLC == 2, "Decomposition assumes q ~64b");
  constexpr auto q_storage = field_t::get_modulus();
  const int64_t q = *(int64_t*)&q_storage; // Note this is valid since TLC == 2
  ICICLE_ASSERT(q > 0) << "Expecting at least one slack bit to use int64 arithmetic";

  const size_t size = 1 << 20;
  auto input = std::vector<field_t>(size);
  field_t::rand_host_many(input.data(), size);
  auto recomposed = std::vector<field_t>(size);

  const auto q_sqrt = static_cast<uint32_t>(std::sqrt(q));
  const auto bases = std::vector<uint32_t>{2, 3, 4, 27, 60, q_sqrt};

  for (auto device : s_registered_devices) {
    ICICLE_CHECK(icicle_set_device(device));

    field_t *d_input, *d_decomposed, *d_recomposed;
    ICICLE_CHECK(icicle_malloc((void**)&d_input, size * sizeof(field_t)));
    ICICLE_CHECK(icicle_malloc((void**)&d_recomposed, size * sizeof(field_t)));
    ICICLE_CHECK(icicle_copy(d_input, input.data(), size * sizeof(field_t)));

    auto cfg = VecOpsConfig{};
    cfg.is_a_on_device = true;
    cfg.is_result_on_device = true;

    for (const auto base : bases) {
      // Number of digits needed to represent an element mod q in balanced base-b representation
      const size_t digits_per_element = balanced_decomposition::compute_nof_digits<field_t>(base);
      const size_t decomposed_size = size * digits_per_element;
      auto decomposed = std::vector<field_t>(decomposed_size);

      std::stringstream timer_label_decompose, timer_label_recompose;
      timer_label_decompose << "Decomposition [device=" << device << ", base=" << base << "]";
      timer_label_recompose << "Recomposition [device=" << device << ", base=" << base << "]";

      ICICLE_CHECK(icicle_malloc((void**)&d_decomposed, decomposed_size * sizeof(field_t)));

      // Decompose into balanced digits
      START_TIMER(decomposition);
      ICICLE_CHECK(balanced_decomposition::decompose(d_input, size, base, cfg, d_decomposed, decomposed_size));
      END_TIMER(decomposition, timer_label_decompose.str().c_str(), true);

      // Verify that all digits lie in the correct balanced range (-b/2, b/2]
      ICICLE_CHECK(icicle_copy(decomposed.data(), d_decomposed, decomposed_size * sizeof(field_t)));
      for (size_t i = 0; i < decomposed_size; ++i) {
        const int64_t digit = *reinterpret_cast<int64_t*>(&decomposed[i]);

        // Since field_t wraps into [0, q), digits near q are actually negative
        const bool is_positive_digit = digit <= base / 2;
        const bool is_negative_digit = (base % 2 == 0) ? (q - digit) < base / 2 : (q - digit) <= base / 2;
        const bool is_balanced = is_positive_digit || is_negative_digit;

        ASSERT_TRUE(is_balanced) << "Digit " << digit << " is out of expected balanced range for base=" << base;
      }

      // Recompose and compare to original input
      START_TIMER(recomposition);
      ICICLE_CHECK(balanced_decomposition::recompose(d_decomposed, decomposed_size, base, cfg, d_recomposed, size));
      END_TIMER(recomposition, timer_label_recompose.str().c_str(), true);

      ICICLE_CHECK(icicle_copy(recomposed.data(), d_recomposed, size * sizeof(field_t)));
      ASSERT_EQ(0, memcmp(input.data(), recomposed.data(), sizeof(field_t) * size))
        << "Recomposition failed for base=" << base;

      icicle_free(d_decomposed);
    } // base loop

    icicle_free(d_input);
    icicle_free(d_recomposed);
  } // device loop
}

TEST_F(RingTestBase, BalancedDecompositionErrorCases)
{
  static_assert(field_t::TLC == 2, "Decomposition assumes q ~64b");
  constexpr auto q_storage = field_t::get_modulus();
  const int64_t q = *(int64_t*)&q_storage; // Note this is valid since TLC == 2
  ICICLE_ASSERT(q > 0) << "Expecting at least one slack bit to use int64 arithmetic";

  const size_t size = 1 << 10;
  auto input = std::vector<field_t>(size);
  field_t::rand_host_many(input.data(), size);
  auto recomposed = std::vector<field_t>(size);
  const auto bases = std::vector<uint32_t>{2, 4, 16, 179};

  for (auto device : s_registered_devices) {
    ICICLE_CHECK(icicle_set_device(device));

    const auto cfg = VecOpsConfig{};

    // Number of digits needed to represent an element mod q in balanced base-b representation
    const uint32_t base = rand_uint_32b();
    const size_t digits_per_element = balanced_decomposition::compute_nof_digits<field_t>(base);
    const size_t decomposed_size = size * digits_per_element;
    auto decomposed = std::vector<field_t>(decomposed_size);

    // (1) Error: output size too small
    ASSERT_NE(
      eIcicleError::SUCCESS,
      balanced_decomposition::decompose(input.data(), size, base, cfg, decomposed.data(), decomposed_size - 1));
    ASSERT_NE(
      eIcicleError::SUCCESS,
      balanced_decomposition::recompose(decomposed.data(), decomposed_size - 1, base, cfg, input.data(), size));

    field_t* nullptr_field_t = nullptr;
    // (2) Error: output is null
    ASSERT_NE(
      eIcicleError::SUCCESS,
      balanced_decomposition::decompose(input.data(), size, base, cfg, nullptr_field_t, decomposed_size));
    ASSERT_NE(
      eIcicleError::SUCCESS,
      balanced_decomposition::recompose(decomposed.data(), decomposed_size, base, cfg, nullptr_field_t, size));

    // (3) Error: input is null
    ASSERT_NE(
      eIcicleError::SUCCESS,
      balanced_decomposition::decompose(nullptr_field_t, size, base, cfg, decomposed.data(), decomposed_size));
    ASSERT_NE(
      eIcicleError::SUCCESS,
      balanced_decomposition::recompose(nullptr_field_t, decomposed_size, base, cfg, input.data(), size));

    // (4) Error: base is 1
    ASSERT_NE(
      eIcicleError::SUCCESS,
      balanced_decomposition::decompose(input.data(), size, 1 /*=base*/, cfg, decomposed.data(), decomposed_size));
    ASSERT_NE(
      eIcicleError::SUCCESS,
      balanced_decomposition::recompose(decomposed.data(), decomposed_size, 1 /*=base*/, cfg, input.data(), size));

  } // device loop
}

<<<<<<< HEAD
TEST_F(RingTestBase, JLProjectionTest)
{
  static_assert(field_t::TLC == 2, "Decomposition assumes q ~64b");
=======
TEST_F(RingTestBase, NormBounded)
{
  static_assert(field_t::TLC == 2, "Norm checking assumes q ~64b");
>>>>>>> 3908c64b
  constexpr auto q_storage = field_t::get_modulus();
  const int64_t q = *(int64_t*)&q_storage; // Note this is valid since TLC == 2
  ICICLE_ASSERT(q > 0) << "Expecting at least one slack bit to use int64 arithmetic";

<<<<<<< HEAD
  const size_t N = 1 << 16;       // Input vector size
  const size_t output_size = 256; // JL projected size
  const int max_trials = 10; // JL projection output is bound by sqrt(128)*norm(input) with probability 0.5. Therefore
                             // we allow repeating the check a few times.

  std::vector<field_t> input(N);
  std::vector<field_t> output(output_size);

  // generate random values in [0, sqrt(q)]. We assume input is low norm. Otherwise we may wrap around and the JL lemma
  // won't hold.
  const int64_t sqrt_q = static_cast<int64_t>(std::sqrt(q));
  for (auto& x : input) {
    uint64_t val = rand_uint_32b() % (sqrt_q + 1); // uniform in [0, sqrt_q]
    x = field_t::from(val);
  }

  auto norm_squared = [&](const std::vector<field_t>& v) -> double {
    double sum = 0.0;
    for (const auto& x : v) {
      const int64_t val = *reinterpret_cast<const int64_t*>(&x);
      const int64_t centered = (val > q / 2) ? val - q : val; // Convert to signed representative
      sum += static_cast<double>(centered) * static_cast<double>(centered);
    }
    return sum;
  };

  const double input_norm = std::sqrt(norm_squared(input));
  ASSERT_GT(input_norm, 0.0) << "Input norm is zero, invalid for JL test";

  const auto cfg = VecOpsConfig{};
  for (auto device : s_registered_devices) {
    if (device != "CPU") continue; // TODO implement for CUDA too
    ICICLE_CHECK(icicle_set_device(device));
    std::stringstream timer_label;
    timer_label << "JL-projection [device=" << device << "]";

    bool passed = false;
    for (int trial = 0; trial < max_trials; ++trial) {
      std::byte seed[32];
      for (auto& b : seed) {
        b = static_cast<std::byte>(rand_uint_32b() % 256);
      }

      START_TIMER(projection);
      ICICLE_CHECK(jl_projection(input.data(), input.size(), seed, sizeof(seed), cfg, output.data(), output.size()));
      END_TIMER(projection, timer_label.str().c_str(), true);

      const double output_norm = std::sqrt(norm_squared(output));
      ASSERT_GT(output_norm, 0.0) << "JL projection output norm is zero (trial " << trial << ")";

      const double bound = std::sqrt(128.0) * input_norm;
      passed = (output_norm <= bound);

      ICICLE_LOG_INFO << "Input norm = " << input_norm << ", Output norm = " << output_norm
                      << ", Ratio = " << (output_norm / input_norm) << ", Bound = " << bound
                      << ", Passed = " << (passed ? "true" : "false");
      if (passed) break;
    }

    ASSERT_TRUE(passed) << "JL projection norm exceeded sqrt(128)*input_norm in all " << max_trials << " trials";
=======
  auto square_root = static_cast<uint32_t>(std::sqrt(q));

  const size_t size = 1 << 10;
  auto input = std::vector<field_t>(size);

  for (size_t i = 0; i < size; ++i) {
    int32_t val = rand_uint_32b();
    if (val > square_root) { val = val % square_root; }
    input[i] = field_t::from(val);
  }

  for (auto device : s_registered_devices) {
    ICICLE_CHECK(icicle_set_device(device));

    bool output;

    // Test L2 norm
    {
      uint128_t actual_norm_squared = 0;
      for (size_t i = 0; i < size; ++i) {
        int64_t val = abs_centered(*(int64_t*)&input[i], q);
        actual_norm_squared += static_cast<uint64_t>(val) * static_cast<uint64_t>(val);
      }

      uint64_t bound = static_cast<uint64_t>(std::sqrt(actual_norm_squared)) + 1;
      ICICLE_CHECK(norm::check_norm_bound(input.data(), size, eNormType::L2, bound, VecOpsConfig{}, &output));
      ASSERT_TRUE(output) << "L2 norm check failed with bound " << bound << " on device " << device;

      bound = static_cast<uint64_t>(std::sqrt(actual_norm_squared)) - 1;
      ICICLE_CHECK(norm::check_norm_bound(input.data(), size, eNormType::L2, bound, VecOpsConfig{}, &output));
      ASSERT_FALSE(output) << "L2 norm check should fail with bound " << bound << " on device " << device;
    }

    // Test L-infinity norm
    {
      // Compute actual L-infinity norm
      uint64_t actual_norm = 0;
      for (size_t i = 0; i < size; ++i) {
        uint64_t val = abs_centered(*(int64_t*)&input[i], q);
        actual_norm = std::max(actual_norm, val);
      }

      // Test with bound just above actual norm
      uint64_t bound = actual_norm + 1;
      ICICLE_CHECK(norm::check_norm_bound(input.data(), size, eNormType::LInfinity, bound, VecOpsConfig{}, &output));
      ASSERT_TRUE(output) << "L-infinity norm check failed with bound " << bound << " on device " << device;

      // Test with bound just below actual norm
      bound = actual_norm - 1;
      ICICLE_CHECK(norm::check_norm_bound(input.data(), size, eNormType::LInfinity, bound, VecOpsConfig{}, &output));
      ASSERT_FALSE(output) << "L-infinity norm check should fail with bound " << bound << " on device " << device;
    }

    // Test error cases
    {
      field_t* nullptr_field_t = nullptr;
      bool* nullptr_bool = nullptr;

      // Test null input
      ASSERT_NE(
        eIcicleError::SUCCESS,
        norm::check_norm_bound(nullptr_field_t, size, eNormType::L2, 100, VecOpsConfig{}, &output));

      // Test null output
      ASSERT_NE(
        eIcicleError::SUCCESS,
        norm::check_norm_bound(input.data(), size, eNormType::L2, 100, VecOpsConfig{}, nullptr_bool));

      // Test zero size
      ASSERT_EQ(
        eIcicleError::SUCCESS, norm::check_norm_bound(input.data(), 0, eNormType::L2, 100, VecOpsConfig{}, &output));
      ASSERT_TRUE(output) << "Norm check should pass for empty vector on device " << device;

      // Test with values exceeding sqrt(q)
      auto invalid_input = std::vector<field_t>(size);
      invalid_input[0] = field_t::from(square_root + 1);
      ASSERT_NE(
        eIcicleError::SUCCESS,
        norm::check_norm_bound(invalid_input.data(), size, eNormType::L2, 100, VecOpsConfig{}, &output));
    }
  }
}

TEST_F(RingTestBase, NormRelative)
{
  static_assert(field_t::TLC == 2, "Norm checking assumes q ~64b");
  constexpr auto q_storage = field_t::get_modulus();
  const int64_t q = *(int64_t*)&q_storage; // Note this is valid since TLC == 2
  ICICLE_ASSERT(q > 0) << "Expecting at least one slack bit to use int64 arithmetic";

  auto square_root = static_cast<uint32_t>(std::sqrt(q));

  const size_t size = 1 << 10;
  auto input_a = std::vector<field_t>(size);
  auto input_b = std::vector<field_t>(size);

  for (size_t i = 0; i < size; ++i) {
    int32_t val_a = rand_uint_32b() % (square_root / 4);
    int32_t val_b = rand_uint_32b() % square_root;
    input_a[i] = field_t::from(val_a);
    input_b[i] = field_t::from(val_b);
  }

  for (auto device : s_registered_devices) {
    ICICLE_CHECK(icicle_set_device(device));

    bool output;

    // Test L2 norm
    {
      uint128_t norm_a_squared = 0;
      uint128_t norm_b_squared = 0;

      for (size_t i = 0; i < size; ++i) {
        int64_t val_a = abs_centered(*(int64_t*)&input_a[i], q);
        int64_t val_b = abs_centered(*(int64_t*)&input_b[i], q);
        norm_a_squared += static_cast<uint128_t>(val_a) * static_cast<uint128_t>(val_a);
        norm_b_squared += static_cast<uint128_t>(val_b) * static_cast<uint128_t>(val_b);
      }

      uint64_t passing_scale =
        static_cast<uint64_t>(std::sqrt(static_cast<double>(norm_a_squared) / static_cast<double>(norm_b_squared))) + 1;

      ICICLE_CHECK(norm::check_norm_relative(
        input_a.data(), input_b.data(), size, eNormType::L2, passing_scale, VecOpsConfig{}, &output));
      ASSERT_TRUE(output) << "L2 relative norm check failed with scale " << passing_scale << " on device " << device;

      uint64_t failing_scale = passing_scale - 1;
      ICICLE_CHECK(norm::check_norm_relative(
        input_a.data(), input_b.data(), size, eNormType::L2, failing_scale, VecOpsConfig{}, &output));
      ASSERT_FALSE(output) << "L2 relative norm check should fail with scale " << failing_scale << " on device "
                           << device;
    }

    // Test L-infinity norm
    {
      int64_t max_abs_a = 0;
      int64_t max_abs_b = 0;

      for (size_t i = 0; i < size; ++i) {
        int64_t val_a = abs_centered(*(int64_t*)&input_a[i], q);
        int64_t val_b = abs_centered(*(int64_t*)&input_b[i], q);
        max_abs_a = std::max(max_abs_a, val_a);
        max_abs_b = std::max(max_abs_b, val_b);
      }

      // Calculate scale that should make the check pass
      uint64_t passing_scale =
        static_cast<uint64_t>(static_cast<double>(max_abs_a) / static_cast<double>(max_abs_b)) + 1;

      // Test with scale that should pass
      ICICLE_CHECK(norm::check_norm_relative(
        input_a.data(), input_b.data(), size, eNormType::LInfinity, passing_scale, VecOpsConfig{}, &output));
      ASSERT_TRUE(output) << "L-infinity relative norm check failed with scale " << passing_scale << " on device "
                          << device;

      // Test with scale that should fail
      uint64_t failing_scale = passing_scale - 1;
      ICICLE_CHECK(norm::check_norm_relative(
        input_a.data(), input_b.data(), size, eNormType::LInfinity, failing_scale, VecOpsConfig{}, &output));
      ASSERT_FALSE(output) << "L-infinity relative norm check should fail with scale " << failing_scale << " on device "
                           << device;
    }

    // Test error cases
    {
      field_t* nullptr_field_t = nullptr;
      bool* nullptr_bool = nullptr;

      // Test null input_a
      ASSERT_NE(
        eIcicleError::SUCCESS,
        norm::check_norm_relative(nullptr_field_t, input_b.data(), size, eNormType::L2, 2, VecOpsConfig{}, &output));

      // Test null input_b
      ASSERT_NE(
        eIcicleError::SUCCESS,
        norm::check_norm_relative(input_a.data(), nullptr_field_t, size, eNormType::L2, 2, VecOpsConfig{}, &output));

      // Test null output
      ASSERT_NE(
        eIcicleError::SUCCESS, norm::check_norm_relative(
                                 input_a.data(), input_b.data(), size, eNormType::L2, 2, VecOpsConfig{}, nullptr_bool));

      // Test zero size
      ASSERT_EQ(
        eIcicleError::SUCCESS,
        norm::check_norm_relative(input_a.data(), input_b.data(), 0, eNormType::L2, 2, VecOpsConfig{}, &output));
      ASSERT_TRUE(output) << "Relative norm check should pass for empty vectors on device " << device;

      // Test with values exceeding sqrt(q)
      auto invalid_input = std::vector<field_t>(size);
      invalid_input[0] = field_t::from(square_root + 1);
      ASSERT_NE(
        eIcicleError::SUCCESS,
        norm::check_norm_relative(
          invalid_input.data(), input_b.data(), size, eNormType::L2, 2, VecOpsConfig{}, &output));
      ASSERT_NE(
        eIcicleError::SUCCESS,
        norm::check_norm_relative(
          input_a.data(), invalid_input.data(), size, eNormType::L2, 2, VecOpsConfig{}, &output));
    }
  }
}

TEST_F(RingTestBase, NormBoundedBatch)
{
  static_assert(field_t::TLC == 2, "Norm checking assumes q ~64b");
  constexpr auto q_storage = field_t::get_modulus();
  const int64_t q = *(int64_t*)&q_storage; // Note this is valid since TLC == 2
  ICICLE_ASSERT(q > 0) << "Expecting at least one slack bit to use int64 arithmetic";

  auto square_root = static_cast<uint32_t>(std::sqrt(q));

  const size_t size = 1 << 10;
  const size_t batch_size = 4;

  auto input_a = std::vector<field_t>(size * batch_size);

  for (size_t i = 0; i < size * batch_size; ++i) {
    input_a[i] = field_t::from(rand_uint_32b() % square_root);
  }

  // Test L2 norm
  for (auto device : s_registered_devices) {
    ICICLE_CHECK(icicle_set_device(device));
    bool* output = new bool[batch_size];
    VecOpsConfig cfg = VecOpsConfig{};
    cfg.batch_size = batch_size;

    uint128_t* actual_norm = new uint128_t[batch_size];
    for (size_t i = 0; i < batch_size; ++i) {
      actual_norm[i] = 0;
      for (size_t j = 0; j < size; ++j) {
        int64_t val = abs_centered(*(int64_t*)&input_a[i * size + j], q);
        actual_norm[i] += static_cast<uint64_t>(val) * static_cast<uint64_t>(val);
      }
    }

    uint64_t max_bound = 0;
    uint64_t min_bound = std::numeric_limits<uint64_t>::max();
    for (size_t i = 0; i < batch_size; ++i) {
      max_bound = std::max(max_bound, static_cast<uint64_t>(std::sqrt(actual_norm[i])));
      min_bound = std::min(min_bound, static_cast<uint64_t>(std::sqrt(actual_norm[i])));
    }

    ICICLE_CHECK(norm::check_norm_bound(input_a.data(), size, eNormType::L2, max_bound + 1, cfg, output));

    for (size_t i = 0; i < batch_size; ++i) {
      ASSERT_TRUE(output[i]) << "L2 norm check should pass for batch " << i << " on device " << device;
    }

    ICICLE_CHECK(norm::check_norm_bound(input_a.data(), size, eNormType::L2, min_bound - 1, cfg, output));

    for (size_t i = 0; i < batch_size; ++i) {
      ASSERT_FALSE(output[i]) << "L2 norm check should fail for batch " << i << " on device " << device;
    }

    delete[] output;
  }

  // Test L-infinity norm
  for (auto device : s_registered_devices) {
    ICICLE_CHECK(icicle_set_device(device));
    bool* output = new bool[batch_size];
    VecOpsConfig cfg = VecOpsConfig{};
    cfg.batch_size = batch_size;

    uint64_t* actual_max_abs = new uint64_t[batch_size];
    for (size_t i = 0; i < batch_size; ++i) {
      actual_max_abs[i] = 0;
      for (size_t j = 0; j < size; ++j) {
        int64_t val = abs_centered(*(int64_t*)&input_a[i * size + j], q);
        actual_max_abs[i] = std::max(actual_max_abs[i], static_cast<uint64_t>(val));
      }
    }

    uint64_t max_bound = 0;
    uint64_t min_bound = std::numeric_limits<uint64_t>::max();
    for (size_t i = 0; i < batch_size; ++i) {
      max_bound = std::max(max_bound, actual_max_abs[i]);
      min_bound = std::min(min_bound, actual_max_abs[i]);
    }

    ICICLE_CHECK(norm::check_norm_bound(input_a.data(), size, eNormType::LInfinity, max_bound + 1, cfg, output));

    for (size_t i = 0; i < batch_size; ++i) {
      ASSERT_TRUE(output[i]) << "L-infinity norm check should pass for batch " << i << " on device " << device;
    }

    ICICLE_CHECK(norm::check_norm_bound(input_a.data(), size, eNormType::LInfinity, min_bound - 1, cfg, output));

    for (size_t i = 0; i < batch_size; ++i) {
      ASSERT_FALSE(output[i]) << "L-infinity norm check should fail for batch " << i << " on device " << device;
    }

    delete[] output;
    delete[] actual_max_abs;
  }
}

TEST_F(RingTestBase, NormRelativeBatch)
{
  static_assert(field_t::TLC == 2, "Norm checking assumes q ~64b");
  constexpr auto q_storage = field_t::get_modulus();
  const int64_t q = *(int64_t*)&q_storage; // Note this is valid since TLC == 2
  ICICLE_ASSERT(q > 0) << "Expecting at least one slack bit to use int64 arithmetic";

  auto square_root = static_cast<uint32_t>(std::sqrt(q));

  const size_t size = 1 << 10;
  const size_t batch_size = 4;

  auto input_a = std::vector<field_t>(size * batch_size);
  auto input_b = std::vector<field_t>(size * batch_size);

  for (size_t i = 0; i < size * batch_size; ++i) {
    input_a[i] = field_t::from(rand_uint_32b() % square_root);
    input_b[i] = field_t::from(rand_uint_32b() % square_root);
  }

  // Test L2 norm
  for (auto device : s_registered_devices) {
    ICICLE_CHECK(icicle_set_device(device));
    bool* output = new bool[batch_size];
    VecOpsConfig cfg = VecOpsConfig{};
    cfg.batch_size = batch_size;

    uint128_t* norm_a_squared = new uint128_t[batch_size];
    uint128_t* norm_b_squared = new uint128_t[batch_size];

    for (size_t i = 0; i < batch_size; ++i) {
      norm_a_squared[i] = 0;
      norm_b_squared[i] = 0;
      for (size_t j = 0; j < size; ++j) {
        int64_t val_a = abs_centered(*(int64_t*)&input_a[i * size + j], q);
        int64_t val_b = abs_centered(*(int64_t*)&input_b[i * size + j], q);
        norm_a_squared[i] += static_cast<uint128_t>(val_a) * static_cast<uint128_t>(val_a);
        norm_b_squared[i] += static_cast<uint128_t>(val_b) * static_cast<uint128_t>(val_b);
      }
    }

    uint128_t* passing_scale = new uint128_t[batch_size];

    for (size_t i = 0; i < batch_size; ++i) {
      passing_scale[i] = static_cast<uint128_t>(
                           std::sqrt(static_cast<double>(norm_a_squared[i]) / static_cast<double>(norm_b_squared[i]))) +
                         1;
    }

    uint128_t max_bound = passing_scale[0];
    uint128_t min_bound = passing_scale[0];
    for (size_t i = 1; i < batch_size; ++i) {
      max_bound = std::max(max_bound, passing_scale[i]);
      min_bound = std::min(min_bound, passing_scale[i]);
    }

    ICICLE_CHECK(
      norm::check_norm_relative(input_a.data(), input_b.data(), size, eNormType::L2, max_bound + 1, cfg, output));

    for (size_t i = 0; i < batch_size; ++i) {
      ASSERT_TRUE(output[i]) << "L2 relative norm check should pass for batch " << i << " on device " << device;
    }

    ICICLE_CHECK(
      norm::check_norm_relative(input_a.data(), input_b.data(), size, eNormType::L2, min_bound - 1, cfg, output));

    for (size_t i = 0; i < batch_size; ++i) {
      ASSERT_FALSE(output[i]) << "L2 relative norm check should fail for batch " << i << " on device " << device;
    }
  }

  // Test L-infinity norm
  for (auto device : s_registered_devices) {
    ICICLE_CHECK(icicle_set_device(device));
    bool* output = new bool[batch_size];
    VecOpsConfig cfg = VecOpsConfig{};
    cfg.batch_size = batch_size;

    uint64_t* max_abs_a = new uint64_t[batch_size];
    uint64_t* max_abs_b = new uint64_t[batch_size];

    for (size_t i = 0; i < batch_size; ++i) {
      max_abs_a[i] = 0;
      max_abs_b[i] = 0;
      for (size_t j = 0; j < size; ++j) {
        int64_t val_a = abs_centered(*(int64_t*)&input_a[i * size + j], q);
        int64_t val_b = abs_centered(*(int64_t*)&input_b[i * size + j], q);
        max_abs_a[i] = std::max(max_abs_a[i], static_cast<uint64_t>(val_a));
        max_abs_b[i] = std::max(max_abs_b[i], static_cast<uint64_t>(val_b));
      }
    }

    uint64_t* passing_scale = new uint64_t[batch_size];

    for (size_t i = 0; i < batch_size; ++i) {
      passing_scale[i] = static_cast<uint64_t>(max_abs_a[i]) / static_cast<uint64_t>(max_abs_b[i]) + 1;
    }

    uint64_t max_bound = passing_scale[0];
    uint64_t min_bound = passing_scale[0];
    for (size_t i = 1; i < batch_size; ++i) {
      max_bound = std::max(max_bound, passing_scale[i]);
      min_bound = std::min(min_bound, passing_scale[i]);
    }

    ICICLE_CHECK(norm::check_norm_relative(
      input_a.data(), input_b.data(), size, eNormType::LInfinity, max_bound + 1, cfg, output));

    for (size_t i = 0; i < batch_size; ++i) {
      ASSERT_TRUE(output[i]) << "L-infinity relative norm check should pass for batch " << i << " on device " << device;
    }

    ICICLE_CHECK(norm::check_norm_relative(
      input_a.data(), input_b.data(), size, eNormType::LInfinity, min_bound - 1, cfg, output));

    for (size_t i = 0; i < batch_size; ++i) {
      ASSERT_FALSE(output[i]) << "L-infinity relative norm check should fail for batch " << i << " on device "
                              << device;
    }
>>>>>>> 3908c64b
  }
}<|MERGE_RESOLUTION|>--- conflicted
+++ resolved
@@ -1,8 +1,6 @@
 #include "test_mod_arithmetic_api.h"
 #include "icicle/balanced_decomposition.h"
-<<<<<<< HEAD
 #include "icicle/jl_projection.h"
-=======
 #include "icicle/norm.h"
 #include "icicle/fields/field_config.h"
 #include "icicle/fields/field.h"
@@ -18,7 +16,6 @@
   if (val > q / 2) { val = q - val; }
   return val;
 }
->>>>>>> 3908c64b
 
 // Derive all ModArith tests and add ring specific tests here
 template <typename T>
@@ -250,20 +247,13 @@
   } // device loop
 }
 
-<<<<<<< HEAD
 TEST_F(RingTestBase, JLProjectionTest)
 {
   static_assert(field_t::TLC == 2, "Decomposition assumes q ~64b");
-=======
-TEST_F(RingTestBase, NormBounded)
-{
-  static_assert(field_t::TLC == 2, "Norm checking assumes q ~64b");
->>>>>>> 3908c64b
   constexpr auto q_storage = field_t::get_modulus();
   const int64_t q = *(int64_t*)&q_storage; // Note this is valid since TLC == 2
   ICICLE_ASSERT(q > 0) << "Expecting at least one slack bit to use int64 arithmetic";
 
-<<<<<<< HEAD
   const size_t N = 1 << 16;       // Input vector size
   const size_t output_size = 256; // JL projected size
   const int max_trials = 10; // JL projection output is bound by sqrt(128)*norm(input) with probability 0.5. Therefore
@@ -324,7 +314,15 @@
     }
 
     ASSERT_TRUE(passed) << "JL projection norm exceeded sqrt(128)*input_norm in all " << max_trials << " trials";
-=======
+  }
+}
+
+TEST_F(RingTestBase, NormBounded)
+{
+  static_assert(field_t::TLC == 2, "Decomposition assumes q ~64b");
+  constexpr auto q_storage = field_t::get_modulus();
+  const int64_t q = *(int64_t*)&q_storage; // Note this is valid since TLC == 2
+  ICICLE_ASSERT(q > 0) << "Expecting at least one slack bit to use int64 arithmetic";
   auto square_root = static_cast<uint32_t>(std::sqrt(q));
 
   const size_t size = 1 << 10;
@@ -745,6 +743,5 @@
       ASSERT_FALSE(output[i]) << "L-infinity relative norm check should fail for batch " << i << " on device "
                               << device;
     }
->>>>>>> 3908c64b
   }
 }