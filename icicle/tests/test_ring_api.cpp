#include "test_mod_arithmetic_api.h"
#include "test_matrix_api.h"
#include "icicle/balanced_decomposition.h"
#include "icicle/jl_projection.h"
#include "icicle/norm.h"
#include "icicle/random_sampling.h"
#include "icicle/negacyclic_ntt.h"
#include "icicle/fields/field_config.h"
#include "icicle/fields/field.h"
#include <chrono>

using namespace field_config;
using namespace icicle;

using uint128_t = __uint128_t;

// Helper function for norm checking
static uint64_t abs_centered(uint64_t val, uint64_t q)
{
  if (val > q / 2) { val = q - val; }
  return val;
}

// Derive all ModArith tests and add ring specific tests here
template <typename T>
class RingTest : public ModArithTest<T>
{
};

// This function performs a negacyclic convolution multiplication
static PolyRing Rq_mul(const PolyRing& a, const PolyRing& b)
{
  PolyRing c;
  constexpr size_t degree = PolyRing::d;
  const Zq* a_zq = reinterpret_cast<const Zq*>(&a);
  const Zq* b_zq = reinterpret_cast<const Zq*>(&b);
  Zq* c_zq = reinterpret_cast<Zq*>(&c);
  // zero initialize c
  for (size_t k = 0; k < degree; ++k)
    c_zq[k] = Zq::zero();

  // Manual negacyclic convolution: c_k = sum_{i+j ≡ k mod n} a_i * b_j,
  // with negation when i+j >= n
  for (size_t i = 0; i < degree; ++i) {
    for (size_t j = 0; j < degree; ++j) {
      size_t ij = i + j;
      size_t k = ij % degree;
      Zq prod = a_zq[i] * b_zq[j];
      if (ij >= degree) {
        c_zq[k] = c_zq[k] - prod; // negacyclic
      } else {
        c_zq[k] = c_zq[k] + prod;
      }
    }
  }
  return c;
}

using RingTestBase = ModArithTestBase;
TYPED_TEST_SUITE(RingTest, FTImplementations);

// Note: this is testing host arithmetic. Other tests against CPU backend should guarantee correct device arithmetic too
TYPED_TEST(RingTest, RingSanityTest)
{
  auto a = TypeParam::rand_host();
  auto b = TypeParam::rand_host();
  auto a_neg = TypeParam::neg(a);
  ASSERT_EQ(a + TypeParam::zero(), a);
  ASSERT_EQ(a + b - a, b);
  ASSERT_EQ(a + a_neg, TypeParam::zero());
  ASSERT_EQ(a * TypeParam::zero(), TypeParam::zero());
  ASSERT_EQ(a * TypeParam::from(2), a + a);

  TypeParam invertible_element = TypeParam::rand_host();
  while (!TypeParam::has_inverse(invertible_element)) {
    invertible_element = TypeParam::rand_host();
  }
  auto invertible_element_inv = TypeParam::inverse(invertible_element);
  ASSERT_EQ(invertible_element * a * invertible_element_inv, a);
  ASSERT_EQ(invertible_element * invertible_element_inv, TypeParam::one());
}

TEST_F(RingTestBase, RingRnsConversion)
{
  // I need an invertible element here
  scalar_t r = scalar_t::rand_host();
  while (!scalar_t::has_inverse(r)) {
    r = scalar_t::rand_host();
  }

  // check r * r^-1 = 1 in rns and direct
  auto r_inv = scalar_t::inverse(r);
  ASSERT_EQ(r * r_inv, scalar_t::one());

  // convert direct to rns and check 'r * r^-1 = 1' in rns
  scalar_rns_t r_rns = scalar_rns_t::from_direct(r); // static method to convert direct to rns
  scalar_rns_t r_inv_rns_converted = scalar_rns_t::from_direct(r_inv);
  scalar_rns_t r_inv_rns_computed = scalar_rns_t::inverse(r_rns);
  ASSERT_EQ(r_inv_rns_converted, r_inv_rns_computed);
  ASSERT_EQ(r_rns * r_inv_rns_converted, scalar_rns_t::one());

  // Constructor from direct
  scalar_rns_t r_rns_from_zq = r; // here we convert r to rns implicitly by constructing from Zq type
  scalar_rns_t r_rns_from_zq_direct = scalar_rns_t::from_direct(r);
  ASSERT_EQ(r_rns_from_zq, r_rns_from_zq_direct);

  // Convert r in-place
  scalar_t r_backup = r;
  scalar_rns_t& r_rns_casted = (scalar_rns_t&)r;
  scalar_rns_t::convert_direct_to_rns(
    &r.limbs_storage, &r_rns_casted.limbs_storage); // convert using given memory, possibly inplace
  ASSERT_EQ(r_rns_casted, r_rns);
  // convert rns back to direct
  ASSERT_NE(r, r_backup);
  ASSERT_EQ(r_backup, r_rns_casted.to_direct()); // create a new Zq element from rns
  scalar_rns_t::convert_rns_to_direct(
    &r_rns_casted.limbs_storage, &r.limbs_storage); // convert using the given memory, possibly inplace
  ASSERT_EQ(r, r_backup);
}

TEST_F(RingTestBase, VectorRnsConversion)
{
  const size_t N = 1 << 16;
  auto direct_input = std::vector<scalar_t>(N);
  auto direct_output = std::vector<scalar_t>(N);
  auto rns_input = std::vector<scalar_rns_t>(N);
  auto rns_output = std::vector<scalar_rns_t>(N);

  scalar_t::rand_host_many(direct_input.data(), N);

  for (auto device : s_registered_devices) {
    ICICLE_CHECK(icicle_set_device(device));

    // (1) compute element-wise power in direct representation
    ICICLE_CHECK(
      vector_mul(direct_input.data(), direct_input.data(), N, VecOpsConfig{}, direct_output.data())); // Direct
    // (2) convert to rns and recompute in rns
    ICICLE_CHECK(convert_to_rns(direct_input.data(), N, VecOpsConfig{}, rns_input.data()));
    ICICLE_CHECK(vector_mul(rns_input.data(), rns_input.data(), N, VecOpsConfig{}, rns_output.data())); // RNS
    // (3) assert results are different
    ASSERT_NE(0, memcmp(rns_output.data(), direct_output.data(), sizeof(scalar_t) * N));
    // (4) convert back from rns (inplace) and compare to the the direct output
    // Note that we convert in-place so the rns type remains but the underlying data is not rns anymore!
    ICICLE_CHECK(convert_from_rns(rns_output.data(), N, VecOpsConfig{}, (scalar_t*)rns_output.data()));
    ASSERT_EQ(0, memcmp(rns_output.data(), direct_output.data(), sizeof(scalar_t) * N));
  }
}

TEST_F(RingTestBase, BalancedDecompositionZQ)
{
  static_assert(field_t::TLC == 2, "Decomposition assumes q ~64b");
  constexpr auto q_storage = field_t::get_modulus();
  const int64_t q = *(int64_t*)&q_storage; // Note this is valid since TLC == 2
  ICICLE_ASSERT(q > 0) << "Expecting at least one slack bit to use int64 arithmetic";

  const size_t size = 1 << 20;
  auto input = std::vector<field_t>(size);
  field_t::rand_host_many(input.data(), size);
  auto recomposed = std::vector<field_t>(size);

  const auto q_sqrt = static_cast<uint32_t>(std::sqrt(q));
  const auto bases = std::vector<uint32_t>{2, 3, 4, 27, 60, q_sqrt};

  for (auto device : s_registered_devices) {
    ICICLE_CHECK(icicle_set_device(device));

    field_t *d_input, *d_decomposed, *d_recomposed;
    ICICLE_CHECK(icicle_malloc((void**)&d_input, size * sizeof(field_t)));
    ICICLE_CHECK(icicle_malloc((void**)&d_recomposed, size * sizeof(field_t)));
    ICICLE_CHECK(icicle_copy(d_input, input.data(), size * sizeof(field_t)));

    auto cfg = VecOpsConfig{};
    cfg.is_a_on_device = true;
    cfg.is_result_on_device = true;

    for (const auto base : bases) {
      // Number of digits needed to represent an element mod q in balanced base-b representation
      const size_t digits_per_element = balanced_decomposition::compute_nof_digits<field_t>(base);
      const size_t decomposed_size = size * digits_per_element;
      auto decomposed = std::vector<field_t>(decomposed_size);

      std::stringstream timer_label_decompose, timer_label_recompose;
      timer_label_decompose << "Decomposition [device=" << device << ", base=" << base << "]";
      timer_label_recompose << "Recomposition [device=" << device << ", base=" << base << "]";

      ICICLE_CHECK(icicle_malloc((void**)&d_decomposed, decomposed_size * sizeof(field_t)));

      // Decompose into balanced digits
      START_TIMER(decomposition);
      ICICLE_CHECK(balanced_decomposition::decompose(d_input, size, base, cfg, d_decomposed, decomposed_size));
      END_TIMER(decomposition, timer_label_decompose.str().c_str(), true);

      // Verify that all digits lie in the correct balanced range (-b/2, b/2]
      ICICLE_CHECK(icicle_copy(decomposed.data(), d_decomposed, decomposed_size * sizeof(field_t)));
      for (size_t i = 0; i < decomposed_size; ++i) {
        const int64_t digit = *reinterpret_cast<int64_t*>(&decomposed[i]);

        // Since field_t wraps into [0, q), digits near q are actually negative
        const bool is_positive_digit = digit <= base / 2;
        const bool is_negative_digit = (base % 2 == 0) ? (q - digit) < base / 2 : (q - digit) <= base / 2;
        const bool is_balanced = is_positive_digit || is_negative_digit;

        ASSERT_TRUE(is_balanced) << "Digit " << digit << " is out of expected balanced range for base=" << base;
      }

      // Recompose and compare to original input
      START_TIMER(recomposition);
      ICICLE_CHECK(balanced_decomposition::recompose(d_decomposed, decomposed_size, base, cfg, d_recomposed, size));
      END_TIMER(recomposition, timer_label_recompose.str().c_str(), true);

      ICICLE_CHECK(icicle_copy(recomposed.data(), d_recomposed, size * sizeof(field_t)));
      ASSERT_EQ(0, memcmp(input.data(), recomposed.data(), sizeof(field_t) * size))
        << "Recomposition failed for base=" << base;

      icicle_free(d_decomposed);
    } // base loop

    icicle_free(d_input);
    icicle_free(d_recomposed);
  } // device loop
}

TEST_F(RingTestBase, BalancedDecompositionZqErrorCases)
{
  static_assert(field_t::TLC == 2, "Decomposition assumes q ~64b");
  constexpr auto q_storage = field_t::get_modulus();
  const int64_t q = *(int64_t*)&q_storage; // Note this is valid since TLC == 2
  ICICLE_ASSERT(q > 0) << "Expecting at least one slack bit to use int64 arithmetic";

  const size_t size = 1 << 10;
  auto input = std::vector<field_t>(size);
  field_t::rand_host_many(input.data(), size);
  auto recomposed = std::vector<field_t>(size);
  const auto bases = std::vector<uint32_t>{2, 4, 16, 179};

  for (auto device : s_registered_devices) {
    ICICLE_CHECK(icicle_set_device(device));

    const auto cfg = VecOpsConfig{};

    // Number of digits needed to represent an element mod q in balanced base-b representation
    const uint32_t base = rand_uint_32b();
    const size_t digits_per_element = balanced_decomposition::compute_nof_digits<field_t>(base);
    const size_t decomposed_size = size * digits_per_element;
    auto decomposed = std::vector<field_t>(decomposed_size);

    // (1) Error: output size too small
    ASSERT_NE(
      eIcicleError::SUCCESS,
      balanced_decomposition::decompose(input.data(), size, base, cfg, decomposed.data(), decomposed_size - 1));
    ASSERT_NE(
      eIcicleError::SUCCESS,
      balanced_decomposition::recompose(decomposed.data(), decomposed_size - 1, base, cfg, input.data(), size));

    field_t* nullptr_field_t = nullptr;
    // (2) Error: output is null
    ASSERT_NE(
      eIcicleError::SUCCESS,
      balanced_decomposition::decompose(input.data(), size, base, cfg, nullptr_field_t, decomposed_size));
    ASSERT_NE(
      eIcicleError::SUCCESS,
      balanced_decomposition::recompose(decomposed.data(), decomposed_size, base, cfg, nullptr_field_t, size));

    // (3) Error: input is null
    ASSERT_NE(
      eIcicleError::SUCCESS,
      balanced_decomposition::decompose(nullptr_field_t, size, base, cfg, decomposed.data(), decomposed_size));
    ASSERT_NE(
      eIcicleError::SUCCESS,
      balanced_decomposition::recompose(nullptr_field_t, decomposed_size, base, cfg, input.data(), size));

    // (4) Error: base is 1
    ASSERT_NE(
      eIcicleError::SUCCESS,
      balanced_decomposition::decompose(input.data(), size, 1 /*=base*/, cfg, decomposed.data(), decomposed_size));
    ASSERT_NE(
      eIcicleError::SUCCESS,
      balanced_decomposition::recompose(decomposed.data(), decomposed_size, 1 /*=base*/, cfg, input.data(), size));

  } // device loop
}

// This test verifies that balanced decomposition of a PolyRing is implemented correctly by recomposing manually
TEST_F(RingTestBase, BalancedDecompositionPolyRing)
{
  static_assert(PolyRing::Base::TLC == 2, "Decomposition assumes q ~64-bit");

  // Get q from PolyRing::Base as signed 64-bit for safe arithmetic
  constexpr auto q_storage = PolyRing::Base::get_modulus();
  const int64_t q = *(int64_t*)&q_storage;
  ICICLE_ASSERT(q > 0) << "Expecting positive modulus q to allow int64 arithmetic";

  // Generate a random input polynomial over PolyRing
  constexpr size_t size = 7;
  std::vector<PolyRing> input_polynomials(size);
  PolyRing::rand_host_many(input_polynomials.data(), size);

  for (auto device : s_registered_devices) {
    ICICLE_CHECK(icicle_set_device(device));

    VecOpsConfig cfg{};
    const uint32_t q_sqrt = static_cast<uint32_t>(std::sqrt(q));
    const std::vector<uint32_t> bases = {2, 3, 16, (1 << 20) + 1, q_sqrt};

    for (uint32_t base : bases) {
      // Compute the number of digits for the given base
      const size_t num_digits = balanced_decomposition::compute_nof_digits<Zq>(base);
      std::vector<PolyRing> decomposed_polynomials(size * num_digits);

      // Perform balanced decomposition into digits. Output is digit-major
      ICICLE_CHECK(balanced_decomposition::decompose(
        input_polynomials.data(), input_polynomials.size(), base, cfg, decomposed_polynomials.data(),
        decomposed_polynomials.size()));

      // Recompose the original polynomial from digits
      std::vector<PolyRing> recomposed(size);
      memset(recomposed.data(), 0, sizeof(PolyRing) * size);
      // Generate repeated powers of base: each digit level gets the same base^i for all polynomials
      Zq power = Zq::from(1);
      std::vector<Zq> powers(size * num_digits);
      for (size_t digit_idx = 0; digit_idx < num_digits; ++digit_idx) {
        Zq current = power;
        for (size_t poly_idx = 0; poly_idx < size; ++poly_idx) {
          powers[digit_idx * size + poly_idx] = current;
        }
        power = power * Zq::from(base);
      }

      // Multiply each decomposed digit by its base power
      std::vector<PolyRing> scaled_digits(size * num_digits);
      ICICLE_CHECK(
        vector_mul(decomposed_polynomials.data(), powers.data(), size * num_digits, {}, scaled_digits.data()));

      // Accumulate scaled digits into recomposed result
      for (size_t digit_idx = 0; digit_idx < num_digits; ++digit_idx) {
        ICICLE_CHECK(vector_add(
          (const Zq*)recomposed.data(), (const Zq*)(scaled_digits.data() + digit_idx * size), size * PolyRing::d, {},
          (Zq*)recomposed.data()));
      }

      // Verify recomposed polynomial matches the original input
      ASSERT_EQ(0, memcmp(recomposed.data(), input_polynomials.data(), size * sizeof(PolyRing)));
    }
  }
}

// This test verifies that batch balanced decomposition and recomposition
// on device memory correctly reconstruct the original PolyRing polynomials.
// It also checks that the decomposition satisfies the L∞ bound.
TEST_F(RingTestBase, BalancedDecompositionPolyRingBatch)
{
  static_assert(PolyRing::Base::TLC == 2, "Decomposition assumes q ~64-bit");

  constexpr size_t degree = PolyRing::d;
  constexpr size_t size = 1 << 10; // Number of PolyRing polynomials

  // Get modulus q as signed integer for arithmetic safety
  constexpr auto q_storage = PolyRing::Base::get_modulus();
  const int64_t q = *(const int64_t*)&q_storage;
  ICICLE_ASSERT(q > 0) << "Expecting positive q to allow int64 arithmetic";

  // Generate random input polynomials over PolyRing
  std::vector<PolyRing> input(size);
  PolyRing::rand_host_many(input.data(), size);

  std::vector<PolyRing> recomposed(size);
  const std::vector<uint32_t> bases = {2, 3, 16, 155, 1024, static_cast<uint32_t>(std::sqrt(q))};

  for (auto device : s_registered_devices) {
    ICICLE_CHECK(icicle_set_device(device));

    PolyRing *d_input = nullptr, *d_decomposed = nullptr, *d_recomposed = nullptr;
    ICICLE_CHECK(icicle_malloc((void**)&d_input, size * sizeof(PolyRing)));
    ICICLE_CHECK(icicle_malloc((void**)&d_recomposed, size * sizeof(PolyRing)));
    ICICLE_CHECK(icicle_copy(d_input, input.data(), size * sizeof(PolyRing)));

    VecOpsConfig cfg{};
    cfg.is_a_on_device = true;
    cfg.is_result_on_device = true;

    for (uint32_t base : bases) {
      const size_t digits_per_coeff = balanced_decomposition::compute_nof_digits<Zq>(base);
      const size_t decomposed_size = size * digits_per_coeff;

      std::stringstream label_decompose, label_recompose;
      label_decompose << "PolyRing Decomposition [device=" << device << ", base=" << base << "]";
      label_recompose << "PolyRing Recomposition [device=" << device << ", base=" << base << "]";

      ICICLE_CHECK(icicle_malloc((void**)&d_decomposed, decomposed_size * sizeof(PolyRing)));

      // --- Step 1: Decomposition ---
      START_TIMER(decompose);
      ICICLE_CHECK(balanced_decomposition::decompose(d_input, size, base, cfg, d_decomposed, decomposed_size));
      END_TIMER(decompose, label_decompose.str().c_str(), true);

      // --- Step 2: Norm Bound Check (L∞) ---
      {
        VecOpsConfig norm_cfg{};
        norm_cfg.is_a_on_device = true;
        norm_cfg.batch_size = digits_per_coeff * size;

        std::vector<char> is_norm_bound(norm_cfg.batch_size, false);
        norm::check_norm_bound(
          reinterpret_cast<Zq*>(d_decomposed), degree, eNormType::LInfinity, base / 2 + 1, norm_cfg,
          reinterpret_cast<bool*>(is_norm_bound.data()));

        for (size_t i = 0; i < norm_cfg.batch_size; ++i) {
          ASSERT_TRUE(is_norm_bound[i]) << "Decomposed PolyRing polynomial " << i
                                        << " exceeds expected balanced range for base = " << base;
        }
      }

      // --- Step 3: Recomposition and Validation ---
      START_TIMER(recompose);
      ICICLE_CHECK(balanced_decomposition::recompose(d_decomposed, decomposed_size, base, cfg, d_recomposed, size));
      END_TIMER(recompose, label_recompose.str().c_str(), true);

      ICICLE_CHECK(icicle_copy(recomposed.data(), d_recomposed, size * sizeof(PolyRing)));

      ASSERT_EQ(0, memcmp(input.data(), recomposed.data(), size * sizeof(PolyRing)))
        << "Recomposition mismatch for base = " << base;

      icicle_free(d_decomposed);
    }

    icicle_free(d_input);
    icicle_free(d_recomposed);
  }
}

TEST_F(RingTestBase, JLProjectionTest)
{
  static_assert(field_t::TLC == 2, "Decomposition assumes q ~64b");
  constexpr auto q_storage = field_t::get_modulus();
  const int64_t q = *(int64_t*)&q_storage; // Note this is valid since TLC == 2
  ICICLE_ASSERT(q > 0) << "Expecting at least one slack bit to use int64 arithmetic";

  const size_t N = 1 << 16;       // Input vector size
  const size_t output_size = 256; // JL projected size
  const int max_trials = 10;      // JL projection output is bound by sqrt(128)*norm(input) with probability 0.5.
                                  // Therefore we allow repeating the check a few times.

  std::vector<field_t> input(N);
  std::vector<field_t> output(output_size);

  // generate random values in [0, sqrt(q)]. We assume input is low norm. Otherwise we may wrap around and the JL
  // lemma won't hold.
  const int64_t sqrt_q = static_cast<int64_t>(std::sqrt(q));
  for (auto& x : input) {
    uint64_t val = rand_uint_32b() % (sqrt_q + 1); // uniform in [0, sqrt_q]
    x = field_t::from(val);
  }

  auto norm_squared = [&](const std::vector<field_t>& v) -> double {
    double sum = 0.0;
    for (const auto& x : v) {
      const int64_t val = *reinterpret_cast<const int64_t*>(&x);
      const int64_t centered = (val > q / 2) ? val - q : val; // Convert to signed representative
      sum += static_cast<double>(centered) * static_cast<double>(centered);
    }
    return sum;
  };

  const double input_norm = std::sqrt(norm_squared(input));
  ASSERT_GT(input_norm, 0.0) << "Input norm is zero, invalid for JL test";

  const auto cfg = VecOpsConfig{};
  for (auto device : s_registered_devices) {
    ICICLE_CHECK(icicle_set_device(device));
    std::stringstream timer_label;
    timer_label << "JL-projection [device=" << device << "]";

    bool passed = false;
    for (int trial = 0; trial < max_trials; ++trial) {
      std::byte seed[32];
      for (auto& b : seed) {
        b = static_cast<std::byte>(rand_uint_32b() % 256);
      }

      START_TIMER(projection);
      ICICLE_CHECK(jl_projection(input.data(), input.size(), seed, sizeof(seed), cfg, output.data(), output.size()));
      END_TIMER(projection, timer_label.str().c_str(), true);

      const double output_norm = std::sqrt(norm_squared(output));
      ASSERT_GT(output_norm, 0.0) << "JL projection output norm is zero (trial " << trial << ")";

      const double bound = std::sqrt(128.0) * input_norm;
      passed = (output_norm <= bound);

      ICICLE_LOG_INFO << "Input norm = " << input_norm << ", Output norm = " << output_norm
                      << ", Ratio = " << (output_norm / input_norm) << ", Bound = " << bound
                      << ", Passed = " << (passed ? "true" : "false");
      if (passed) break;
    }

    ASSERT_TRUE(passed) << "JL projection norm exceeded sqrt(128)*input_norm in all " << max_trials << " trials";
  }
}

TEST_F(RingTestBase, JLprojectionGetRowsTest)
{
  const size_t N = 1 << 10;       // Input vector size
  const size_t output_size = 256; // Number of JL projection rows

  std::vector<field_t> input(N, field_t::one()); // Input vector: all ones
  std::vector<field_t> projected(output_size);   // Output from jl_projection
  std::vector<field_t> matrix(output_size * N);  // Raw JL matrix rows (row-major)
  std::vector<field_t> expected(output_size);    // Expected output computed via matrix row sums

  std::byte seed[32];
  for (auto& b : seed) {
    b = static_cast<std::byte>(rand_uint_32b() % 256);
  }

  const auto cfg = VecOpsConfig{};

  for (const auto& device : s_registered_devices) {
    ICICLE_CHECK(icicle_set_device(device));

    std::stringstream projection_timer_label, generate_timer_label;
    projection_timer_label << "JL-projection [device=" << device << "]";
    generate_timer_label << "JL-generate [device=" << device << "]";

    // Step 1: Compute projection via JL API
    START_TIMER(projection);
    ICICLE_CHECK(jl_projection(input.data(), N, seed, sizeof(seed), cfg, projected.data(), output_size));
    END_TIMER(projection, projection_timer_label.str().c_str(), true);

    // Step 2: Generate JL matrix rows explicitly
    START_TIMER(generate);
    ICICLE_CHECK(get_jl_matrix_rows(
      seed, sizeof(seed),
      N,           // row_size = input dimension
      0,           // start_row
      output_size, // num_rows
      cfg,
      matrix.data() // Output: [num_rows x row_size]
      ));
    END_TIMER(generate, generate_timer_label.str().c_str(), true);

    // Step 3: Since input = {1,1,...,1}, matrix-vector product is just summing each row
    VecOpsConfig sum_cfg{};
    sum_cfg.batch_size = output_size;
    ICICLE_CHECK(vector_sum(matrix.data(), N, sum_cfg, expected.data()));

    // Step 4: Compare expected vs projected
    for (size_t i = 0; i < output_size; ++i) {
      ASSERT_EQ(projected[i], expected[i])
        << "Mismatch at output[" << i << "]: projected = " << projected[i] << ", expected = " << expected[i];
    }
  }
}

TEST_F(RingTestBase, JLMatrixRowsDeviceConsistency)
{
  const size_t N = 1 << 10;       // Input vector size (row size)
  const size_t output_size = 256; // Number of JL projection rows

  // Skip test if fewer than 2 devices are available
  if (s_registered_devices.size() < 2) { GTEST_SKIP() << "At least 2 devices are required for this test"; }

  std::byte seed[32];
  for (auto& b : seed) {
    b = static_cast<std::byte>(rand_uint_32b() % 256);
  }

  const auto cfg = VecOpsConfig{};

  // Store matrices from all devices
  std::vector<std::vector<field_t>> matrices;
  std::vector<std::string> device_timer_labels;

  // Generate matrix on each device
  for (const auto& device : s_registered_devices) {
    ICICLE_CHECK(icicle_set_device(device));

    std::vector<field_t> matrix(output_size * N);
    std::stringstream timer_label;
    timer_label << "JL-matrix-rows [device=" << device << "]";
    device_timer_labels.push_back(timer_label.str());

    START_TIMER(generate);
    ICICLE_CHECK(get_jl_matrix_rows(
      seed, sizeof(seed),
      N,           // row_size = input dimension
      0,           // start_row
      output_size, // num_rows
      cfg,
      matrix.data() // Output: [num_rows x row_size]
      ));
    END_TIMER(generate, timer_label.str().c_str(), true);

    matrices.push_back(std::move(matrix));
  }

  // Compare all device matrices with the first one
  const auto& reference_matrix = matrices[0];
  const auto& reference_device = s_registered_devices[0];

  for (size_t device_idx = 1; device_idx < matrices.size(); ++device_idx) {
    const auto& matrix = matrices[device_idx];
    const auto& device = s_registered_devices[device_idx];

    // Compare matrices element by element
    for (size_t i = 0; i < output_size * N; ++i) {
      ASSERT_EQ(reference_matrix[i], matrix[i]) << "Matrix mismatch at index " << i << ": " << reference_device << " = "
                                                << reference_matrix[i] << ", " << device << " = " << matrix[i];
    }
  }

  // Additional verification: test with different start_row and num_rows parameters
  const size_t start_row = 10;
  const size_t partial_rows = 50;
  std::vector<std::vector<field_t>> partial_matrices;

  // Generate partial matrix on each device
  for (const auto& device : s_registered_devices) {
    ICICLE_CHECK(icicle_set_device(device));

    std::vector<field_t> device_partial(partial_rows * N);
    ICICLE_CHECK(get_jl_matrix_rows(
      seed, sizeof(seed),
      N,            // row_size
      start_row,    // start_row
      partial_rows, // num_rows
      cfg, device_partial.data()));

    partial_matrices.push_back(std::move(device_partial));
  }

  // Compare all partial matrices with the first one
  const auto& reference_partial = partial_matrices[0];

  for (size_t device_idx = 1; device_idx < partial_matrices.size(); ++device_idx) {
    const auto& partial = partial_matrices[device_idx];
    const auto& device = s_registered_devices[device_idx];

    // Compare partial matrices
    for (size_t i = 0; i < partial_rows * N; ++i) {
      ASSERT_EQ(reference_partial[i], partial[i])
        << "Partial matrix mismatch at index " << i << " (start_row=" << start_row << ", partial_rows=" << partial_rows
        << "): " << reference_device << " = " << reference_partial[i] << ", " << device << " = " << partial[i];
    }
  }
}

// This test verifies the JL-projection lemma: projecting an input vector of Rq polynomials
// via Zq yields the same value as the constant term of an inner product in Rq with conjugated rows.
TEST_F(RingTestBase, JLprojectionLemma)
{
  const size_t input_size = 8;        // Number of Rq polynomials in the input
  const size_t projected_size = 16;   // Number of projected output values
  const size_t d = PolyRing::d;       // Degree of each Rq polynomial
  const size_t row_size = input_size; // Each JL row is composed of `input_size` Rq polynomials

  // Randomize input polynomials
  std::vector<PolyRing> input(input_size);
  PolyRing::rand_host_many(input.data(), input_size);

  // Prepare random seed
  std::byte seed[32];
  for (auto& b : seed) {
    b = static_cast<std::byte>(rand_uint_32b() & 0xFF);
  }

  for (const auto& device : s_registered_devices) {
    ICICLE_CHECK(icicle_set_device(device));

    // Project using flat Zq view (as if input is Zq vector)
    std::vector<field_t> projected(projected_size);
    ICICLE_CHECK(jl_projection(
      reinterpret_cast<const Zq*>(input.data()), input_size * d, seed, sizeof(seed), {}, projected.data(),
      projected_size));

    // Check the JL-lemma
    for (size_t row_idx = 0; row_idx < projected_size; ++row_idx) {
      std::vector<PolyRing> jl_row_conj(row_size);

      // Generate JL matrix row as Rq polynomials, with conjugation
      ICICLE_CHECK(get_jl_matrix_rows<PolyRing>(
        seed, sizeof(seed), row_size, row_idx, 1, /* 1 row */
        true /* conjugate */, {}, jl_row_conj.data()));

      // compute inner product in Rq domain. Note that we avoid negacyclic-NTT to avoid unnecessary dependency
      PolyRing inner_product_ntt = {0};
      for (size_t i = 0; i < row_size; ++i) {
        inner_product_ntt = inner_product_ntt + Rq_mul(input[i], jl_row_conj[i]);
      }

      // Validate that the constant term equals the Zq projection result
      const field_t constant_term = inner_product_ntt.values[0];
      EXPECT_EQ(constant_term, projected[row_idx]) << "Mismatch at row " << row_idx;
    }
  }
}

TEST_F(RingTestBase, JLProjectionDeviceConsistency)
{
  static_assert(field_t::TLC == 2, "Decomposition assumes q ~64b");
  constexpr auto q_storage = field_t::get_modulus();
  const int64_t q = *(int64_t*)&q_storage; // Note this is valid since TLC == 2
  ICICLE_ASSERT(q > 0) << "Expecting at least one slack bit to use int64 arithmetic";

  const size_t N = (1 << 16) + 1; // Input vector size
  const size_t output_size = 256; // JL projected size

  // Skip test if fewer than 2 devices are available
  if (s_registered_devices.size() < 2) { GTEST_SKIP() << "At least 2 devices are required for this test"; }

  std::vector<field_t> input(N);

  // generate random values in [0, sqrt(q)]. We assume input is low norm.
  const int64_t sqrt_q = static_cast<int64_t>(std::sqrt(q));
  for (auto& x : input) {
    uint64_t val = rand_uint_32b() % (sqrt_q + 1); // uniform in [0, sqrt_q]
    x = field_t::from(val);
  }

  const auto cfg = VecOpsConfig{};

  // Prepare random seed
  std::byte seed[32];
  for (auto& b : seed) {
    b = static_cast<std::byte>(rand_uint_32b() % 256);
  }

  // Store outputs from all devices
  std::vector<std::vector<field_t>> device_outputs;
  std::vector<std::string> device_timer_labels;

  // Perform JL projection on each device
  for (const auto& device : s_registered_devices) {
    ICICLE_CHECK(icicle_set_device(device));

    std::vector<field_t> device_output(output_size);
    std::stringstream timer_label;
    timer_label << "JL-projection [device=" << device << "]";
    device_timer_labels.push_back(timer_label.str());

    START_TIMER(projection);
    ICICLE_CHECK(
      jl_projection(input.data(), input.size(), seed, sizeof(seed), cfg, device_output.data(), device_output.size()));
    END_TIMER(projection, timer_label.str().c_str(), true);

    device_outputs.push_back(std::move(device_output));
  }

  // Compare all device outputs with the first one
  const auto& reference_output = device_outputs[0];
  const auto& reference_device = s_registered_devices[0];

  for (size_t device_idx = 1; device_idx < device_outputs.size(); ++device_idx) {
    const auto& device_output = device_outputs[device_idx];
    const auto& device = s_registered_devices[device_idx];

    // Compare outputs element by element
    for (size_t i = 0; i < output_size; ++i) {
      ASSERT_EQ(reference_output[i], device_output[i])
        << "Mismatch at index " << i << ": " << reference_device << " = " << reference_output[i] << ", " << device
        << " = " << device_output[i];
    }
  }
}

TEST_F(RingTestBase, NormBounded)
{
  static_assert(field_t::TLC == 2, "Norm checking assumes q ~64b");
  constexpr auto q_storage = field_t::get_modulus();
  const int64_t q = *(int64_t*)&q_storage; // Note this is valid since TLC == 2
  ICICLE_ASSERT(q > 0) << "Expecting at least one slack bit to use int64 arithmetic";
  auto square_root = static_cast<uint32_t>(std::sqrt(q));

  const size_t size = 1 << 10;
  auto input = std::vector<field_t>(size);

  for (size_t i = 0; i < size; ++i) {
    int32_t val = rand_uint_32b();
    if (val > square_root) { val = val % square_root; }
    input[i] = field_t::from(val);
  }

  for (auto device : s_registered_devices) {
    ICICLE_CHECK(icicle_set_device(device));

    bool output;

    // Test L2 norm
    {
      uint128_t actual_norm_squared = 0;
      for (size_t i = 0; i < size; ++i) {
        int64_t val = abs_centered(*(int64_t*)&input[i], q);
        actual_norm_squared += static_cast<uint64_t>(val) * static_cast<uint64_t>(val);
      }

      uint64_t bound = static_cast<uint64_t>(std::sqrt(actual_norm_squared)) + 1;
      ICICLE_CHECK(norm::check_norm_bound(input.data(), size, eNormType::L2, bound, VecOpsConfig{}, &output));
      ASSERT_TRUE(output) << "L2 norm check failed with bound " << bound << " on device " << device;

      bound = static_cast<uint64_t>(std::sqrt(actual_norm_squared)) - 1;
      ICICLE_CHECK(norm::check_norm_bound(input.data(), size, eNormType::L2, bound, VecOpsConfig{}, &output));
      ASSERT_FALSE(output) << "L2 norm check should fail with bound " << bound << " on device " << device;
    }

    // Test L-infinity norm
    {
      // Compute actual L-infinity norm
      uint64_t actual_norm = 0;
      for (size_t i = 0; i < size; ++i) {
        uint64_t val = abs_centered(*(int64_t*)&input[i], q);
        actual_norm = std::max(actual_norm, val);
      }

      // Test with bound just above actual norm
      uint64_t bound = actual_norm + 1;
      ICICLE_CHECK(norm::check_norm_bound(input.data(), size, eNormType::LInfinity, bound, VecOpsConfig{}, &output));
      ASSERT_TRUE(output) << "L-infinity norm check failed with bound " << bound << " on device " << device;

      // Test with bound just below actual norm
      bound = actual_norm - 1;
      ICICLE_CHECK(norm::check_norm_bound(input.data(), size, eNormType::LInfinity, bound, VecOpsConfig{}, &output));
      ASSERT_FALSE(output) << "L-infinity norm check should fail with bound " << bound << " on device " << device;
    }

    // Test error cases
    {
      field_t* nullptr_field_t = nullptr;
      bool* nullptr_bool = nullptr;

      // Test null input
      ASSERT_NE(
        eIcicleError::SUCCESS,
        norm::check_norm_bound(nullptr_field_t, size, eNormType::L2, 100, VecOpsConfig{}, &output));

      // Test null output
      ASSERT_NE(
        eIcicleError::SUCCESS,
        norm::check_norm_bound(input.data(), size, eNormType::L2, 100, VecOpsConfig{}, nullptr_bool));

      // Test zero size
      ASSERT_NE(
        eIcicleError::SUCCESS, norm::check_norm_bound(input.data(), 0, eNormType::L2, 100, VecOpsConfig{}, &output));

      // Test with values exceeding sqrt(q)
      auto invalid_input = std::vector<field_t>(size);
      invalid_input[0] = field_t::from(square_root + 1);
      ASSERT_NE(
        eIcicleError::SUCCESS,
        norm::check_norm_bound(invalid_input.data(), size, eNormType::L2, 100, VecOpsConfig{}, &output));
    }
  }
}

TEST_F(RingTestBase, NormRelative)
{
  static_assert(field_t::TLC == 2, "Norm checking assumes q ~64b");
  constexpr auto q_storage = field_t::get_modulus();
  const int64_t q = *(int64_t*)&q_storage; // Note this is valid since TLC == 2
  ICICLE_ASSERT(q > 0) << "Expecting at least one slack bit to use int64 arithmetic";

  auto square_root = static_cast<uint32_t>(std::sqrt(q));

  const size_t size = 1 << 10;
  auto input_a = std::vector<field_t>(size);
  auto input_b = std::vector<field_t>(size);

  for (size_t i = 0; i < size; ++i) {
    int32_t val_a = rand_uint_32b() % (square_root / 4);
    int32_t val_b = rand_uint_32b() % square_root;
    input_a[i] = field_t::from(val_a);
    input_b[i] = field_t::from(val_b);
  }

  for (auto device : s_registered_devices) {
    ICICLE_CHECK(icicle_set_device(device));

    bool output;

    // Test L2 norm
    {
      uint128_t norm_a_squared = 0;
      uint128_t norm_b_squared = 0;

      for (size_t i = 0; i < size; ++i) {
        int64_t val_a = abs_centered(*(int64_t*)&input_a[i], q);
        int64_t val_b = abs_centered(*(int64_t*)&input_b[i], q);
        norm_a_squared += static_cast<uint128_t>(val_a) * static_cast<uint128_t>(val_a);
        norm_b_squared += static_cast<uint128_t>(val_b) * static_cast<uint128_t>(val_b);
      }

      uint64_t passing_scale =
        static_cast<uint64_t>(std::sqrt(static_cast<double>(norm_a_squared) / static_cast<double>(norm_b_squared))) + 1;

      ICICLE_CHECK(norm::check_norm_relative(
        input_a.data(), input_b.data(), size, eNormType::L2, passing_scale, VecOpsConfig{}, &output));
      ASSERT_TRUE(output) << "L2 relative norm check failed with scale " << passing_scale << " on device " << device;

      uint64_t failing_scale = passing_scale - 1;
      ICICLE_CHECK(norm::check_norm_relative(
        input_a.data(), input_b.data(), size, eNormType::L2, failing_scale, VecOpsConfig{}, &output));
      ASSERT_FALSE(output) << "L2 relative norm check should fail with scale " << failing_scale << " on device "
                           << device;
    }

    // Test L-infinity norm
    {
      int64_t max_abs_a = 0;
      int64_t max_abs_b = 0;

      for (size_t i = 0; i < size; ++i) {
        int64_t val_a = abs_centered(*(int64_t*)&input_a[i], q);
        int64_t val_b = abs_centered(*(int64_t*)&input_b[i], q);
        max_abs_a = std::max(max_abs_a, val_a);
        max_abs_b = std::max(max_abs_b, val_b);
      }

      // Calculate scale that should make the check pass
      uint64_t passing_scale =
        static_cast<uint64_t>(static_cast<double>(max_abs_a) / static_cast<double>(max_abs_b)) + 1;

      // Test with scale that should pass
      ICICLE_CHECK(norm::check_norm_relative(
        input_a.data(), input_b.data(), size, eNormType::LInfinity, passing_scale, VecOpsConfig{}, &output));
      ASSERT_TRUE(output) << "L-infinity relative norm check failed with scale " << passing_scale << " on device "
                          << device;

      // Test with scale that should fail
      uint64_t failing_scale = passing_scale - 1;
      ICICLE_CHECK(norm::check_norm_relative(
        input_a.data(), input_b.data(), size, eNormType::LInfinity, failing_scale, VecOpsConfig{}, &output));
      ASSERT_FALSE(output) << "L-infinity relative norm check should fail with scale " << failing_scale << " on device "
                           << device;
    }

    // Test error cases
    {
      field_t* nullptr_field_t = nullptr;
      bool* nullptr_bool = nullptr;

      // Test null input_a
      ASSERT_NE(
        eIcicleError::SUCCESS,
        norm::check_norm_relative(nullptr_field_t, input_b.data(), size, eNormType::L2, 2, VecOpsConfig{}, &output));

      // Test null input_b
      ASSERT_NE(
        eIcicleError::SUCCESS,
        norm::check_norm_relative(input_a.data(), nullptr_field_t, size, eNormType::L2, 2, VecOpsConfig{}, &output));

      // Test null output
      ASSERT_NE(
        eIcicleError::SUCCESS, norm::check_norm_relative(
                                 input_a.data(), input_b.data(), size, eNormType::L2, 2, VecOpsConfig{}, nullptr_bool));

      // Test zero size
      ASSERT_NE(
        eIcicleError::SUCCESS,
        norm::check_norm_relative(input_a.data(), input_b.data(), 0, eNormType::L2, 2, VecOpsConfig{}, &output));

      // Test with values exceeding sqrt(q)
      auto invalid_input = std::vector<field_t>(size);
      invalid_input[0] = field_t::from(square_root + 1);
      ASSERT_NE(
        eIcicleError::SUCCESS,
        norm::check_norm_relative(
          invalid_input.data(), input_b.data(), size, eNormType::L2, 2, VecOpsConfig{}, &output));
      ASSERT_NE(
        eIcicleError::SUCCESS,
        norm::check_norm_relative(
          input_a.data(), invalid_input.data(), size, eNormType::L2, 2, VecOpsConfig{}, &output));
    }
  }
}

TEST_F(RingTestBase, NormBoundedBatch)
{
  static_assert(field_t::TLC == 2, "Norm checking assumes q ~64b");
  constexpr auto q_storage = field_t::get_modulus();
  const int64_t q = *(int64_t*)&q_storage; // Note this is valid since TLC == 2
  ICICLE_ASSERT(q > 0) << "Expecting at least one slack bit to use int64 arithmetic";

  auto square_root = static_cast<uint32_t>(std::sqrt(q));

  const size_t size = 1 << 10;
  const size_t batch_size = 4;

  auto input_a = std::vector<field_t>(size * batch_size);

  for (size_t i = 0; i < size * batch_size; ++i) {
    input_a[i] = field_t::from(rand_uint_32b() % square_root);
  }

  // Test L2 norm
  for (auto device : s_registered_devices) {
    ICICLE_CHECK(icicle_set_device(device));
    bool* output = new bool[batch_size];
    VecOpsConfig cfg = VecOpsConfig{};
    cfg.batch_size = batch_size;

    uint128_t* actual_norm = new uint128_t[batch_size];
    for (size_t i = 0; i < batch_size; ++i) {
      actual_norm[i] = 0;
      for (size_t j = 0; j < size; ++j) {
        int64_t val = abs_centered(*(int64_t*)&input_a[i * size + j], q);
        actual_norm[i] += static_cast<uint64_t>(val) * static_cast<uint64_t>(val);
      }
    }

    uint64_t max_bound = 0;
    uint64_t min_bound = std::numeric_limits<uint64_t>::max();
    for (size_t i = 0; i < batch_size; ++i) {
      max_bound = std::max(max_bound, static_cast<uint64_t>(std::sqrt(actual_norm[i])));
      min_bound = std::min(min_bound, static_cast<uint64_t>(std::sqrt(actual_norm[i])));
    }

    ICICLE_CHECK(norm::check_norm_bound(input_a.data(), size, eNormType::L2, max_bound + 1, cfg, output));

    for (size_t i = 0; i < batch_size; ++i) {
      ASSERT_TRUE(output[i]) << "L2 norm check should pass for batch " << i << " on device " << device;
    }

    ICICLE_CHECK(norm::check_norm_bound(input_a.data(), size, eNormType::L2, min_bound - 1, cfg, output));

    for (size_t i = 0; i < batch_size; ++i) {
      ASSERT_FALSE(output[i]) << "L2 norm check should fail for batch " << i << " on device " << device;
    }

    delete[] output;
  }

  // Test L-infinity norm
  for (auto device : s_registered_devices) {
    ICICLE_CHECK(icicle_set_device(device));
    bool* output = new bool[batch_size];
    VecOpsConfig cfg = VecOpsConfig{};
    cfg.batch_size = batch_size;

    uint64_t* actual_max_abs = new uint64_t[batch_size];
    for (size_t i = 0; i < batch_size; ++i) {
      actual_max_abs[i] = 0;
      for (size_t j = 0; j < size; ++j) {
        int64_t val = abs_centered(*(int64_t*)&input_a[i * size + j], q);
        actual_max_abs[i] = std::max(actual_max_abs[i], static_cast<uint64_t>(val));
      }
    }

    uint64_t max_bound = 0;
    uint64_t min_bound = std::numeric_limits<uint64_t>::max();
    for (size_t i = 0; i < batch_size; ++i) {
      max_bound = std::max(max_bound, actual_max_abs[i]);
      min_bound = std::min(min_bound, actual_max_abs[i]);
    }

    ICICLE_CHECK(norm::check_norm_bound(input_a.data(), size, eNormType::LInfinity, max_bound + 1, cfg, output));

    for (size_t i = 0; i < batch_size; ++i) {
      ASSERT_TRUE(output[i]) << "L-infinity norm check should pass for batch " << i << " on device " << device;
    }

    ICICLE_CHECK(norm::check_norm_bound(input_a.data(), size, eNormType::LInfinity, min_bound - 1, cfg, output));

    for (size_t i = 0; i < batch_size; ++i) {
      ASSERT_FALSE(output[i]) << "L-infinity norm check should fail for batch " << i << " on device " << device;
    }

    delete[] output;
    delete[] actual_max_abs;
  }
}

TEST_F(RingTestBase, NormRelativeBatch)
{
  static_assert(field_t::TLC == 2, "Norm checking assumes q ~64b");
  constexpr auto q_storage = field_t::get_modulus();
  const int64_t q = *(int64_t*)&q_storage; // Note this is valid since TLC == 2
  ICICLE_ASSERT(q > 0) << "Expecting at least one slack bit to use int64 arithmetic";

  auto square_root = static_cast<uint32_t>(std::sqrt(q));

  const size_t size = 1 << 10;
  const size_t batch_size = 4;

  auto input_a = std::vector<field_t>(size * batch_size);
  auto input_b = std::vector<field_t>(size * batch_size);

  for (size_t i = 0; i < size * batch_size; ++i) {
    input_a[i] = field_t::from(rand_uint_32b() % square_root);
    input_b[i] = field_t::from(rand_uint_32b() % square_root);
  }

  // Test L2 norm
  for (auto device : s_registered_devices) {
    ICICLE_CHECK(icicle_set_device(device));
    bool* output = new bool[batch_size];
    VecOpsConfig cfg = VecOpsConfig{};
    cfg.batch_size = batch_size;

    uint128_t* norm_a_squared = new uint128_t[batch_size];
    uint128_t* norm_b_squared = new uint128_t[batch_size];

    for (size_t i = 0; i < batch_size; ++i) {
      norm_a_squared[i] = 0;
      norm_b_squared[i] = 0;
      for (size_t j = 0; j < size; ++j) {
        int64_t val_a = abs_centered(*(int64_t*)&input_a[i * size + j], q);
        int64_t val_b = abs_centered(*(int64_t*)&input_b[i * size + j], q);
        norm_a_squared[i] += static_cast<uint128_t>(val_a) * static_cast<uint128_t>(val_a);
        norm_b_squared[i] += static_cast<uint128_t>(val_b) * static_cast<uint128_t>(val_b);
      }
    }

    uint128_t* passing_scale = new uint128_t[batch_size];

    for (size_t i = 0; i < batch_size; ++i) {
      passing_scale[i] = static_cast<uint128_t>(
                           std::sqrt(static_cast<double>(norm_a_squared[i]) / static_cast<double>(norm_b_squared[i]))) +
                         1;
    }

    uint128_t max_bound = passing_scale[0];
    uint128_t min_bound = passing_scale[0];
    for (size_t i = 1; i < batch_size; ++i) {
      max_bound = std::max(max_bound, passing_scale[i]);
      min_bound = std::min(min_bound, passing_scale[i]);
    }

    ICICLE_CHECK(
      norm::check_norm_relative(input_a.data(), input_b.data(), size, eNormType::L2, max_bound + 1, cfg, output));

    for (size_t i = 0; i < batch_size; ++i) {
      ASSERT_TRUE(output[i]) << "L2 relative norm check should pass for batch " << i << " on device " << device;
    }

    ICICLE_CHECK(
      norm::check_norm_relative(input_a.data(), input_b.data(), size, eNormType::L2, min_bound - 1, cfg, output));

    for (size_t i = 0; i < batch_size; ++i) {
      ASSERT_FALSE(output[i]) << "L2 relative norm check should fail for batch " << i << " on device " << device;
    }
  }

  // Test L-infinity norm
  for (auto device : s_registered_devices) {
    ICICLE_CHECK(icicle_set_device(device));
    bool* output = new bool[batch_size];
    VecOpsConfig cfg = VecOpsConfig{};
    cfg.batch_size = batch_size;

    uint64_t* max_abs_a = new uint64_t[batch_size];
    uint64_t* max_abs_b = new uint64_t[batch_size];

    for (size_t i = 0; i < batch_size; ++i) {
      max_abs_a[i] = 0;
      max_abs_b[i] = 0;
      for (size_t j = 0; j < size; ++j) {
        int64_t val_a = abs_centered(*(int64_t*)&input_a[i * size + j], q);
        int64_t val_b = abs_centered(*(int64_t*)&input_b[i * size + j], q);
        max_abs_a[i] = std::max(max_abs_a[i], static_cast<uint64_t>(val_a));
        max_abs_b[i] = std::max(max_abs_b[i], static_cast<uint64_t>(val_b));
      }
    }

    uint64_t* passing_scale = new uint64_t[batch_size];

    for (size_t i = 0; i < batch_size; ++i) {
      passing_scale[i] = static_cast<uint64_t>(max_abs_a[i]) / static_cast<uint64_t>(max_abs_b[i]) + 1;
    }

    uint64_t max_bound = passing_scale[0];
    uint64_t min_bound = passing_scale[0];
    for (size_t i = 1; i < batch_size; ++i) {
      max_bound = std::max(max_bound, passing_scale[i]);
      min_bound = std::min(min_bound, passing_scale[i]);
    }

    ICICLE_CHECK(norm::check_norm_relative(
      input_a.data(), input_b.data(), size, eNormType::LInfinity, max_bound + 1, cfg, output));

    for (size_t i = 0; i < batch_size; ++i) {
      ASSERT_TRUE(output[i]) << "L-infinity relative norm check should pass for batch " << i << " on device " << device;
    }

    ICICLE_CHECK(norm::check_norm_relative(
      input_a.data(), input_b.data(), size, eNormType::LInfinity, min_bound - 1, cfg, output));

    for (size_t i = 0; i < batch_size; ++i) {
      ASSERT_FALSE(output[i]) << "L-infinity relative norm check should fail for batch " << i << " on device "
                              << device;
    }
  }
}

#ifdef NTT
TEST_F(RingTestBase, NegacyclicNTT)
{
  int size = 1 << 15;
  std::vector<PolyRing> a(size);
  std::vector<PolyRing> b(size);
  PolyRing::rand_host_many(a.data(), size);
  PolyRing::rand_host_many(b.data(), size);

  for (auto device : s_registered_devices) {
    ICICLE_CHECK(icicle_set_device(device));

    // Dummy NTT to initialize NTT domain for this device (first call per device)
    PolyRing dummy;
    ICICLE_CHECK(ntt(&dummy, 1, NTTDir::kForward, NegacyclicNTTConfig{}, &dummy));

    std::vector<PolyRing> res(size);

    std::stringstream timer_label;
    timer_label << "Rq multiplication via NTT [device=" << device << "]";
    START_TIMER(RqMul);

    // Forward NTT: Rq → Tq
    ICICLE_CHECK(ntt(a.data(), size, NTTDir::kForward, NegacyclicNTTConfig{}, a.data()));
    ICICLE_CHECK(ntt(b.data(), size, NTTDir::kForward, NegacyclicNTTConfig{}, b.data()));

    // Pointwise multiplication in NTT domain
    ICICLE_CHECK(vector_mul(a.data(), b.data(), size, VecOpsConfig{}, res.data()));

    // Inverse NTT: Tq → Rq
    ICICLE_CHECK(ntt(res.data(), size, NTTDir::kInverse, NegacyclicNTTConfig{}, res.data()));

    END_TIMER(RqMul, timer_label.str().c_str(), true);

    // Convert a, b back to coefficient domain (in-place inverse NTT)
    ICICLE_CHECK(ntt(a.data(), size, NTTDir::kInverse, NegacyclicNTTConfig{}, a.data()));
    ICICLE_CHECK(ntt(b.data(), size, NTTDir::kInverse, NegacyclicNTTConfig{}, b.data()));

    // Verify correctness
    for (int i = 0; i < size; ++i) {
      PolyRing expected = Rq_mul(a[i], b[i]);
      EXPECT_EQ(0, memcmp(&expected, &res[i], sizeof(PolyRing)));
    }
  }
}
#endif // NTT

TEST_F(RingTestBase, RandomSampling)
{
  size_t size = 1 << 20;
  size_t seed_len = 32;
  std::vector<std::byte> seed(seed_len);
  for (size_t i = 0; i < seed_len; ++i) {
    seed[i] = static_cast<std::byte>(rand_uint_32b());
  }
  std::vector<std::byte> seed_prime(seed);
  seed_prime[0] = static_cast<std::byte>(uint8_t(seed_prime[0]) + 1); // Make sure the seed is different

  std::vector<std::vector<field_t>> a(s_registered_devices.size());
  std::vector<std::vector<field_t>> b(s_registered_devices.size());
  for (size_t device_index = 0; device_index < s_registered_devices.size(); ++device_index) {
    a[device_index] = std::vector<field_t>(size);
    b[device_index] = std::vector<field_t>(size);
  }

  auto test_random_sampling = [&](bool fast_mode) {
    const int N = 15;
    for (int i = 0; i < N; ++i) {
      for (size_t device_index = 0; device_index < s_registered_devices.size(); ++device_index) {
        ICICLE_CHECK(icicle_set_device(s_registered_devices[device_index]));

        // Different seed inconsistency test
        ICICLE_CHECK(random_sampling(size, fast_mode, seed.data(), seed_len, VecOpsConfig{}, a[device_index].data()));
        ICICLE_CHECK(
          random_sampling(size, fast_mode, seed_prime.data(), seed_len, VecOpsConfig{}, b[device_index].data()));
        bool equal = true;
        for (size_t j = 0; j < size; ++j) {
          if (a[device_index][j] != b[device_index][j]) { equal = false; }
        }
        ASSERT_FALSE(equal);

        // Same seed consistency test
        ICICLE_CHECK(random_sampling(size, fast_mode, seed.data(), seed_len, VecOpsConfig{}, a[device_index].data()));
        ICICLE_CHECK(random_sampling(size, fast_mode, seed.data(), seed_len, VecOpsConfig{}, b[device_index].data()));
        for (size_t i = 0; i < size; ++i) {
          ASSERT_EQ(a[device_index][i], b[device_index][i]);
        }
      }
      for (int j = 0; j < size; ++j) {
        for (size_t device_index = 0; device_index < s_registered_devices.size(); ++device_index) {
          ASSERT_EQ(a[device_index][j], b[device_index][j]);
        }
      }
    }
  };
  test_random_sampling(true);
  test_random_sampling(false);
<<<<<<< HEAD
}

TEST_F(RingTestBase, ChallengePolynomialsSampling)
{
  size_t size = 1 << 20;
  size_t seed_len = 32;
  std::vector<std::byte> seed(seed_len);
  for (size_t i = 0; i < seed_len; ++i) {
    seed[i] = static_cast<std::byte>(i);
  }

  std::vector<std::vector<Rq>> outputs(s_registered_devices.size());
  for (size_t device_index = 0; device_index < s_registered_devices.size(); ++device_index) {
    outputs[device_index] = std::vector<Rq>(size);
  }

  const int N = 4;
  for (int i = 0; i < N; ++i) {
    for (size_t device_index = 0; device_index < s_registered_devices.size(); ++device_index) {
      ICICLE_CHECK(icicle_set_device(s_registered_devices[device_index]));
      ICICLE_CHECK(sample_challenge_space_polynomials(seed.data(), seed_len, size, 31, 10, VecOpsConfig{}, outputs[device_index].data()));
    }
  }

  for (size_t device_index = 1; device_index < s_registered_devices.size(); ++device_index) {
    for (size_t i = 0; i < size; ++i) {
      ASSERT_EQ(outputs[device_index][i], outputs[0][i]);
    }
  }
=======
>>>>>>> d33d5f6e
}<|MERGE_RESOLUTION|>--- conflicted
+++ resolved
@@ -1286,7 +1286,6 @@
   };
   test_random_sampling(true);
   test_random_sampling(false);
-<<<<<<< HEAD
 }
 
 TEST_F(RingTestBase, ChallengePolynomialsSampling)
@@ -1316,6 +1315,4 @@
       ASSERT_EQ(outputs[device_index][i], outputs[0][i]);
     }
   }
-=======
->>>>>>> d33d5f6e
 }