
#include "test_mod_arithmetic_api.h"

// Derive all ModArith tests and add ring specific tests here
template <typename T>
class FieldTest : public ModArithTest<T>
{
};

TYPED_TEST_SUITE(FieldTest, FTImplementations);
using FieldTestBase = ModArithTestBase;

// Note: this is testing host arithmetic. Other tests against CPU backend should guarantee correct device arithmetic too
TYPED_TEST(FieldTest, FieldSanityTest)
{
  auto a = TypeParam::rand_host();
  auto b = TypeParam::rand_host();
  auto b_inv = TypeParam::inverse(b);
  auto a_neg = TypeParam::neg(a);
  ASSERT_EQ(a + TypeParam::zero(), a);
  ASSERT_EQ(a + b - a, b);
  ASSERT_EQ(b * a * b_inv, a);
  ASSERT_EQ(a + a_neg, TypeParam::zero());
  ASSERT_EQ(a * TypeParam::zero(), TypeParam::zero());
  ASSERT_EQ(b * b_inv, TypeParam::one());
  ASSERT_EQ(a * scalar_t::from(2), a + a);
}

TYPED_TEST(FieldTest, vectorDivision)
{
  const uint64_t N = 1 << rand_uint_32b(3, 17);
  const int batch_size = 1 << rand_uint_32b(0, 4);
  const bool columns_batch = rand_uint_32b(0, 1);
  const int total_size = N * batch_size;

  auto in_a = std::make_unique<TypeParam[]>(total_size);
  auto in_b = std::make_unique<TypeParam[]>(total_size);
  auto out_main = std::make_unique<TypeParam[]>(total_size);
  auto out_ref = std::make_unique<TypeParam[]>(total_size);

  auto run = [&](const std::string& dev_type, TypeParam* out, bool measure, auto vec_op_func, const char* msg) {
    Device dev = {dev_type, 0};
    icicle_set_device(dev);
    auto config = default_vec_ops_config();
    config.batch_size = batch_size;
    config.columns_batch = columns_batch;

    std::ostringstream oss;
    oss << dev_type << " " << msg;

    START_TIMER(divide)
    ICICLE_CHECK(vec_op_func(in_a.get(), in_b.get(), N, config, out));
    END_TIMER(divide, oss.str().c_str(), measure);
  };

  TypeParam::rand_host_many(in_a.get(), total_size);
  TypeParam::rand_host_many(in_b.get(), total_size);

  run(IcicleTestBase::reference_device(), out_ref.get(), VERBOSE, vector_div<TypeParam>, "vector div");
  run(IcicleTestBase::main_device(), out_main.get(), VERBOSE, vector_div<TypeParam>, "vector div");
  ASSERT_EQ(0, memcmp(out_main.get(), out_ref.get(), total_size * sizeof(TypeParam)));
}

TEST_F(FieldTestBase, polynomialDivision)
{
  const uint64_t numerator_size = 1 << rand_uint_32b(5, 7);
  const uint64_t denominator_size = 1 << rand_uint_32b(3, 4);
  const uint64_t q_size = numerator_size - denominator_size + 1;
  const uint64_t r_size = numerator_size;
  const int batch_size = rand_uint_32b(10, 19);

  // basically we compute q(x),r(x) for a(x)=q(x)b(x)+r(x) by dividing a(x)/b(x)

  auto numerator = std::make_unique<scalar_t[]>(numerator_size * batch_size);
  auto denominator = std::make_unique<scalar_t[]>(denominator_size * batch_size);

  for (auto device : s_registered_devices) {
    ICICLE_CHECK(icicle_set_device(device));
    for (int columns_batch = 0; columns_batch <= 1; columns_batch++) {
      ICICLE_LOG_INFO << "testing polynomial division on device " << device << " [column_batch=" << columns_batch
                      << "]";

      // randomize matrix with rows/cols as polynomials
      scalar_t::rand_host_many(numerator.get(), numerator_size * batch_size);
      scalar_t::rand_host_many(denominator.get(), denominator_size * batch_size);

      // Add padding to each vector so that the degree is lower than the size
      const int zero_pad_length = 1;
      if (columns_batch) {
        for (int i = 0; i < batch_size * zero_pad_length; i++) {
          numerator[batch_size * numerator_size - batch_size * zero_pad_length + i] = scalar_t::zero();
          denominator[batch_size * denominator_size - batch_size * zero_pad_length + i] = scalar_t::zero();
        }
      } else {
        for (int i = 0; i < batch_size; ++i) {
          for (int j = 0; j < zero_pad_length; ++j) {
            numerator[i * numerator_size + numerator_size - zero_pad_length + j] = scalar_t::zero();
            denominator[i * denominator_size + denominator_size - zero_pad_length + j] = scalar_t::zero();
          }
        }
      }

      auto q = std::make_unique<scalar_t[]>(q_size * batch_size);
      auto r = std::make_unique<scalar_t[]>(r_size * batch_size);

      auto config = default_vec_ops_config();
      config.batch_size = batch_size;
      config.columns_batch = columns_batch;
      // TODO v3.2 support column batch for this API
      if (columns_batch && device == "CUDA") {
        ICICLE_LOG_INFO << "Skipping polynomial division column batch";
        continue;
      }

      ICICLE_CHECK(polynomial_division(
        numerator.get(), numerator_size, denominator.get(), denominator_size, config, q.get(), q_size, r.get(),
        r_size));

      // test a(x)=q(x)b(x)+r(x) in random point
      const auto rand_x = scalar_t::rand_host();
      auto ax = std::make_unique<scalar_t[]>(config.batch_size);
      auto bx = std::make_unique<scalar_t[]>(config.batch_size);
      auto qx = std::make_unique<scalar_t[]>(config.batch_size);
      auto rx = std::make_unique<scalar_t[]>(config.batch_size);
      polynomial_eval(numerator.get(), numerator_size, &rand_x, 1, config, ax.get());
      polynomial_eval(denominator.get(), denominator_size, &rand_x, 1, config, bx.get());
      polynomial_eval(q.get(), q_size, &rand_x, 1, config, qx.get());
      polynomial_eval(r.get(), r_size, &rand_x, 1, config, rx.get());

      for (int i = 0; i < config.batch_size; ++i) {
        ASSERT_EQ(ax[i], qx[i] * bx[i] + rx[i]);
      }
    }
  }
}

<<<<<<< HEAD
#ifdef NTT

TYPED_TEST(FieldApiTest, ntt)
{
  // Randomize configuration
  const bool inplace = rand_uint_32b(0, 1);
  const int logn = rand_uint_32b(0, 17);
  const uint64_t N = 1 << logn;
  const int log_ntt_domain_size = logn + 1;
  const int log_batch_size = rand_uint_32b(0, 2);
  const int batch_size = 1 << log_batch_size;
  const int _ordering = rand_uint_32b(0, 3);
  const Ordering ordering = static_cast<Ordering>(_ordering);
  bool columns_batch;
  if (logn == 7 || logn < 4) {
    columns_batch = false; // currently not supported (icicle_v3/backend/cuda/src/ntt/ntt.cuh line 578)
  } else {
    columns_batch = rand_uint_32b(0, 1);
  }
  const NTTDir dir = static_cast<NTTDir>(rand_uint_32b(0, 1)); // 0: forward, 1: inverse
  const int log_coset_stride = rand_uint_32b(0, 2);
  scalar_t coset_gen;
  if (log_coset_stride) {
    coset_gen = scalar_t::omega(logn + log_coset_stride);
  } else {
    coset_gen = scalar_t::one();
  }

  ICICLE_LOG_DEBUG << "N = " << N;
  ICICLE_LOG_DEBUG << "batch_size = " << batch_size;
  ICICLE_LOG_DEBUG << "columns_batch = " << columns_batch;
  ICICLE_LOG_DEBUG << "inplace = " << inplace;
  ICICLE_LOG_DEBUG << "ordering = " << _ordering;
  ICICLE_LOG_DEBUG << "log_coset_stride = " << log_coset_stride;

  const int total_size = N * batch_size;
  auto scalars = std::make_unique<TypeParam[]>(total_size);
  TypeParam::rand_host_many(scalars.get(), total_size);

  auto out_main = std::make_unique<TypeParam[]>(total_size);
  auto out_ref = std::make_unique<TypeParam[]>(total_size);
  auto run = [&](const std::string& dev_type, TypeParam* out, const char* msg, bool measure, int iters) {
    Device dev = {dev_type, 0};
    icicle_set_device(dev);
    icicleStreamHandle stream = nullptr;
    ICICLE_CHECK(icicle_create_stream(&stream));
    auto init_domain_config = default_ntt_init_domain_config();
    init_domain_config.stream = stream;
    init_domain_config.is_async = false;
    ConfigExtension ext;
    ext.set(CudaBackendConfig::CUDA_NTT_FAST_TWIDDLES_MODE, true);
    init_domain_config.ext = &ext;
    auto config = default_ntt_config<scalar_t>();
    config.stream = stream;
    config.coset_gen = coset_gen;
    config.batch_size = batch_size;       // default: 1
    config.columns_batch = columns_batch; // default: false
    config.ordering = ordering;           // default: kNN
    config.are_inputs_on_device = true;
    config.are_outputs_on_device = true;
    config.is_async = false;
    ICICLE_CHECK(ntt_init_domain(scalar_t::omega(log_ntt_domain_size), init_domain_config));
    TypeParam *d_in, *d_out;
    ICICLE_CHECK(icicle_malloc_async((void**)&d_in, total_size * sizeof(TypeParam), config.stream));
    ICICLE_CHECK(icicle_malloc_async((void**)&d_out, total_size * sizeof(TypeParam), config.stream));
    ICICLE_CHECK(icicle_copy_to_device_async(d_in, scalars.get(), total_size * sizeof(TypeParam), config.stream));
    std::ostringstream oss;
    oss << dev_type << " " << msg;
    START_TIMER(NTT_sync)
    for (int i = 0; i < iters; ++i) {
      if (inplace) {
        ICICLE_CHECK(ntt(d_in, N, dir, config, d_in));
      } else {
        ICICLE_CHECK(ntt(d_in, N, dir, config, d_out));
      }
    }
    END_TIMER(NTT_sync, oss.str().c_str(), measure);

    if (inplace) {
      ICICLE_CHECK(icicle_copy_to_host_async(out, d_in, total_size * sizeof(TypeParam), config.stream));
    } else {
      ICICLE_CHECK(icicle_copy_to_host_async(out, d_out, total_size * sizeof(TypeParam), config.stream));
    }
    ICICLE_CHECK(icicle_free_async(d_in, config.stream));
    ICICLE_CHECK(icicle_free_async(d_out, config.stream));
    ICICLE_CHECK(icicle_stream_synchronize(config.stream));
    ICICLE_CHECK(icicle_destroy_stream(stream));
    ICICLE_CHECK(ntt_release_domain<scalar_t>());
  };
  run(IcicleTestBase::main_device(), out_main.get(), "ntt", false /*=measure*/, 10 /*=iters*/); // warmup
  run(IcicleTestBase::reference_device(), out_ref.get(), "ntt", VERBOSE /*=measure*/, 10 /*=iters*/);
  run(IcicleTestBase::main_device(), out_main.get(), "ntt", VERBOSE /*=measure*/, 10 /*=iters*/);
  ASSERT_EQ(0, memcmp(out_main.get(), out_ref.get(), total_size * sizeof(scalar_t)));
}
#endif // NTT

// define program
using MlePoly = Symbol<scalar_t>;

void lambda_multi_result(std::vector<MlePoly>& vars)
{
  const MlePoly& A = vars[0];
  const MlePoly& B = vars[1];
  const MlePoly& C = vars[2];
  const MlePoly& EQ = vars[3];
  vars[4] = EQ * (A * B - C) + scalar_t::from(9);
  vars[5] = A * B - C.inverse();
  vars[6] = vars[5];
}

TEST_F(FieldApiTestBase, CpuProgramExecutorMultiRes)
{
  scalar_t a = scalar_t::rand_host();
  scalar_t b = scalar_t::rand_host();
  scalar_t c = scalar_t::rand_host();
  scalar_t eq = scalar_t::rand_host();
  scalar_t res_0;
  scalar_t res_1;
  scalar_t res_2;

  Program<scalar_t> program(lambda_multi_result, 7);
  CpuProgramExecutor<scalar_t> prog_exe(program);

  // init program
  prog_exe.m_variable_ptrs[0] = &a;
  prog_exe.m_variable_ptrs[1] = &b;
  prog_exe.m_variable_ptrs[2] = &c;
  prog_exe.m_variable_ptrs[3] = &eq;
  prog_exe.m_variable_ptrs[4] = &res_0;
  prog_exe.m_variable_ptrs[5] = &res_1;
  prog_exe.m_variable_ptrs[6] = &res_2;

  // execute
  prog_exe.execute();

  // check correctness
  scalar_t expected_res_0 = eq * (a * b - c) + scalar_t::from(9);
  ASSERT_EQ(res_0, expected_res_0);

  scalar_t expected_res_1 = a * b - scalar_t::inverse(c);
  ASSERT_EQ(res_1, expected_res_1);
  ASSERT_EQ(res_2, res_1);
}

MlePoly returning_value_func(const std::vector<MlePoly>& inputs)
{
  const MlePoly& A = inputs[0];
  const MlePoly& B = inputs[1];
  const MlePoly& C = inputs[2];
  const MlePoly& EQ = inputs[3];
  return (EQ * (A * B - C));
}

TEST_F(FieldApiTestBase, CpuProgramExecutorReturningVal)
{
  // randomize input vectors
  const int total_size = 100000;
  auto in_a = std::make_unique<scalar_t[]>(total_size);
  scalar_t::rand_host_many(in_a.get(), total_size);
  auto in_b = std::make_unique<scalar_t[]>(total_size);
  scalar_t::rand_host_many(in_b.get(), total_size);
  auto in_c = std::make_unique<scalar_t[]>(total_size);
  scalar_t::rand_host_many(in_c.get(), total_size);
  auto in_eq = std::make_unique<scalar_t[]>(total_size);
  scalar_t::rand_host_many(in_eq.get(), total_size);

  //----- element wise operation ----------------------
  auto out_element_wise = std::make_unique<scalar_t[]>(total_size);
  START_TIMER(element_wise_op)
  for (int i = 0; i < 100000; ++i) {
    out_element_wise[i] = in_eq[i] * (in_a[i] * in_b[i] - in_c[i]);
  }
  END_TIMER(element_wise_op, "Straight forward function (Element wise) time: ", true);

  //----- explicit program ----------------------
  ReturningValueProgram<scalar_t> program_explicit(returning_value_func, 4);

  CpuProgramExecutor<scalar_t> prog_exe_explicit(program_explicit);
  auto out_explicit_program = std::make_unique<scalar_t[]>(total_size);

  // init program
  prog_exe_explicit.m_variable_ptrs[0] = in_a.get();
  prog_exe_explicit.m_variable_ptrs[1] = in_b.get();
  prog_exe_explicit.m_variable_ptrs[2] = in_c.get();
  prog_exe_explicit.m_variable_ptrs[3] = in_eq.get();
  prog_exe_explicit.m_variable_ptrs[4] = out_explicit_program.get();

  // run on all vectors
  START_TIMER(explicit_program)
  for (int i = 0; i < total_size; ++i) {
    prog_exe_explicit.execute();
    (prog_exe_explicit.m_variable_ptrs[0])++;
    (prog_exe_explicit.m_variable_ptrs[1])++;
    (prog_exe_explicit.m_variable_ptrs[2])++;
    (prog_exe_explicit.m_variable_ptrs[3])++;
    (prog_exe_explicit.m_variable_ptrs[4])++;
  }
  END_TIMER(explicit_program, "Explicit program executor time: ", true);

  // check correctness
  ASSERT_EQ(0, memcmp(out_element_wise.get(), out_explicit_program.get(), total_size * sizeof(scalar_t)));

  //----- predefined program ----------------------
  Program<scalar_t> predef_program(EQ_X_AB_MINUS_C);

  CpuProgramExecutor<scalar_t> prog_exe_predef(predef_program);
  auto out_predef_program = std::make_unique<scalar_t[]>(total_size);

  // init program
  prog_exe_predef.m_variable_ptrs[0] = in_a.get();
  prog_exe_predef.m_variable_ptrs[1] = in_b.get();
  prog_exe_predef.m_variable_ptrs[2] = in_c.get();
  prog_exe_predef.m_variable_ptrs[3] = in_eq.get();
  prog_exe_predef.m_variable_ptrs[4] = out_predef_program.get();

  // run on all vectors
  START_TIMER(predef_program)
  for (int i = 0; i < total_size; ++i) {
    prog_exe_predef.execute();
    (prog_exe_predef.m_variable_ptrs[0])++;
    (prog_exe_predef.m_variable_ptrs[1])++;
    (prog_exe_predef.m_variable_ptrs[2])++;
    (prog_exe_predef.m_variable_ptrs[3])++;
    (prog_exe_predef.m_variable_ptrs[4])++;
  }
  END_TIMER(predef_program, "Program predefined time: ", true);

  // check correctness
  ASSERT_EQ(0, memcmp(out_element_wise.get(), out_predef_program.get(), total_size * sizeof(scalar_t)));

  //----- Vecops operation ----------------------
  auto config = default_vec_ops_config();
  auto out_vec_ops = std::make_unique<scalar_t[]>(total_size);

  START_TIMER(vecop)
  vector_mul(in_a.get(), in_b.get(), total_size, config, out_vec_ops.get());         // A * B
  vector_sub(out_vec_ops.get(), in_c.get(), total_size, config, out_vec_ops.get());  // A * B - C
  vector_mul(out_vec_ops.get(), in_eq.get(), total_size, config, out_vec_ops.get()); // EQ * (A * B - C)
  END_TIMER(vecop, "Vec ops time: ", true);

  // check correctness
  ASSERT_EQ(0, memcmp(out_element_wise.get(), out_vec_ops.get(), total_size * sizeof(scalar_t)));
}

MlePoly ex_x_ab_minus_c_func(const std::vector<MlePoly>& inputs)
{
  const MlePoly& A = inputs[0];
  const MlePoly& B = inputs[1];
  const MlePoly& C = inputs[2];
  const MlePoly& EQ = inputs[3];
  return EQ * (A * B - C);
}

TEST_F(FieldApiTestBase, ProgramExecutorVecOp)
{
  // randomize input vectors
  const int total_size = 100000;
  const ReturningValueProgram<scalar_t> prog(ex_x_ab_minus_c_func, 4);
  auto in_a = std::make_unique<scalar_t[]>(total_size);
  scalar_t::rand_host_many(in_a.get(), total_size);
  auto in_b = std::make_unique<scalar_t[]>(total_size);
  scalar_t::rand_host_many(in_b.get(), total_size);
  auto in_c = std::make_unique<scalar_t[]>(total_size);
  scalar_t::rand_host_many(in_c.get(), total_size);
  auto in_eq = std::make_unique<scalar_t[]>(total_size);
  scalar_t::rand_host_many(in_eq.get(), total_size);

  auto run = [&](
               const std::string& dev_type, std::vector<scalar_t*>& data, const Program<scalar_t>& program,
               uint64_t size, const char* msg) {
    Device dev = {dev_type, 0};
    icicle_set_device(dev);
    auto config = default_vec_ops_config();

    std::ostringstream oss;
    oss << dev_type << " " << msg;

    START_TIMER(executeProgram)
    ICICLE_CHECK(execute_program(data, program, size, config));
    END_TIMER(executeProgram, oss.str().c_str(), true);
  };

  // initialize data vector for main device
  auto out_main = std::make_unique<scalar_t[]>(total_size);
  std::vector<scalar_t*> data_main = std::vector<scalar_t*>(5);
  data_main[0] = in_a.get();
  data_main[1] = in_b.get();
  data_main[2] = in_c.get();
  data_main[3] = in_eq.get();
  data_main[4] = out_main.get();

  // initialize data vector for reference device
  auto out_ref = std::make_unique<scalar_t[]>(total_size);
  std::vector<scalar_t*> data_ref = std::vector<scalar_t*>(5);
  data_ref[0] = in_a.get();
  data_ref[1] = in_b.get();
  data_ref[2] = in_c.get();
  data_ref[3] = in_eq.get();
  data_ref[4] = out_ref.get();

  // run on both devices and compare
  run(IcicleTestBase::main_device(), data_main, prog, total_size, "execute_program");
  run(IcicleTestBase::reference_device(), data_ref, prog, total_size, "execute_program");
  ASSERT_EQ(0, memcmp(out_main.get(), out_ref.get(), total_size * sizeof(scalar_t)));
}

TEST_F(FieldApiTestBase, ProgramExecutorVecOpDataOnDevice)
{
  // randomize input vectors
  const int total_size = 100000;
  const int num_of_params = 5;
  const ReturningValueProgram<scalar_t> prog(ex_x_ab_minus_c_func, num_of_params - 1);
  auto in_a = std::make_unique<scalar_t[]>(total_size);
  scalar_t::rand_host_many(in_a.get(), total_size);
  auto in_b = std::make_unique<scalar_t[]>(total_size);
  scalar_t::rand_host_many(in_b.get(), total_size);
  auto in_c = std::make_unique<scalar_t[]>(total_size);
  scalar_t::rand_host_many(in_c.get(), total_size);
  auto in_eq = std::make_unique<scalar_t[]>(total_size);
  scalar_t::rand_host_many(in_eq.get(), total_size);

  auto run = [&](
               const std::string& dev_type, std::vector<scalar_t*>& data, const Program<scalar_t>& program,
               uint64_t size, VecOpsConfig config, const char* msg) {
    Device dev = {dev_type, 0};
    icicle_set_device(dev);

    std::ostringstream oss;
    oss << dev_type << " " << msg;

    START_TIMER(executeProgram)
    ICICLE_CHECK(execute_program(data, program, size, config));
    END_TIMER(executeProgram, oss.str().c_str(), true);
  };

  // initialize data vector for main device
  auto out_main = std::make_unique<scalar_t[]>(total_size);
  std::vector<scalar_t*> data_main = std::vector<scalar_t*>(num_of_params);
  data_main[0] = in_a.get();
  data_main[1] = in_b.get();
  data_main[2] = in_c.get();
  data_main[3] = in_eq.get();
  data_main[4] = out_main.get();

  // initialize data vector for reference device
  auto out_ref = std::make_unique<scalar_t[]>(total_size);
  std::vector<scalar_t*> data_ref = std::vector<scalar_t*>(num_of_params);
  data_ref[0] = in_a.get();
  data_ref[1] = in_b.get();
  data_ref[2] = in_c.get();
  data_ref[3] = in_eq.get();
  data_ref[4] = out_ref.get();

  auto config = default_vec_ops_config();
  config.is_a_on_device = 1;

  // run on both devices and compare
  run(IcicleTestBase::reference_device(), data_ref, prog, total_size, config, "execute_program");

  icicle_set_device(IcicleTestBase::main_device());

  if (config.is_a_on_device) {
    for (int idx = 0; idx < num_of_params; ++idx) {
      scalar_t* tmp = nullptr;
      icicle_malloc((void**)&tmp, total_size * sizeof(scalar_t));
      icicle_copy_to_device(tmp, data_main[idx], total_size * sizeof(scalar_t));
      data_main[idx] = tmp;
    }
  }

  run(IcicleTestBase::main_device(), data_main, prog, total_size, config, "execute_program");

  if (config.is_a_on_device)
    icicle_copy_to_host(out_main.get(), data_main[num_of_params - 1], total_size * sizeof(scalar_t));

  ASSERT_EQ(0, memcmp(out_main.get(), out_ref.get(), total_size * sizeof(scalar_t)));
}

TEST_F(FieldApiTestBase, Sumcheck)
=======
#ifdef SUMCHECK
TEST_F(FieldTestBase, Sumcheck)
>>>>>>> cfa7f993
{
  int log_mle_poly_size = 13;
  int mle_poly_size = 1 << log_mle_poly_size;
  int nof_mle_poly = 4;

  // generate inputs
  std::vector<scalar_t*> mle_polynomials(nof_mle_poly);
  for (int poly_i = 0; poly_i < nof_mle_poly; poly_i++) {
    mle_polynomials[poly_i] = new scalar_t[mle_poly_size];
    scalar_t::rand_host_many(mle_polynomials[poly_i], mle_poly_size);
  }

  // calculate the claimed sum
  scalar_t claimed_sum = scalar_t::zero();
  for (int element_i = 0; element_i < mle_poly_size; element_i++) {
    const scalar_t a = mle_polynomials[0][element_i];
    const scalar_t b = mle_polynomials[1][element_i];
    const scalar_t c = mle_polynomials[2][element_i];
    const scalar_t eq = mle_polynomials[3][element_i];
    claimed_sum = claimed_sum + (a * b - c) * eq;
  }

  auto run = [&](
               const std::string& dev_type, std::vector<scalar_t*>& mle_polynomials, const int mle_poly_size,
               const scalar_t claimed_sum, const char* msg) {
    Device dev = {dev_type, 0};
    icicle_set_device(dev);

    // create transcript_config
    SumcheckTranscriptConfig<scalar_t> transcript_config; // default configuration

    std::ostringstream oss;
    oss << dev_type << " " << msg;
    // ===== Prover side ======
    // create sumcheck
    auto prover_sumcheck = create_sumcheck<scalar_t>();

    CombineFunction<scalar_t> combine_func(EQ_X_AB_MINUS_C);
    SumcheckConfig sumcheck_config;
    SumcheckProof<scalar_t> sumcheck_proof;

    START_TIMER(sumcheck);
    ICICLE_CHECK(prover_sumcheck.get_proof(
      mle_polynomials, mle_poly_size, claimed_sum, combine_func, std::move(transcript_config), sumcheck_config,
      sumcheck_proof));
    END_TIMER(sumcheck, oss.str().c_str(), true);

    // ===== Verifier side ======
    // create sumcheck
    auto verifier_sumcheck = create_sumcheck<scalar_t>();
    bool verification_pass = false;
    ICICLE_CHECK(
      verifier_sumcheck.verify(sumcheck_proof, claimed_sum, std::move(transcript_config), verification_pass));

    ASSERT_EQ(true, verification_pass);
  };

  for (const auto& device : s_registered_devices)
    run(device, mle_polynomials, mle_poly_size, claimed_sum, "Sumcheck");

  for (auto& mle_poly_ptr : mle_polynomials) {
    delete[] mle_poly_ptr;
  }
}

TEST_F(FieldTestBase, SumcheckDataOnDevice)
{
  int log_mle_poly_size = 13;
  int mle_poly_size = 1 << log_mle_poly_size;
  int nof_mle_poly = 4;

  // generate inputs
  std::vector<scalar_t*> mle_polynomials(nof_mle_poly);
  for (int poly_i = 0; poly_i < nof_mle_poly; poly_i++) {
    mle_polynomials[poly_i] = new scalar_t[mle_poly_size];
    scalar_t::rand_host_many(mle_polynomials[poly_i], mle_poly_size);
  }

  // calculate the claimed sum
  scalar_t claimed_sum = scalar_t::zero();
  for (int element_i = 0; element_i < mle_poly_size; element_i++) {
    const scalar_t a = mle_polynomials[0][element_i];
    const scalar_t b = mle_polynomials[1][element_i];
    const scalar_t c = mle_polynomials[2][element_i];
    const scalar_t eq = mle_polynomials[3][element_i];
    claimed_sum = claimed_sum + (a * b - c) * eq;
  }

  std::vector<scalar_t*> data_main = std::vector<scalar_t*>(nof_mle_poly);
  icicle_set_device(IcicleTestBase::main_device());

  // create transcript_config
  SumcheckTranscriptConfig<scalar_t> transcript_config; // default configuration

  // ===== Prover side ======
  // create sumcheck
  auto prover_sumcheck = create_sumcheck<scalar_t>();

  CombineFunction<scalar_t> combine_func(EQ_X_AB_MINUS_C);
  SumcheckConfig sumcheck_config;

  sumcheck_config.are_inputs_on_device = true;

  for (int idx = 0; idx < nof_mle_poly; ++idx) {
    scalar_t* tmp = nullptr;
    icicle_malloc((void**)&tmp, mle_poly_size * sizeof(scalar_t));
    icicle_copy_to_device(tmp, mle_polynomials[idx], mle_poly_size * sizeof(scalar_t));
    data_main[idx] = tmp;
  }
  std::ostringstream oss;
  oss << IcicleTestBase::main_device() << " " << "Sumcheck";

  SumcheckProof<scalar_t> sumcheck_proof;

  START_TIMER(sumcheck);
  ICICLE_CHECK(prover_sumcheck.get_proof(
    data_main, mle_poly_size, claimed_sum, combine_func, std::move(transcript_config), sumcheck_config,
    sumcheck_proof));
  END_TIMER(sumcheck, oss.str().c_str(), true);

  // ===== Verifier side ======
  // create sumcheck
  auto verifier_sumcheck = create_sumcheck<scalar_t>();
  bool verification_pass = false;
  ICICLE_CHECK(verifier_sumcheck.verify(sumcheck_proof, claimed_sum, std::move(transcript_config), verification_pass));

  ASSERT_EQ(true, verification_pass);

  for (auto& mle_poly_ptr : mle_polynomials) {
    delete[] mle_poly_ptr;
  }
}

MlePoly user_defined_combine(const std::vector<MlePoly>& inputs)
{
  const MlePoly& A = inputs[0];
  const MlePoly& B = inputs[1];
  const MlePoly& C = inputs[2];
  const MlePoly& D = inputs[3];
  return A * B - MlePoly(scalar_t::from(2)) * C + D;
}

TEST_F(FieldTestBase, SumcheckUserDefinedCombine)
{
  int log_mle_poly_size = 13;
  int mle_poly_size = 1 << log_mle_poly_size;
  int nof_mle_poly = 4;

  // generate inputs
  std::vector<scalar_t*> mle_polynomials(nof_mle_poly);
  for (int poly_i = 0; poly_i < nof_mle_poly; poly_i++) {
    mle_polynomials[poly_i] = new scalar_t[mle_poly_size];
    scalar_t::rand_host_many(mle_polynomials[poly_i], mle_poly_size);
  }

  // calculate the claimed sum
  scalar_t claimed_sum = scalar_t::zero();
  for (int element_i = 0; element_i < mle_poly_size; element_i++) {
    const scalar_t a = mle_polynomials[0][element_i];
    const scalar_t b = mle_polynomials[1][element_i];
    const scalar_t c = mle_polynomials[2][element_i];
    const scalar_t d = mle_polynomials[3][element_i];
    claimed_sum = claimed_sum + (a * b - scalar_t::from(2) * c + d);
  }

  auto run = [&](
               const std::string& dev_type, std::vector<scalar_t*>& mle_polynomials, const int mle_poly_size,
               const scalar_t claimed_sum, const char* msg) {
    Device dev = {dev_type, 0};
    icicle_set_device(dev);

    // create transcript_config
    SumcheckTranscriptConfig<scalar_t> transcript_config; // default configuration

    std::ostringstream oss;
    oss << dev_type << " " << msg;
    // ===== Prover side ======
    // create sumcheck
    auto prover_sumcheck = create_sumcheck<scalar_t>();

    CombineFunction<scalar_t> combine_func(user_defined_combine, nof_mle_poly);
    SumcheckConfig sumcheck_config;
    SumcheckProof<scalar_t> sumcheck_proof;

    START_TIMER(sumcheck);
    ICICLE_CHECK(prover_sumcheck.get_proof(
      mle_polynomials, mle_poly_size, claimed_sum, combine_func, std::move(transcript_config), sumcheck_config,
      sumcheck_proof));
    END_TIMER(sumcheck, oss.str().c_str(), true);

    // ===== Verifier side ======
    // create sumcheck
    auto verifier_sumcheck = create_sumcheck<scalar_t>();
    bool verification_pass = false;
    ICICLE_CHECK(
      verifier_sumcheck.verify(sumcheck_proof, claimed_sum, std::move(transcript_config), verification_pass));

    ASSERT_EQ(true, verification_pass);
  };
  for (const auto& device : s_registered_devices) {
    run(device, mle_polynomials, mle_poly_size, claimed_sum, "Sumcheck");
  }

  for (auto& mle_poly_ptr : mle_polynomials) {
    delete[] mle_poly_ptr;
  }
}

  #ifdef CUDA_ARCH

MlePoly too_complex_combine(const std::vector<MlePoly>& inputs)
{
  const MlePoly& A = inputs[0];
  const MlePoly& B = inputs[1];
  const MlePoly& C = inputs[2];
  return A * B + B * C + C * A + A * B * C - scalar_t::from(2) + scalar_t::from(9) + A * B * C + C * B * A;
}

MlePoly too_high_degree_combine(const std::vector<MlePoly>& inputs)
{
  const MlePoly& A = inputs[0];
  const MlePoly& B = inputs[1];
  const MlePoly& C = inputs[2];
  return (A * B * C * A * B * C * A * B * C);
}

MlePoly too_many_polynomials_combine(const std::vector<MlePoly>& inputs)
{
  const MlePoly& A = inputs[0];
  const MlePoly& B = inputs[1];
  const MlePoly& C = inputs[2];
  const MlePoly& D = inputs[3];
  const MlePoly& E = inputs[4];
  const MlePoly& F = inputs[5];
  const MlePoly& G = inputs[5];
  const MlePoly& H = inputs[5];
  const MlePoly& I = inputs[5];
  return A * B * C + D * E * F + G * H * I;
}

TEST_F(FieldTestBase, SumcheckCudaShouldFailCases)
{
  int log_mle_poly_size = 13;
  int mle_poly_size = 1 << log_mle_poly_size;
  int nof_mle_poly_big = 9;
  int nof_mle_poly = 6;
  int nof_mle_poly_small = 3;

  // generate inputs
  std::vector<scalar_t*> mle_polynomials_big(nof_mle_poly_big);
  for (int poly_i = 0; poly_i < nof_mle_poly_big; poly_i++) {
    mle_polynomials_big[poly_i] = new scalar_t[mle_poly_size];
    scalar_t::rand_host_many(mle_polynomials_big[poly_i], mle_poly_size);
  }

  std::vector<scalar_t*> mle_polynomials(nof_mle_poly);
  for (int poly_i = 0; poly_i < nof_mle_poly; poly_i++) {
    mle_polynomials[poly_i] = new scalar_t[mle_poly_size];
    scalar_t::rand_host_many(mle_polynomials[poly_i], mle_poly_size);
  }

  std::vector<scalar_t*> mle_polynomials_small(nof_mle_poly_small);
  for (int poly_i = 0; poly_i < nof_mle_poly_small; poly_i++) {
    mle_polynomials_small[poly_i] = new scalar_t[mle_poly_size];
    scalar_t::rand_host_many(mle_polynomials_small[poly_i], mle_poly_size);
  }

  // claimed sum
  scalar_t claimed_sum = scalar_t::zero();

  auto run = [&](
               const std::string& dev_type, std::vector<scalar_t*>& mle_polynomials, const int mle_poly_size,
               const scalar_t claimed_sum, CombineFunction<scalar_t> combine_func) {
    Device dev = {dev_type, 0};
    icicle_set_device(dev);

    // create transcript_config
    SumcheckTranscriptConfig<scalar_t> transcript_config; // default configuration

    // ===== Prover side ======
    // create sumcheck
    auto prover_sumcheck = create_sumcheck<scalar_t>();
    SumcheckConfig sumcheck_config;
    SumcheckProof<scalar_t> sumcheck_proof;

    eIcicleError error = prover_sumcheck.get_proof(
      mle_polynomials, mle_poly_size, claimed_sum, combine_func, std::move(transcript_config), sumcheck_config,
      sumcheck_proof);

    ASSERT_EQ(error, eIcicleError::INVALID_ARGUMENT);
  };

  CombineFunction<scalar_t> combine_func_too_many_polys(too_many_polynomials_combine, nof_mle_poly_big);
  run("CUDA", mle_polynomials_big, mle_poly_size, claimed_sum, combine_func_too_many_polys);
  CombineFunction<scalar_t> combine_func_too_complex(too_complex_combine, nof_mle_poly_small);
  run("CUDA", mle_polynomials_small, mle_poly_size, claimed_sum, combine_func_too_complex);
  CombineFunction<scalar_t> combine_func_too_high_degree(too_high_degree_combine, nof_mle_poly_small);
  run("CUDA", mle_polynomials_small, mle_poly_size, claimed_sum, combine_func_too_high_degree);

  for (auto& mle_poly_ptr : mle_polynomials) {
    delete[] mle_poly_ptr;
  }
  for (auto& mle_poly_ptr : mle_polynomials_small) {
    delete[] mle_poly_ptr;
  }
}
  #endif // CUDA_ARCH

MlePoly identity(const std::vector<MlePoly>& inputs) { return inputs[0]; }

TEST_F(FieldTestBase, SumcheckIdentity)
{
  int log_mle_poly_size = 13;
  int mle_poly_size = 1 << log_mle_poly_size;
  int nof_mle_poly = 1;

  // generate inputs
  std::vector<scalar_t*> mle_polynomials(nof_mle_poly);
  for (int poly_i = 0; poly_i < nof_mle_poly; poly_i++) {
    mle_polynomials[poly_i] = new scalar_t[mle_poly_size];
    scalar_t::rand_host_many(mle_polynomials[poly_i], mle_poly_size);
  }

  // calculate the claimed sum
  scalar_t claimed_sum = scalar_t::zero();
  for (int element_i = 0; element_i < mle_poly_size; element_i++) {
    const scalar_t a = mle_polynomials[0][element_i];
    claimed_sum = claimed_sum + a;
  }

  auto run = [&](
               const std::string& dev_type, std::vector<scalar_t*>& mle_polynomials, const int mle_poly_size,
               const scalar_t claimed_sum, const char* msg) {
    Device dev = {dev_type, 0};
    icicle_set_device(dev);

    // create transcript_config
    SumcheckTranscriptConfig<scalar_t> transcript_config; // default configuration

    std::ostringstream oss;
    oss << dev_type << " " << msg;
    // ===== Prover side ======
    // create sumcheck
    auto prover_sumcheck = create_sumcheck<scalar_t>();

    CombineFunction<scalar_t> combine_func(identity, nof_mle_poly);
    SumcheckConfig sumcheck_config;
    SumcheckProof<scalar_t> sumcheck_proof;

    START_TIMER(sumcheck);
    ICICLE_CHECK(prover_sumcheck.get_proof(
      mle_polynomials, mle_poly_size, claimed_sum, combine_func, std::move(transcript_config), sumcheck_config,
      sumcheck_proof));
    END_TIMER(sumcheck, oss.str().c_str(), true);

    // ===== Verifier side ======
    // create sumcheck
    auto verifier_sumcheck = create_sumcheck<scalar_t>();
    bool verification_pass = false;
    ICICLE_CHECK(
      verifier_sumcheck.verify(sumcheck_proof, claimed_sum, std::move(transcript_config), verification_pass));

    ASSERT_EQ(true, verification_pass);
  };

  for (const auto& device : s_registered_devices)
    run(device, mle_polynomials, mle_poly_size, claimed_sum, "Sumcheck");

  for (auto& mle_poly_ptr : mle_polynomials) {
    delete[] mle_poly_ptr;
  }
}

MlePoly single_input(const std::vector<MlePoly>& inputs) { return MlePoly(scalar_t::from(2)) * inputs[0]; }

TEST_F(FieldTestBase, SumcheckSingleInputProgram)
{
  int log_mle_poly_size = 13;
  int mle_poly_size = 1 << log_mle_poly_size;
  int nof_mle_poly = 1;

  // generate inputs
  std::vector<scalar_t*> mle_polynomials(nof_mle_poly);
  for (int poly_i = 0; poly_i < nof_mle_poly; poly_i++) {
    mle_polynomials[poly_i] = new scalar_t[mle_poly_size];
    scalar_t::rand_host_many(mle_polynomials[poly_i], mle_poly_size);
  }

  // calculate the claimed sum
  scalar_t claimed_sum = scalar_t::zero();
  for (int element_i = 0; element_i < mle_poly_size; element_i++) {
    const scalar_t a = mle_polynomials[0][element_i];
    claimed_sum = claimed_sum + scalar_t::from(2) * a;
  }

  auto run = [&](
               const std::string& dev_type, std::vector<scalar_t*>& mle_polynomials, const int mle_poly_size,
               const scalar_t claimed_sum, const char* msg) {
    Device dev = {dev_type, 0};
    icicle_set_device(dev);

    // create transcript_config
    SumcheckTranscriptConfig<scalar_t> transcript_config; // default configuration

    std::ostringstream oss;
    oss << dev_type << " " << msg;
    // ===== Prover side ======
    // create sumcheck
    auto prover_sumcheck = create_sumcheck<scalar_t>();

    CombineFunction<scalar_t> combine_func(single_input, nof_mle_poly);
    SumcheckConfig sumcheck_config;
    SumcheckProof<scalar_t> sumcheck_proof;

    START_TIMER(sumcheck);
    ICICLE_CHECK(prover_sumcheck.get_proof(
      mle_polynomials, mle_poly_size, claimed_sum, combine_func, std::move(transcript_config), sumcheck_config,
      sumcheck_proof));
    END_TIMER(sumcheck, oss.str().c_str(), true);

    // ===== Verifier side ======
    // create sumcheck
    auto verifier_sumcheck = create_sumcheck<scalar_t>();
    bool verification_pass = false;
    ICICLE_CHECK(
      verifier_sumcheck.verify(sumcheck_proof, claimed_sum, std::move(transcript_config), verification_pass));

    ASSERT_EQ(true, verification_pass);
  };

  for (const auto& device : s_registered_devices)
    run(device, mle_polynomials, mle_poly_size, claimed_sum, "Sumcheck");

  for (auto& mle_poly_ptr : mle_polynomials) {
    delete[] mle_poly_ptr;
  }
}

#endif // SUMCHECK

// TODO Hadar: this is a workaround for 'storage<18 - scalar_t::TLC>' failing due to 17 limbs not supported.
//             It means we skip fields such as babybear!
// TODO: this test make problem for curves too as they have extension fields too. Need to clean it up TODO Hadar

// #ifndef EXT_FIELD
// TEST_F(FieldTestBase, FieldStorageReduceSanityTest)
// {
//   /*
//   SR - storage reduce
//   check that:
//   1. SR(x1) + SR(x1) = SR(x1+x2)
//   2. SR(INV(SR(x))*x) = 1
//   */
//   START_TIMER(StorageSanity)
//   for (int i = 0; i < 1000; i++) {
//     if constexpr (scalar_t::TLC == 1) {
//       storage<18> a =                                          // 18 because we support up to 576 bits
//         scalar_t::template rand_storage<18>(17);               // 17 so we don't have carry after addition
//       storage<18> b = scalar_t::template rand_storage<18>(17); // 17 so we don't have carry after addition
//       storage<18> sum = {};
//       const storage<3> c =
//         scalar_t::template rand_storage<3>(); // 3 because we don't support higher odd number of limbs yet
//       storage<4> product = {};
//       host_math::template add_sub_limbs<18, false, false, true>(a, b, sum);
//       auto c_red = scalar_t::from(c);
//       auto c_inv = scalar_t::inverse(c_red);
//       host_math::multiply_raw<3, 1, true>(
//         c, c_inv.limbs_storage, product); // using 32-bit multiplication for small fields
//       ASSERT_EQ(scalar_t::from(a) + scalar_t::from(b), scalar_t::from(sum));
//       ASSERT_EQ(scalar_t::from(product), scalar_t::one());
//       std::byte* a_bytes = reinterpret_cast<std::byte*>(a.limbs);
//       std::byte* b_bytes = reinterpret_cast<std::byte*>(b.limbs);
//       std::byte* sum_bytes = reinterpret_cast<std::byte*>(sum.limbs);
//       std::byte* product_bytes = reinterpret_cast<std::byte*>(product.limbs);
//       ASSERT_EQ(scalar_t::from(a), scalar_t::from(a_bytes, 18 * 4));
//       ASSERT_EQ(scalar_t::from(a_bytes, 18 * 4) + scalar_t::from(b_bytes, 18 * 4), scalar_t::from(sum_bytes, 18 *
//       4)); ASSERT_EQ(scalar_t::from(product_bytes, 4 * 4), scalar_t::one());
//     } else {
//       storage<18> a =                                          // 18 because we support up to 576 bits
//         scalar_t::template rand_storage<18>(17);               // 17 so we don't have carry after addition
//       storage<18> b = scalar_t::template rand_storage<18>(17); // 17 so we don't have carry after addition
//       storage<18> sum = {};
//       const storage<18 - scalar_t::TLC> c =
//         scalar_t::template rand_storage<18 - scalar_t::TLC>(); // -TLC so we don't overflow in multiplication
//       storage<18> product = {};
//       host_math::template add_sub_limbs<18, false, false, true>(a, b, sum);
//       auto c_red = scalar_t::from(c);
//       auto c_inv = scalar_t::inverse(c_red);
//       host_math::multiply_raw(c, c_inv.limbs_storage, product);
//       ASSERT_EQ(scalar_t::from(a) + scalar_t::from(b), scalar_t::from(sum));
//       ASSERT_EQ(scalar_t::from(product), scalar_t::one());
//       std::byte* a_bytes = reinterpret_cast<std::byte*>(a.limbs);
//       std::byte* b_bytes = reinterpret_cast<std::byte*>(b.limbs);
//       std::byte* sum_bytes = reinterpret_cast<std::byte*>(sum.limbs);
//       std::byte* product_bytes = reinterpret_cast<std::byte*>(product.limbs);
//       ASSERT_EQ(scalar_t::from(a), scalar_t::from(a_bytes, 18 * 4));
//       ASSERT_EQ(scalar_t::from(a_bytes, 18 * 4) + scalar_t::from(b_bytes, 18 * 4), scalar_t::from(sum_bytes, 18 *
//       4)); ASSERT_EQ(scalar_t::from(product_bytes, 18 * 4), scalar_t::one());
//     }
//   }
//   END_TIMER(StorageSanity, "storage sanity", true);
// }
// #endif // ! EXT_FIELD<|MERGE_RESOLUTION|>--- conflicted
+++ resolved
@@ -134,390 +134,8 @@
   }
 }
 
-<<<<<<< HEAD
-#ifdef NTT
-
-TYPED_TEST(FieldApiTest, ntt)
-{
-  // Randomize configuration
-  const bool inplace = rand_uint_32b(0, 1);
-  const int logn = rand_uint_32b(0, 17);
-  const uint64_t N = 1 << logn;
-  const int log_ntt_domain_size = logn + 1;
-  const int log_batch_size = rand_uint_32b(0, 2);
-  const int batch_size = 1 << log_batch_size;
-  const int _ordering = rand_uint_32b(0, 3);
-  const Ordering ordering = static_cast<Ordering>(_ordering);
-  bool columns_batch;
-  if (logn == 7 || logn < 4) {
-    columns_batch = false; // currently not supported (icicle_v3/backend/cuda/src/ntt/ntt.cuh line 578)
-  } else {
-    columns_batch = rand_uint_32b(0, 1);
-  }
-  const NTTDir dir = static_cast<NTTDir>(rand_uint_32b(0, 1)); // 0: forward, 1: inverse
-  const int log_coset_stride = rand_uint_32b(0, 2);
-  scalar_t coset_gen;
-  if (log_coset_stride) {
-    coset_gen = scalar_t::omega(logn + log_coset_stride);
-  } else {
-    coset_gen = scalar_t::one();
-  }
-
-  ICICLE_LOG_DEBUG << "N = " << N;
-  ICICLE_LOG_DEBUG << "batch_size = " << batch_size;
-  ICICLE_LOG_DEBUG << "columns_batch = " << columns_batch;
-  ICICLE_LOG_DEBUG << "inplace = " << inplace;
-  ICICLE_LOG_DEBUG << "ordering = " << _ordering;
-  ICICLE_LOG_DEBUG << "log_coset_stride = " << log_coset_stride;
-
-  const int total_size = N * batch_size;
-  auto scalars = std::make_unique<TypeParam[]>(total_size);
-  TypeParam::rand_host_many(scalars.get(), total_size);
-
-  auto out_main = std::make_unique<TypeParam[]>(total_size);
-  auto out_ref = std::make_unique<TypeParam[]>(total_size);
-  auto run = [&](const std::string& dev_type, TypeParam* out, const char* msg, bool measure, int iters) {
-    Device dev = {dev_type, 0};
-    icicle_set_device(dev);
-    icicleStreamHandle stream = nullptr;
-    ICICLE_CHECK(icicle_create_stream(&stream));
-    auto init_domain_config = default_ntt_init_domain_config();
-    init_domain_config.stream = stream;
-    init_domain_config.is_async = false;
-    ConfigExtension ext;
-    ext.set(CudaBackendConfig::CUDA_NTT_FAST_TWIDDLES_MODE, true);
-    init_domain_config.ext = &ext;
-    auto config = default_ntt_config<scalar_t>();
-    config.stream = stream;
-    config.coset_gen = coset_gen;
-    config.batch_size = batch_size;       // default: 1
-    config.columns_batch = columns_batch; // default: false
-    config.ordering = ordering;           // default: kNN
-    config.are_inputs_on_device = true;
-    config.are_outputs_on_device = true;
-    config.is_async = false;
-    ICICLE_CHECK(ntt_init_domain(scalar_t::omega(log_ntt_domain_size), init_domain_config));
-    TypeParam *d_in, *d_out;
-    ICICLE_CHECK(icicle_malloc_async((void**)&d_in, total_size * sizeof(TypeParam), config.stream));
-    ICICLE_CHECK(icicle_malloc_async((void**)&d_out, total_size * sizeof(TypeParam), config.stream));
-    ICICLE_CHECK(icicle_copy_to_device_async(d_in, scalars.get(), total_size * sizeof(TypeParam), config.stream));
-    std::ostringstream oss;
-    oss << dev_type << " " << msg;
-    START_TIMER(NTT_sync)
-    for (int i = 0; i < iters; ++i) {
-      if (inplace) {
-        ICICLE_CHECK(ntt(d_in, N, dir, config, d_in));
-      } else {
-        ICICLE_CHECK(ntt(d_in, N, dir, config, d_out));
-      }
-    }
-    END_TIMER(NTT_sync, oss.str().c_str(), measure);
-
-    if (inplace) {
-      ICICLE_CHECK(icicle_copy_to_host_async(out, d_in, total_size * sizeof(TypeParam), config.stream));
-    } else {
-      ICICLE_CHECK(icicle_copy_to_host_async(out, d_out, total_size * sizeof(TypeParam), config.stream));
-    }
-    ICICLE_CHECK(icicle_free_async(d_in, config.stream));
-    ICICLE_CHECK(icicle_free_async(d_out, config.stream));
-    ICICLE_CHECK(icicle_stream_synchronize(config.stream));
-    ICICLE_CHECK(icicle_destroy_stream(stream));
-    ICICLE_CHECK(ntt_release_domain<scalar_t>());
-  };
-  run(IcicleTestBase::main_device(), out_main.get(), "ntt", false /*=measure*/, 10 /*=iters*/); // warmup
-  run(IcicleTestBase::reference_device(), out_ref.get(), "ntt", VERBOSE /*=measure*/, 10 /*=iters*/);
-  run(IcicleTestBase::main_device(), out_main.get(), "ntt", VERBOSE /*=measure*/, 10 /*=iters*/);
-  ASSERT_EQ(0, memcmp(out_main.get(), out_ref.get(), total_size * sizeof(scalar_t)));
-}
-#endif // NTT
-
-// define program
-using MlePoly = Symbol<scalar_t>;
-
-void lambda_multi_result(std::vector<MlePoly>& vars)
-{
-  const MlePoly& A = vars[0];
-  const MlePoly& B = vars[1];
-  const MlePoly& C = vars[2];
-  const MlePoly& EQ = vars[3];
-  vars[4] = EQ * (A * B - C) + scalar_t::from(9);
-  vars[5] = A * B - C.inverse();
-  vars[6] = vars[5];
-}
-
-TEST_F(FieldApiTestBase, CpuProgramExecutorMultiRes)
-{
-  scalar_t a = scalar_t::rand_host();
-  scalar_t b = scalar_t::rand_host();
-  scalar_t c = scalar_t::rand_host();
-  scalar_t eq = scalar_t::rand_host();
-  scalar_t res_0;
-  scalar_t res_1;
-  scalar_t res_2;
-
-  Program<scalar_t> program(lambda_multi_result, 7);
-  CpuProgramExecutor<scalar_t> prog_exe(program);
-
-  // init program
-  prog_exe.m_variable_ptrs[0] = &a;
-  prog_exe.m_variable_ptrs[1] = &b;
-  prog_exe.m_variable_ptrs[2] = &c;
-  prog_exe.m_variable_ptrs[3] = &eq;
-  prog_exe.m_variable_ptrs[4] = &res_0;
-  prog_exe.m_variable_ptrs[5] = &res_1;
-  prog_exe.m_variable_ptrs[6] = &res_2;
-
-  // execute
-  prog_exe.execute();
-
-  // check correctness
-  scalar_t expected_res_0 = eq * (a * b - c) + scalar_t::from(9);
-  ASSERT_EQ(res_0, expected_res_0);
-
-  scalar_t expected_res_1 = a * b - scalar_t::inverse(c);
-  ASSERT_EQ(res_1, expected_res_1);
-  ASSERT_EQ(res_2, res_1);
-}
-
-MlePoly returning_value_func(const std::vector<MlePoly>& inputs)
-{
-  const MlePoly& A = inputs[0];
-  const MlePoly& B = inputs[1];
-  const MlePoly& C = inputs[2];
-  const MlePoly& EQ = inputs[3];
-  return (EQ * (A * B - C));
-}
-
-TEST_F(FieldApiTestBase, CpuProgramExecutorReturningVal)
-{
-  // randomize input vectors
-  const int total_size = 100000;
-  auto in_a = std::make_unique<scalar_t[]>(total_size);
-  scalar_t::rand_host_many(in_a.get(), total_size);
-  auto in_b = std::make_unique<scalar_t[]>(total_size);
-  scalar_t::rand_host_many(in_b.get(), total_size);
-  auto in_c = std::make_unique<scalar_t[]>(total_size);
-  scalar_t::rand_host_many(in_c.get(), total_size);
-  auto in_eq = std::make_unique<scalar_t[]>(total_size);
-  scalar_t::rand_host_many(in_eq.get(), total_size);
-
-  //----- element wise operation ----------------------
-  auto out_element_wise = std::make_unique<scalar_t[]>(total_size);
-  START_TIMER(element_wise_op)
-  for (int i = 0; i < 100000; ++i) {
-    out_element_wise[i] = in_eq[i] * (in_a[i] * in_b[i] - in_c[i]);
-  }
-  END_TIMER(element_wise_op, "Straight forward function (Element wise) time: ", true);
-
-  //----- explicit program ----------------------
-  ReturningValueProgram<scalar_t> program_explicit(returning_value_func, 4);
-
-  CpuProgramExecutor<scalar_t> prog_exe_explicit(program_explicit);
-  auto out_explicit_program = std::make_unique<scalar_t[]>(total_size);
-
-  // init program
-  prog_exe_explicit.m_variable_ptrs[0] = in_a.get();
-  prog_exe_explicit.m_variable_ptrs[1] = in_b.get();
-  prog_exe_explicit.m_variable_ptrs[2] = in_c.get();
-  prog_exe_explicit.m_variable_ptrs[3] = in_eq.get();
-  prog_exe_explicit.m_variable_ptrs[4] = out_explicit_program.get();
-
-  // run on all vectors
-  START_TIMER(explicit_program)
-  for (int i = 0; i < total_size; ++i) {
-    prog_exe_explicit.execute();
-    (prog_exe_explicit.m_variable_ptrs[0])++;
-    (prog_exe_explicit.m_variable_ptrs[1])++;
-    (prog_exe_explicit.m_variable_ptrs[2])++;
-    (prog_exe_explicit.m_variable_ptrs[3])++;
-    (prog_exe_explicit.m_variable_ptrs[4])++;
-  }
-  END_TIMER(explicit_program, "Explicit program executor time: ", true);
-
-  // check correctness
-  ASSERT_EQ(0, memcmp(out_element_wise.get(), out_explicit_program.get(), total_size * sizeof(scalar_t)));
-
-  //----- predefined program ----------------------
-  Program<scalar_t> predef_program(EQ_X_AB_MINUS_C);
-
-  CpuProgramExecutor<scalar_t> prog_exe_predef(predef_program);
-  auto out_predef_program = std::make_unique<scalar_t[]>(total_size);
-
-  // init program
-  prog_exe_predef.m_variable_ptrs[0] = in_a.get();
-  prog_exe_predef.m_variable_ptrs[1] = in_b.get();
-  prog_exe_predef.m_variable_ptrs[2] = in_c.get();
-  prog_exe_predef.m_variable_ptrs[3] = in_eq.get();
-  prog_exe_predef.m_variable_ptrs[4] = out_predef_program.get();
-
-  // run on all vectors
-  START_TIMER(predef_program)
-  for (int i = 0; i < total_size; ++i) {
-    prog_exe_predef.execute();
-    (prog_exe_predef.m_variable_ptrs[0])++;
-    (prog_exe_predef.m_variable_ptrs[1])++;
-    (prog_exe_predef.m_variable_ptrs[2])++;
-    (prog_exe_predef.m_variable_ptrs[3])++;
-    (prog_exe_predef.m_variable_ptrs[4])++;
-  }
-  END_TIMER(predef_program, "Program predefined time: ", true);
-
-  // check correctness
-  ASSERT_EQ(0, memcmp(out_element_wise.get(), out_predef_program.get(), total_size * sizeof(scalar_t)));
-
-  //----- Vecops operation ----------------------
-  auto config = default_vec_ops_config();
-  auto out_vec_ops = std::make_unique<scalar_t[]>(total_size);
-
-  START_TIMER(vecop)
-  vector_mul(in_a.get(), in_b.get(), total_size, config, out_vec_ops.get());         // A * B
-  vector_sub(out_vec_ops.get(), in_c.get(), total_size, config, out_vec_ops.get());  // A * B - C
-  vector_mul(out_vec_ops.get(), in_eq.get(), total_size, config, out_vec_ops.get()); // EQ * (A * B - C)
-  END_TIMER(vecop, "Vec ops time: ", true);
-
-  // check correctness
-  ASSERT_EQ(0, memcmp(out_element_wise.get(), out_vec_ops.get(), total_size * sizeof(scalar_t)));
-}
-
-MlePoly ex_x_ab_minus_c_func(const std::vector<MlePoly>& inputs)
-{
-  const MlePoly& A = inputs[0];
-  const MlePoly& B = inputs[1];
-  const MlePoly& C = inputs[2];
-  const MlePoly& EQ = inputs[3];
-  return EQ * (A * B - C);
-}
-
-TEST_F(FieldApiTestBase, ProgramExecutorVecOp)
-{
-  // randomize input vectors
-  const int total_size = 100000;
-  const ReturningValueProgram<scalar_t> prog(ex_x_ab_minus_c_func, 4);
-  auto in_a = std::make_unique<scalar_t[]>(total_size);
-  scalar_t::rand_host_many(in_a.get(), total_size);
-  auto in_b = std::make_unique<scalar_t[]>(total_size);
-  scalar_t::rand_host_many(in_b.get(), total_size);
-  auto in_c = std::make_unique<scalar_t[]>(total_size);
-  scalar_t::rand_host_many(in_c.get(), total_size);
-  auto in_eq = std::make_unique<scalar_t[]>(total_size);
-  scalar_t::rand_host_many(in_eq.get(), total_size);
-
-  auto run = [&](
-               const std::string& dev_type, std::vector<scalar_t*>& data, const Program<scalar_t>& program,
-               uint64_t size, const char* msg) {
-    Device dev = {dev_type, 0};
-    icicle_set_device(dev);
-    auto config = default_vec_ops_config();
-
-    std::ostringstream oss;
-    oss << dev_type << " " << msg;
-
-    START_TIMER(executeProgram)
-    ICICLE_CHECK(execute_program(data, program, size, config));
-    END_TIMER(executeProgram, oss.str().c_str(), true);
-  };
-
-  // initialize data vector for main device
-  auto out_main = std::make_unique<scalar_t[]>(total_size);
-  std::vector<scalar_t*> data_main = std::vector<scalar_t*>(5);
-  data_main[0] = in_a.get();
-  data_main[1] = in_b.get();
-  data_main[2] = in_c.get();
-  data_main[3] = in_eq.get();
-  data_main[4] = out_main.get();
-
-  // initialize data vector for reference device
-  auto out_ref = std::make_unique<scalar_t[]>(total_size);
-  std::vector<scalar_t*> data_ref = std::vector<scalar_t*>(5);
-  data_ref[0] = in_a.get();
-  data_ref[1] = in_b.get();
-  data_ref[2] = in_c.get();
-  data_ref[3] = in_eq.get();
-  data_ref[4] = out_ref.get();
-
-  // run on both devices and compare
-  run(IcicleTestBase::main_device(), data_main, prog, total_size, "execute_program");
-  run(IcicleTestBase::reference_device(), data_ref, prog, total_size, "execute_program");
-  ASSERT_EQ(0, memcmp(out_main.get(), out_ref.get(), total_size * sizeof(scalar_t)));
-}
-
-TEST_F(FieldApiTestBase, ProgramExecutorVecOpDataOnDevice)
-{
-  // randomize input vectors
-  const int total_size = 100000;
-  const int num_of_params = 5;
-  const ReturningValueProgram<scalar_t> prog(ex_x_ab_minus_c_func, num_of_params - 1);
-  auto in_a = std::make_unique<scalar_t[]>(total_size);
-  scalar_t::rand_host_many(in_a.get(), total_size);
-  auto in_b = std::make_unique<scalar_t[]>(total_size);
-  scalar_t::rand_host_many(in_b.get(), total_size);
-  auto in_c = std::make_unique<scalar_t[]>(total_size);
-  scalar_t::rand_host_many(in_c.get(), total_size);
-  auto in_eq = std::make_unique<scalar_t[]>(total_size);
-  scalar_t::rand_host_many(in_eq.get(), total_size);
-
-  auto run = [&](
-               const std::string& dev_type, std::vector<scalar_t*>& data, const Program<scalar_t>& program,
-               uint64_t size, VecOpsConfig config, const char* msg) {
-    Device dev = {dev_type, 0};
-    icicle_set_device(dev);
-
-    std::ostringstream oss;
-    oss << dev_type << " " << msg;
-
-    START_TIMER(executeProgram)
-    ICICLE_CHECK(execute_program(data, program, size, config));
-    END_TIMER(executeProgram, oss.str().c_str(), true);
-  };
-
-  // initialize data vector for main device
-  auto out_main = std::make_unique<scalar_t[]>(total_size);
-  std::vector<scalar_t*> data_main = std::vector<scalar_t*>(num_of_params);
-  data_main[0] = in_a.get();
-  data_main[1] = in_b.get();
-  data_main[2] = in_c.get();
-  data_main[3] = in_eq.get();
-  data_main[4] = out_main.get();
-
-  // initialize data vector for reference device
-  auto out_ref = std::make_unique<scalar_t[]>(total_size);
-  std::vector<scalar_t*> data_ref = std::vector<scalar_t*>(num_of_params);
-  data_ref[0] = in_a.get();
-  data_ref[1] = in_b.get();
-  data_ref[2] = in_c.get();
-  data_ref[3] = in_eq.get();
-  data_ref[4] = out_ref.get();
-
-  auto config = default_vec_ops_config();
-  config.is_a_on_device = 1;
-
-  // run on both devices and compare
-  run(IcicleTestBase::reference_device(), data_ref, prog, total_size, config, "execute_program");
-
-  icicle_set_device(IcicleTestBase::main_device());
-
-  if (config.is_a_on_device) {
-    for (int idx = 0; idx < num_of_params; ++idx) {
-      scalar_t* tmp = nullptr;
-      icicle_malloc((void**)&tmp, total_size * sizeof(scalar_t));
-      icicle_copy_to_device(tmp, data_main[idx], total_size * sizeof(scalar_t));
-      data_main[idx] = tmp;
-    }
-  }
-
-  run(IcicleTestBase::main_device(), data_main, prog, total_size, config, "execute_program");
-
-  if (config.is_a_on_device)
-    icicle_copy_to_host(out_main.get(), data_main[num_of_params - 1], total_size * sizeof(scalar_t));
-
-  ASSERT_EQ(0, memcmp(out_main.get(), out_ref.get(), total_size * sizeof(scalar_t)));
-}
-
-TEST_F(FieldApiTestBase, Sumcheck)
-=======
 #ifdef SUMCHECK
 TEST_F(FieldTestBase, Sumcheck)
->>>>>>> cfa7f993
 {
   int log_mle_poly_size = 13;
   int mle_poly_size = 1 << log_mle_poly_size;
