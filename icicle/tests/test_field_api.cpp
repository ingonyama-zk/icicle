--- conflicted
+++ resolved
@@ -826,14 +826,9 @@
   } else {
     columns_batch = rand_uint_32b(0, 1);
   }
-<<<<<<< HEAD
-  const int _dir = 0;
+  const int _dir = rand_uint_32b(0, 1);
   const NTTDir dir = static_cast<NTTDir>(_dir); // 0: forward, 1: inverse
-  const int log_coset_stride = rand() % 3;
-=======
-  const NTTDir dir = static_cast<NTTDir>(rand_uint_32b(0, 1)); // 0: forward, 1: inverse
   const int log_coset_stride = rand_uint_32b(0, 2);
->>>>>>> 6d674b9a
   scalar_t coset_gen;
   if (log_coset_stride) {
     coset_gen = scalar_t::omega(logn + log_coset_stride);
