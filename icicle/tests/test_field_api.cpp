#include <cstdint>
#include <gtest/gtest.h>

#include "icicle/runtime.h"
#include "icicle/vec_ops.h"
#include "icicle/ntt.h"

#include "icicle/fields/field_config.h"
#include "icicle/utils/log.h"
#include "icicle/backend/ntt_config.h"

#include "icicle/program/symbol.h"
#include "icicle/program/program.h"
#include "icicle/program/returning_value_program.h"
#include "../backend/cpu/include/cpu_program_executor.h"
#include "icicle/sumcheck/sumcheck.h"

#include "test_base.h"

using namespace field_config;
using namespace icicle;

// TODO Hadar - add tests that test different configurations of data on device or on host.

static bool VERBOSE = true;
static int ITERS = 1;

class FieldApiTestBase : public IcicleTestBase
{
};
template <typename T>
class FieldApiTest : public FieldApiTestBase
{
public:
  void random_samples(T* arr, uint64_t count)
  {
    for (uint64_t i = 0; i < count; i++)
      arr[i] = i < 1000 ? T::rand_host() : arr[i - 1000];
  }
};

#ifdef EXT_FIELD
typedef testing::Types<scalar_t, extension_t> FTImplementations;
#else
typedef testing::Types<scalar_t> FTImplementations;
#endif

TYPED_TEST_SUITE(FieldApiTest, FTImplementations);

// Note: this is testing host arithmetic. Other tests against CPU backend should guarantee correct device arithmetic too
TYPED_TEST(FieldApiTest, FieldSanityTest)
{
  icicle_set_device("CPU"); // Use CPU only for now.
  auto a = TypeParam::rand_host();
  auto b = TypeParam::rand_host();
  auto b_inv = TypeParam::inverse(b);
  auto a_neg = TypeParam::neg(a);
  ASSERT_EQ(a + TypeParam::zero(), a);
  ASSERT_EQ(a + b - a, b);
  ASSERT_EQ(b * a * b_inv, a);
  ASSERT_EQ(a + a_neg, TypeParam::zero());
  ASSERT_EQ(a * TypeParam::zero(), TypeParam::zero());
  ASSERT_EQ(b * b_inv, TypeParam::one());
  ASSERT_EQ(a * scalar_t::from(2), a + a);
}

#ifndef EXT_FIELD
TYPED_TEST(FieldApiTest, FieldStorageReduceSanityTest)
{
  /*
  SR - storage reduce
  check that:
  1. SR(x1) + SR(x1) = SR(x1+x2)
  2. SR(INV(SR(x))*x) = 1
  */
  START_TIMER(StorageSanity)
  for (int i = 0; i < 1000; i++) {
    if constexpr (TypeParam::TLC == 1) {
      storage<18> a =                                           // 18 because we support up to 576 bits
        TypeParam::template rand_storage<18>(17);               // 17 so we don't have carry after addition
      storage<18> b = TypeParam::template rand_storage<18>(17); // 17 so we don't have carry after addition
      storage<18> sum = {};
      const storage<3> c =
        TypeParam::template rand_storage<3>(); // 3 because we don't support higher odd number of limbs yet
      storage<4> product = {};
      icicle_math::template add_sub_limbs<18, false, false, true>(a, b, sum);
      auto c_red = TypeParam::from(c);
      auto c_inv = TypeParam::inverse(c_red);
      icicle_math::multiply_raw<3, 1, true>(
        c, c_inv.limbs_storage, product); // using 32-bit multiplication for small fields
      ASSERT_EQ(TypeParam::from(a) + TypeParam::from(b), TypeParam::from(sum));
      ASSERT_EQ(TypeParam::from(product), TypeParam::one());
      std::byte* a_bytes = reinterpret_cast<std::byte*>(a.limbs);
      std::byte* b_bytes = reinterpret_cast<std::byte*>(b.limbs);
      std::byte* sum_bytes = reinterpret_cast<std::byte*>(sum.limbs);
      std::byte* product_bytes = reinterpret_cast<std::byte*>(product.limbs);
      ASSERT_EQ(TypeParam::from(a), TypeParam::from(a_bytes, 18 * 4));
      ASSERT_EQ(
        TypeParam::from(a_bytes, 18 * 4) + TypeParam::from(b_bytes, 18 * 4), TypeParam::from(sum_bytes, 18 * 4));
      ASSERT_EQ(TypeParam::from(product_bytes, 4 * 4), TypeParam::one());
    } else {
      storage<18> a =                                           // 18 because we support up to 576 bits
        TypeParam::template rand_storage<18>(17);               // 17 so we don't have carry after addition
      storage<18> b = TypeParam::template rand_storage<18>(17); // 17 so we don't have carry after addition
      storage<18> sum = {};
      const storage<18 - TypeParam::TLC> c =
        TypeParam::template rand_storage<18 - TypeParam::TLC>(); // -TLC so we don't overflow in multiplication
      storage<18> product = {};
      icicle_math::template add_sub_limbs<18, false, false, true>(a, b, sum);
      auto c_red = TypeParam::from(c);
      auto c_inv = TypeParam::inverse(c_red);
      icicle_math::multiply_raw(c, c_inv.limbs_storage, product);
      ASSERT_EQ(TypeParam::from(a) + TypeParam::from(b), TypeParam::from(sum));
      ASSERT_EQ(TypeParam::from(product), TypeParam::one());
      std::byte* a_bytes = reinterpret_cast<std::byte*>(a.limbs);
      std::byte* b_bytes = reinterpret_cast<std::byte*>(b.limbs);
      std::byte* sum_bytes = reinterpret_cast<std::byte*>(sum.limbs);
      std::byte* product_bytes = reinterpret_cast<std::byte*>(product.limbs);
      ASSERT_EQ(TypeParam::from(a), TypeParam::from(a_bytes, 18 * 4));
      ASSERT_EQ(
        TypeParam::from(a_bytes, 18 * 4) + TypeParam::from(b_bytes, 18 * 4), TypeParam::from(sum_bytes, 18 * 4));
      ASSERT_EQ(TypeParam::from(product_bytes, 18 * 4), TypeParam::one());
    }
  }
  END_TIMER(StorageSanity, "storage sanity", true);
}
#endif

TYPED_TEST(FieldApiTest, vectorVectorOps)
{
  const uint64_t N = 1 << rand_uint_32b(3, 17);
  const int batch_size = 1 << rand_uint_32b(0, 4);
  const bool columns_batch = rand_uint_32b(0, 1);

  ICICLE_LOG_DEBUG << "N = " << N;
  ICICLE_LOG_DEBUG << "batch_size = " << batch_size;
  ICICLE_LOG_DEBUG << "columns_batch = " << columns_batch;

  const int total_size = N * batch_size;
  auto in_a = std::make_unique<TypeParam[]>(total_size);
  auto in_b = std::make_unique<TypeParam[]>(total_size);
  auto out_main = std::make_unique<TypeParam[]>(total_size);
  auto out_ref = std::make_unique<TypeParam[]>(total_size);

  auto vector_accumulate_wrapper =
    [](TypeParam* a, const TypeParam* b, uint64_t size, const VecOpsConfig& config, TypeParam* /*out*/) {
      return vector_accumulate(a, b, size, config);
    };

  auto run =
    [&](const std::string& dev_type, TypeParam* out, bool measure, auto vec_op_func, const char* msg, int iters) {
      Device dev = {dev_type, 0};
      icicle_set_device(dev);
      auto config = default_vec_ops_config();
      config.batch_size = batch_size;
      config.columns_batch = columns_batch;

      std::ostringstream oss;
      oss << dev_type << " " << msg;

      START_TIMER(VECADD_sync)
      for (int i = 0; i < iters; ++i) {
        ICICLE_CHECK(vec_op_func(in_a.get(), in_b.get(), N, config, out));
      }
      END_TIMER(VECADD_sync, oss.str().c_str(), measure);
    };

  // add
  FieldApiTest<TypeParam>::random_samples(in_a.get(), total_size);
  FieldApiTest<TypeParam>::random_samples(in_b.get(), total_size);
  if (!IcicleTestBase::is_main_device_available()) {
    for (int i = 0; i < total_size; i++) {
      out_ref[i] = in_a[i] + in_b[i];
    }
  } else {
    run(
      IcicleTestBase::reference_device(), out_ref.get(), VERBOSE /*=measure*/, vector_add<TypeParam>, "vector add",
      ITERS);
  }
  run(IcicleTestBase::main_device(), out_main.get(), VERBOSE /*=measure*/, vector_add<TypeParam>, "vector add", ITERS);
  ASSERT_EQ(0, memcmp(out_main.get(), out_ref.get(), total_size * sizeof(TypeParam)));

  // accumulate
  FieldApiTest<TypeParam>::random_samples(in_a.get(), total_size);
  FieldApiTest<TypeParam>::random_samples(in_b.get(), total_size);
  for (int i = 0; i < total_size; i++) { // TODO - compare gpu against cpu with inplace operations?
    out_ref[i] = in_a[i] + in_b[i];
  }
  run(
    IcicleTestBase::main_device(), nullptr, VERBOSE /*=measure*/, vector_accumulate_wrapper, "vector accumulate",
    ITERS);

  ASSERT_EQ(0, memcmp(in_a.get(), out_ref.get(), total_size * sizeof(TypeParam)));

  // sub
  FieldApiTest<TypeParam>::random_samples(in_a.get(), total_size);
  FieldApiTest<TypeParam>::random_samples(in_b.get(), total_size);
  if (!IcicleTestBase::is_main_device_available()) {
    for (int i = 0; i < total_size; i++) {
      out_ref[i] = in_a[i] - in_b[i];
    }
  } else {
    run(
      IcicleTestBase::reference_device(), out_ref.get(), VERBOSE /*=measure*/, vector_sub<TypeParam>, "vector sub",
      ITERS);
  }
  run(IcicleTestBase::main_device(), out_main.get(), VERBOSE /*=measure*/, vector_sub<TypeParam>, "vector sub", ITERS);
  ASSERT_EQ(0, memcmp(out_main.get(), out_ref.get(), total_size * sizeof(TypeParam)));

  // mul
  FieldApiTest<TypeParam>::random_samples(in_a.get(), total_size);
  FieldApiTest<TypeParam>::random_samples(in_b.get(), total_size);
  if (!IcicleTestBase::is_main_device_available()) {
    for (int i = 0; i < total_size; i++) {
      out_ref[i] = in_a[i] * in_b[i];
    }
  } else {
    run(
      IcicleTestBase::reference_device(), out_ref.get(), VERBOSE /*=measure*/, vector_mul<TypeParam>, "vector mul",
      ITERS);
  }
  run(IcicleTestBase::main_device(), out_main.get(), VERBOSE /*=measure*/, vector_mul<TypeParam>, "vector mul", ITERS);
  ASSERT_EQ(0, memcmp(out_main.get(), out_ref.get(), total_size * sizeof(TypeParam)));

  // div
  TypeParam::rand_host_many(in_a.get(), total_size);
  TypeParam::rand_host_many(in_b.get(), total_size);
  // reference
  if (!IcicleTestBase::is_main_device_available()) {
    for (int i = 0; i < total_size; i++) {
      out_ref[i] = in_a[i] * TypeParam::inverse(in_b[i]);
    }
  } else {
    run(
      IcicleTestBase::reference_device(), out_ref.get(), VERBOSE /*=measure*/, vector_div<TypeParam>, "vector div",
      ITERS);
  }
  run(IcicleTestBase::main_device(), out_main.get(), VERBOSE /*=measure*/, vector_div<TypeParam>, "vector div", ITERS);
  ASSERT_EQ(0, memcmp(out_main.get(), out_ref.get(), total_size * sizeof(TypeParam)));
}

TYPED_TEST(FieldApiTest, montgomeryConversion)
{
  const uint64_t N = 1 << rand_uint_32b(3, 17);
  const int batch_size = 1 << rand_uint_32b(0, 4);
  const bool columns_batch = rand_uint_32b(0, 1);
  const bool is_to_montgomery = rand_uint_32b(0, 1);
  ICICLE_LOG_DEBUG << "N = " << N;
  ICICLE_LOG_DEBUG << "batch_size = " << batch_size;
  ICICLE_LOG_DEBUG << "columns_batch = " << columns_batch;
  ICICLE_LOG_DEBUG << "is_to_montgomery = " << is_to_montgomery;
  const int total_size = N * batch_size;
  auto in_a = std::make_unique<TypeParam[]>(total_size);
  auto out_main = std::make_unique<TypeParam[]>(total_size);
  auto out_ref = std::make_unique<TypeParam[]>(total_size);

  auto run = [&](const std::string& dev_type, TypeParam* out, bool measure, const char* msg, int iters) {
    Device dev = {dev_type, 0};
    icicle_set_device(dev);
    auto config = default_vec_ops_config();
    config.batch_size = batch_size;
    config.columns_batch = columns_batch;

    std::ostringstream oss;
    oss << dev_type << " " << msg;

    START_TIMER(MONTGOMERY)
    for (int i = 0; i < iters; ++i) {
      ICICLE_CHECK(convert_montgomery(in_a.get(), N, is_to_montgomery, config, out));
    }
    END_TIMER(MONTGOMERY, oss.str().c_str(), measure);
  };

  // convert_montgomery
  FieldApiTest<TypeParam>::random_samples(in_a.get(), total_size);
  // reference
  if (!IcicleTestBase::is_main_device_available()) {
    if (is_to_montgomery) {
      for (int i = 0; i < total_size; i++) {
        out_ref[i] = TypeParam::to_montgomery(in_a[i]);
      }
    } else {
      for (int i = 0; i < total_size; i++) {
        out_ref[i] = TypeParam::from_montgomery(in_a[i]);
      }
    }
  } else {
    run(IcicleTestBase::reference_device(), out_ref.get(), VERBOSE /*=measure*/, "montgomery", ITERS);
  }
  run(IcicleTestBase::main_device(), out_main.get(), VERBOSE /*=measure*/, "montgomery", ITERS);
  ASSERT_EQ(0, memcmp(out_main.get(), out_ref.get(), total_size * sizeof(TypeParam)));
}

TEST_F(FieldApiTestBase, VectorReduceOps)
{
  const uint64_t N = 1 << rand_uint_32b(3, 17);
  const int batch_size = 1 << rand_uint_32b(0, 4);
  const bool columns_batch = rand_uint_32b(0, 1);
  const int total_size = N * batch_size;

  ICICLE_LOG_DEBUG << "N = " << N;
  ICICLE_LOG_DEBUG << "batch_size = " << batch_size;
  ICICLE_LOG_DEBUG << "columns_batch = " << columns_batch;

  auto in_a = std::make_unique<scalar_t[]>(total_size);
  auto out_main = std::make_unique<scalar_t[]>(batch_size);
  auto out_ref = std::make_unique<scalar_t[]>(batch_size);

  auto vector_accumulate_wrapper =
    [](scalar_t* a, const scalar_t* b, uint64_t size, const VecOpsConfig& config, scalar_t* /*out*/) {
      return vector_accumulate(a, b, size, config);
    };

  auto run =
    [&](const std::string& dev_type, scalar_t* out, bool measure, auto vec_op_func, const char* msg, int iters) {
      Device dev = {dev_type, 0};
      icicle_set_device(dev);
      auto config = default_vec_ops_config();
      config.batch_size = batch_size;
      config.columns_batch = columns_batch;

      std::ostringstream oss;
      oss << dev_type << " " << msg;

      START_TIMER(VECADD_sync)
      for (int i = 0; i < iters; ++i) {
        ICICLE_CHECK(vec_op_func(in_a.get(), N, config, out));
      }
      END_TIMER(VECADD_sync, oss.str().c_str(), measure);
    };

  // sum
  scalar_t::rand_host_many(in_a.get(), total_size);
  // reference
  for (uint64_t idx_in_batch = 0; idx_in_batch < batch_size; idx_in_batch++) {
    out_ref[idx_in_batch] = scalar_t::from(0);
  }
  if (!IcicleTestBase::is_main_device_available()) {
    for (uint64_t idx_in_batch = 0; idx_in_batch < batch_size; idx_in_batch++) {
      for (uint64_t idx_in_N = 0; idx_in_N < N; idx_in_N++) {
        uint64_t idx_a = columns_batch ? idx_in_N * batch_size + idx_in_batch : idx_in_batch * N + idx_in_N;
        out_ref[idx_in_batch] = out_ref[idx_in_batch] + in_a[idx_a];
      }
    }
  } else {
    run(
      IcicleTestBase::reference_device(), out_ref.get(), VERBOSE /*=measure*/, vector_sum<scalar_t>, "vector sum",
      ITERS);
  }
  run(IcicleTestBase::main_device(), out_main.get(), VERBOSE /*=measure*/, vector_sum<scalar_t>, "vector sum", ITERS);
  ASSERT_EQ(0, memcmp(out_main.get(), out_ref.get(), batch_size * sizeof(scalar_t)));

  // product
  scalar_t::rand_host_many(in_a.get(), total_size);
  if (!IcicleTestBase::is_main_device_available()) {
    for (uint64_t idx_in_batch = 0; idx_in_batch < batch_size; idx_in_batch++) {
      out_ref[idx_in_batch] = scalar_t::from(1);
    }
    for (uint64_t idx_in_batch = 0; idx_in_batch < batch_size; idx_in_batch++) {
      for (uint64_t idx_in_N = 0; idx_in_N < N; idx_in_N++) {
        uint64_t idx_a = columns_batch ? idx_in_N * batch_size + idx_in_batch : idx_in_batch * N + idx_in_N;
        out_ref[idx_in_batch] = out_ref[idx_in_batch] * in_a[idx_a];
      }
    }
  } else {
    run(
      IcicleTestBase::reference_device(), out_ref.get(), VERBOSE /*=measure*/, vector_product<scalar_t>,
      "vector product", ITERS);
  }
  run(
    IcicleTestBase::main_device(), out_main.get(), VERBOSE /*=measure*/, vector_product<scalar_t>, "vector product",
    ITERS);
  ASSERT_EQ(0, memcmp(out_main.get(), out_ref.get(), batch_size * sizeof(scalar_t)));
}

TEST_F(FieldApiTestBase, scalarVectorOps)
{
  const uint64_t N = 1 << rand_uint_32b(3, 17);
  const int batch_size = 1 << rand_uint_32b(0, 4);
  const bool columns_batch = rand_uint_32b(0, 1);

  ICICLE_LOG_DEBUG << "N = " << N;
  ICICLE_LOG_DEBUG << "batch_size = " << batch_size;
  ICICLE_LOG_DEBUG << "columns_batch = " << columns_batch;

  const int total_size = N * batch_size;
  auto scalar_a = std::make_unique<scalar_t[]>(batch_size);
  auto in_b = std::make_unique<scalar_t[]>(total_size);
  auto out_main = std::make_unique<scalar_t[]>(total_size);
  auto out_ref = std::make_unique<scalar_t[]>(total_size);
  ICICLE_LOG_DEBUG << "N = " << N;
  ICICLE_LOG_DEBUG << "batch_size = " << batch_size;
  ICICLE_LOG_DEBUG << "columns_batch = " << columns_batch;

  auto vector_accumulate_wrapper =
    [](scalar_t* a, const scalar_t* b, uint64_t size, const VecOpsConfig& config, scalar_t* /*out*/) {
      return vector_accumulate(a, b, size, config);
    };

  auto run =
    [&](const std::string& dev_type, scalar_t* out, bool measure, auto vec_op_func, const char* msg, int iters) {
      Device dev = {dev_type, 0};
      icicle_set_device(dev);
      auto config = default_vec_ops_config();
      config.batch_size = batch_size;
      config.columns_batch = columns_batch;

      std::ostringstream oss;
      oss << dev_type << " " << msg;

      START_TIMER(VECADD_sync)
      for (int i = 0; i < iters; ++i) {
        ICICLE_CHECK(vec_op_func(scalar_a.get(), in_b.get(), N, config, out));
      }
      END_TIMER(VECADD_sync, oss.str().c_str(), measure);
    };

  // scalar add vec
  scalar_t::rand_host_many(scalar_a.get(), batch_size);
  scalar_t::rand_host_many(in_b.get(), total_size);

  // reference
  if (!IcicleTestBase::is_main_device_available()) {
    for (uint64_t idx_in_batch = 0; idx_in_batch < batch_size; idx_in_batch++) {
      for (uint64_t idx_in_N = 0; idx_in_N < N; idx_in_N++) {
        uint64_t idx_b = columns_batch ? idx_in_N * batch_size + idx_in_batch : idx_in_batch * N + idx_in_N;
        out_ref[idx_b] = (scalar_a[idx_in_batch]) + in_b[idx_b];
      }
    }
  } else {
    run(
      IcicleTestBase::reference_device(), out_ref.get(), VERBOSE /*=measure*/, scalar_add_vec<scalar_t>,
      "scalar add vec", ITERS);
  }
  run(
    IcicleTestBase::main_device(), out_main.get(), VERBOSE /*=measure*/, scalar_add_vec<scalar_t>, "scalar add vec",
    ITERS);

  ASSERT_EQ(0, memcmp(out_main.get(), out_ref.get(), total_size * sizeof(scalar_t)));

  // scalar sub vec
  scalar_t::rand_host_many(scalar_a.get(), batch_size);
  scalar_t::rand_host_many(in_b.get(), total_size);

  if (!IcicleTestBase::is_main_device_available()) {
    for (uint64_t idx_in_batch = 0; idx_in_batch < batch_size; idx_in_batch++) {
      for (uint64_t idx_in_N = 0; idx_in_N < N; idx_in_N++) {
        uint64_t idx_b = columns_batch ? idx_in_N * batch_size + idx_in_batch : idx_in_batch * N + idx_in_N;
        out_ref[idx_b] = (scalar_a[idx_in_batch]) - in_b[idx_b];
      }
    }
  } else {
    run(
      IcicleTestBase::reference_device(), out_ref.get(), VERBOSE /*=measure*/, scalar_sub_vec<scalar_t>,
      "scalar sub vec", ITERS);
  }

  run(
    IcicleTestBase::main_device(), out_main.get(), VERBOSE /*=measure*/, scalar_sub_vec<scalar_t>, "scalar sub vec",
    ITERS);
  ASSERT_EQ(0, memcmp(out_main.get(), out_ref.get(), total_size * sizeof(scalar_t)));

  // scalar mul vec
  scalar_t::rand_host_many(scalar_a.get(), batch_size);
  scalar_t::rand_host_many(in_b.get(), total_size);

  if (!IcicleTestBase::is_main_device_available()) {
    for (uint64_t idx_in_batch = 0; idx_in_batch < batch_size; idx_in_batch++) {
      for (uint64_t idx_in_N = 0; idx_in_N < N; idx_in_N++) {
        uint64_t idx_b = columns_batch ? idx_in_N * batch_size + idx_in_batch : idx_in_batch * N + idx_in_N;
        out_ref[idx_b] = (scalar_a[idx_in_batch]) * in_b[idx_b];
      }
    }
  } else {
    run(
      IcicleTestBase::reference_device(), out_ref.get(), VERBOSE /*=measure*/, scalar_mul_vec<scalar_t>,
      "scalar mul vec", ITERS);
  }
  run(
    IcicleTestBase::main_device(), out_main.get(), VERBOSE /*=measure*/, scalar_mul_vec<scalar_t>, "scalar mul vec",
    ITERS);
  ASSERT_EQ(0, memcmp(out_main.get(), out_ref.get(), total_size * sizeof(scalar_t)));
}

TYPED_TEST(FieldApiTest, matrixAPIsAsync)
{
  const int R = 1 << rand_uint_32b(
                  2, 9); // cpu implementation for out of place transpose also supports sizes which are not powers of 2
  const int C = 1 << rand_uint_32b(
                  2, 9); // cpu implementation for out of place transpose also supports sizes which are not powers of 2
  const int batch_size = 1 << rand_uint_32b(0, 3);
  const bool columns_batch = rand_uint_32b(0, 1);
  const bool is_in_place = IcicleTestBase::is_main_device_available() ? 0 : rand_uint_32b(0, 1);

  ICICLE_LOG_DEBUG << "rows = " << R;
  ICICLE_LOG_DEBUG << "cols = " << C;
  ICICLE_LOG_DEBUG << "batch_size = " << batch_size;
  ICICLE_LOG_DEBUG << "columns_batch = " << columns_batch;

  const int total_size = R * C * batch_size;
  auto h_inout = std::make_unique<TypeParam[]>(total_size);
  auto h_out_main = std::make_unique<TypeParam[]>(total_size);
  auto h_out_ref = std::make_unique<TypeParam[]>(total_size);

  auto run = [&](const std::string& dev_type, TypeParam* h_out, bool measure, const char* msg, int iters) {
    Device dev = {dev_type, 0};
    icicle_set_device(dev);

    DeviceProperties device_props;
    icicle_get_device_properties(device_props);
    auto config = default_vec_ops_config();
    config.batch_size = batch_size;
    config.columns_batch = columns_batch;

    std::ostringstream oss;
    oss << dev_type << " " << msg;

    // Note: if the device uses host memory, do not allocate device memory and copy

    TypeParam *d_in, *d_out;
    if (!device_props.using_host_memory) {
      icicle_create_stream(&config.stream);
      icicle_malloc_async((void**)&d_in, total_size * sizeof(TypeParam), config.stream);
      icicle_malloc_async((void**)&d_out, total_size * sizeof(TypeParam), config.stream);
      icicle_copy_to_device_async(d_in, h_inout.get(), total_size * sizeof(TypeParam), config.stream);

      config.is_a_on_device = true;
      config.is_result_on_device = true;
      config.is_async = false;
    }

    TypeParam* in = device_props.using_host_memory ? h_inout.get() : d_in;
    TypeParam* out = device_props.using_host_memory ? h_out : d_out;

    START_TIMER(TRANSPOSE)
    for (int i = 0; i < iters; ++i) {
      ICICLE_CHECK(matrix_transpose(in, R, C, config, out));
    }
    END_TIMER(TRANSPOSE, oss.str().c_str(), measure);

    if (!device_props.using_host_memory) {
      icicle_copy_to_host_async(h_out, d_out, total_size * sizeof(TypeParam), config.stream);
      icicle_stream_synchronize(config.stream);
      icicle_free_async(d_in, config.stream);
      icicle_free_async(d_out, config.stream);
    }
  };

  TypeParam::rand_host_many(h_inout.get(), total_size);

  // Reference implementation
  if (!IcicleTestBase::is_main_device_available()) {
    const TypeParam* cur_mat_in = h_inout.get();
    TypeParam* cur_mat_out = h_out_ref.get();
    uint32_t stride = columns_batch ? batch_size : 1;
    const uint64_t total_elements_one_mat = static_cast<uint64_t>(R) * C;
    for (uint32_t idx_in_batch = 0; idx_in_batch < batch_size; idx_in_batch++) {
      // Perform the matrix transpose
      for (uint32_t i = 0; i < R; ++i) {
        for (uint32_t j = 0; j < C; ++j) {
          cur_mat_out[stride * (j * R + i)] = cur_mat_in[stride * (i * C + j)];
        }
      }
      cur_mat_in += (columns_batch ? 1 : total_elements_one_mat);
      cur_mat_out += (columns_batch ? 1 : total_elements_one_mat);
    }
  } else {
    run(
      IcicleTestBase::reference_device(), (is_in_place ? h_inout.get() : h_out_ref.get()), VERBOSE /*=measure*/,
      "transpose", ITERS);
  }

  run(
    IcicleTestBase::main_device(), (is_in_place ? h_inout.get() : h_out_main.get()), VERBOSE /*=measure*/, "transpose",
    ITERS);

  if (is_in_place) {
    ASSERT_EQ(0, memcmp(h_inout.get(), h_out_ref.get(), total_size * sizeof(TypeParam)));
  } else {
    ASSERT_EQ(0, memcmp(h_out_main.get(), h_out_ref.get(), total_size * sizeof(TypeParam)));
  }
}

TYPED_TEST(FieldApiTest, bitReverse)
{
  const uint64_t N = 1 << rand_uint_32b(3, 17);
  const int batch_size = 1 << rand_uint_32b(0, 4);
  const bool columns_batch = rand_uint_32b(0, 1);
  const bool is_in_place = rand_uint_32b(0, 1);
  const int total_size = N * batch_size;

  ICICLE_LOG_DEBUG << "N = " << N;
  ICICLE_LOG_DEBUG << "batch_size = " << batch_size;
  ICICLE_LOG_DEBUG << "columns_batch = " << columns_batch;
  ICICLE_LOG_DEBUG << "is_in_place = " << is_in_place;

  auto in_a = std::make_unique<TypeParam[]>(total_size);
  auto out_main = std::make_unique<TypeParam[]>(total_size);
  auto out_ref = std::make_unique<TypeParam[]>(total_size);

  auto run = [&](const std::string& dev_type, TypeParam* out, bool measure, const char* msg, int iters) {
    Device dev = {dev_type, 0};
    icicle_set_device(dev);
    auto config = default_vec_ops_config();
    config.batch_size = batch_size;
    config.columns_batch = columns_batch;

    std::ostringstream oss;
    oss << dev_type << " " << msg;

    START_TIMER(BIT_REVERSE)
    for (int i = 0; i < iters; ++i) {
      ICICLE_CHECK(bit_reverse(in_a.get(), N, config, out));
    }
    END_TIMER(BIT_REVERSE, oss.str().c_str(), measure);
  };

  FieldApiTest<TypeParam>::random_samples(in_a.get(), total_size);

  // Reference implementation
  if (!IcicleTestBase::is_main_device_available() || is_in_place) {
    uint64_t logn = 0;
    uint64_t temp = N;
    while (temp > 1) {
      temp >>= 1;
      logn++;
    }
    // BIT REVERSE FUNCTION
    for (uint64_t idx_in_batch = 0; idx_in_batch < batch_size; idx_in_batch++) {
      for (uint64_t i = 0; i < N; i++) {
        int rev = 0;
        for (int j = 0; j < logn; ++j) {
          if (i & (1 << j)) { rev |= 1 << (logn - 1 - j); }
        }
        if (columns_batch) {
          out_ref[idx_in_batch + batch_size * i] = in_a[idx_in_batch + batch_size * rev];
        } else {
          out_ref[idx_in_batch * N + i] = in_a[idx_in_batch * N + rev];
        }
      }
    }
  } else {
    run(
      IcicleTestBase::reference_device(), (is_in_place ? in_a.get() : out_ref.get()), VERBOSE /*=measure*/,
      "bit-reverse", 1);
  }
  run(
    IcicleTestBase::main_device(), (is_in_place ? in_a.get() : out_main.get()), VERBOSE /*=measure*/, "bit-reverse", 1);

  if (is_in_place) {
    ASSERT_EQ(0, memcmp(in_a.get(), out_ref.get(), N * sizeof(TypeParam)));
  } else {
    ASSERT_EQ(0, memcmp(out_main.get(), out_ref.get(), total_size * sizeof(TypeParam)));
  }
}

TYPED_TEST(FieldApiTest, Slice)
{
  const uint64_t size_in = 1 << rand_uint_32b(4, 17);
  const uint64_t offset = rand_uint_32b(0, 14);
  const uint64_t stride = rand_uint_32b(1, 4);
  const uint64_t size_out = rand_uint_32b(1, std::max<uint64_t>((size_in - offset) / stride, 1));
  const int batch_size = 1 << rand_uint_32b(0, 4);
  const bool columns_batch = rand_uint_32b(0, 1);

  ICICLE_LOG_DEBUG << "size_in = " << size_in;
  ICICLE_LOG_DEBUG << "size_out = " << size_out;
  ICICLE_LOG_DEBUG << "offset = " << offset;
  ICICLE_LOG_DEBUG << "stride = " << stride;
  ICICLE_LOG_DEBUG << "batch_size = " << batch_size;
  ICICLE_LOG_DEBUG << "columns_batch = " << columns_batch;

  const int total_size_in = size_in * batch_size;
  const int total_size_out = size_out * batch_size;

  auto in_a = std::make_unique<TypeParam[]>(total_size_in);
  auto out_main = std::make_unique<TypeParam[]>(total_size_out);
  auto out_ref = std::make_unique<TypeParam[]>(total_size_out);

  TypeParam::rand_host_many(in_a.get(), total_size_in);

  auto run = [&](const std::string& dev_type, TypeParam* out, bool measure, const char* msg, int iters) {
    Device dev = {dev_type, 0};
    icicle_set_device(dev);
    auto config = default_vec_ops_config();
    config.batch_size = batch_size;
    config.columns_batch = columns_batch;

    std::ostringstream oss;
    oss << dev_type << " " << msg;

    START_TIMER(SLICE)
    for (int i = 0; i < iters; ++i) {
      ICICLE_CHECK(slice(in_a.get(), offset, stride, size_in, size_out, config, out));
    }
    END_TIMER(SLICE, oss.str().c_str(), measure);
  };

  // Reference implementation
  if (!IcicleTestBase::is_main_device_available()) {
    for (uint64_t idx_in_batch = 0; idx_in_batch < batch_size; idx_in_batch++) {
      for (uint64_t i = 0; i < size_out; i++) {
        if (columns_batch) {
          out_ref[idx_in_batch + batch_size * i] = in_a[idx_in_batch + batch_size * (offset + i * stride)];
        } else {
          out_ref[idx_in_batch * size_out + i] = in_a[idx_in_batch * size_in + (offset + i * stride)];
        }
      }
    }
  } else {
    run(IcicleTestBase::reference_device(), out_ref.get(), VERBOSE /*=measure*/, "slice", 1);
  }
  run(IcicleTestBase::main_device(), out_main.get(), VERBOSE /*=measure*/, "slice", 1);

  ASSERT_EQ(0, memcmp(out_main.get(), out_ref.get(), total_size_out * sizeof(TypeParam)));
}

TEST_F(FieldApiTestBase, highestNonZeroIdx)
{
  const uint64_t N = 1 << rand_uint_32b(3, 17);
  const int batch_size = 1 << rand_uint_32b(0, 4);
  const bool columns_batch = rand_uint_32b(0, 1);
  const int total_size = N * batch_size;

  auto in_a = std::make_unique<scalar_t[]>(total_size);
  for (int i = 0; i < batch_size; ++i) {
    // randomize different rows with zeros in the end
    auto size = std::max(int64_t(N) / 4 - i, int64_t(1));
    scalar_t::rand_host_many(in_a.get() + i * N, size);
  }
  auto out_main = std::make_unique<int64_t[]>(batch_size);
  auto out_ref = std::make_unique<int64_t[]>(batch_size);

  auto run = [&](const std::string& dev_type, int64_t* out, bool measure, const char* msg, int iters) {
    Device dev = {dev_type, 0};
    icicle_set_device(dev);
    auto config = default_vec_ops_config();
    config.batch_size = batch_size;
    config.columns_batch = columns_batch;

    std::ostringstream oss;
    oss << dev_type << " " << msg;

    START_TIMER(highestNonZeroIdx)
    for (int i = 0; i < iters; ++i) {
      ICICLE_CHECK(highest_non_zero_idx(in_a.get(), N, config, out));
    }
    END_TIMER(highestNonZeroIdx, oss.str().c_str(), measure);
  };

  run(IcicleTestBase::reference_device(), out_ref.get(), VERBOSE /*=measure*/, "highest_non_zero_idx", 1);
  run(IcicleTestBase::main_device(), out_main.get(), VERBOSE /*=measure*/, "highest_non_zero_idx", 1);
  ASSERT_EQ(0, memcmp(out_main.get(), out_ref.get(), batch_size * sizeof(int64_t)));
}

TEST_F(FieldApiTestBase, polynomialEval)
{
  const uint64_t coeffs_size = 1 << rand_uint_32b(4, 13);
  const uint64_t domain_size = 1 << rand_uint_32b(2, 9);
  const int batch_size = 1 << rand_uint_32b(0, 4);
  const bool columns_batch = rand_uint_32b(0, 1);

  ICICLE_LOG_DEBUG << "coeffs_size = " << coeffs_size;
  ICICLE_LOG_DEBUG << "domain_size = " << domain_size;
  ICICLE_LOG_DEBUG << "batch_size = " << batch_size;
  ICICLE_LOG_DEBUG << "columns_batch = " << columns_batch;

  const int total_coeffs_size = coeffs_size * batch_size;
  const int total_result_size = domain_size * batch_size;

  auto in_coeffs = std::make_unique<scalar_t[]>(total_coeffs_size);
  auto in_domain = std::make_unique<scalar_t[]>(domain_size);
  auto out_main = std::make_unique<scalar_t[]>(total_result_size);
  auto out_ref = std::make_unique<scalar_t[]>(total_result_size);

  auto run = [&](const std::string& dev_type, scalar_t* out, bool measure, const char* msg, int iters) {
    Device dev = {dev_type, 0};
    icicle_set_device(dev);
    auto config = default_vec_ops_config();
    config.batch_size = batch_size;
    config.columns_batch = columns_batch;

    std::ostringstream oss;
    oss << dev_type << " " << msg;

    START_TIMER(polynomialEval)
    for (int i = 0; i < iters; ++i) {
      ICICLE_CHECK(polynomial_eval(in_coeffs.get(), coeffs_size, in_domain.get(), domain_size, config, out));
    }
    END_TIMER(polynomialEval, oss.str().c_str(), measure);
  };

  scalar_t::rand_host_many(in_coeffs.get(), total_coeffs_size);
  scalar_t::rand_host_many(in_domain.get(), domain_size);

  run(IcicleTestBase::main_device(), out_main.get(), VERBOSE /*=measure*/, "polynomial_eval", 1);
  run(IcicleTestBase::reference_device(), out_ref.get(), VERBOSE /*=measure*/, "polynomial_eval", 1);
  ASSERT_EQ(0, memcmp(out_main.get(), out_ref.get(), total_result_size * sizeof(scalar_t)));
}

TEST_F(FieldApiTestBase, polynomialDivision)
{
  const uint64_t numerator_size = 1 << rand_uint_32b(5, 7);
  const uint64_t denominator_size = 1 << rand_uint_32b(3, 4);
  const uint64_t q_size = numerator_size - denominator_size + 1;
  const uint64_t r_size = numerator_size;
  const int batch_size = rand_uint_32b(10, 19);

  // basically we compute q(x),r(x) for a(x)=q(x)b(x)+r(x) by dividing a(x)/b(x)

  auto numerator = std::make_unique<scalar_t[]>(numerator_size * batch_size);
  auto denominator = std::make_unique<scalar_t[]>(denominator_size * batch_size);

  for (auto device : s_registered_devices) {
    ICICLE_CHECK(icicle_set_device(device));
    for (int columns_batch = 0; columns_batch <= 1; columns_batch++) {
      ICICLE_LOG_INFO << "testing polynomial division on device " << device << " [column_batch=" << columns_batch
                      << "]";

      // randomize matrix with rows/cols as polynomials
      scalar_t::rand_host_many(numerator.get(), numerator_size * batch_size);
      scalar_t::rand_host_many(denominator.get(), denominator_size * batch_size);

      // Add padding to each vector so that the degree is lower than the size
      const int zero_pad_length = 1;
      if (columns_batch) {
        for (int i = 0; i < batch_size * zero_pad_length; i++) {
          numerator[batch_size * numerator_size - batch_size * zero_pad_length + i] = scalar_t::zero();
          denominator[batch_size * denominator_size - batch_size * zero_pad_length + i] = scalar_t::zero();
        }
      } else {
        for (int i = 0; i < batch_size; ++i) {
          for (int j = 0; j < zero_pad_length; ++j) {
            numerator[i * numerator_size + numerator_size - zero_pad_length + j] = scalar_t::zero();
            denominator[i * denominator_size + denominator_size - zero_pad_length + j] = scalar_t::zero();
          }
        }
      }

      auto q = std::make_unique<scalar_t[]>(q_size * batch_size);
      auto r = std::make_unique<scalar_t[]>(r_size * batch_size);

      auto config = default_vec_ops_config();
      config.batch_size = batch_size;
      config.columns_batch = columns_batch;
      // TODO v3.2 support column batch for this API
      if (columns_batch && device == "CUDA") {
        ICICLE_LOG_INFO << "Skipping polynomial division column batch";
        continue;
      }

      ICICLE_CHECK(polynomial_division(
        numerator.get(), numerator_size, denominator.get(), denominator_size, config, q.get(), q_size, r.get(),
        r_size));

      // test a(x)=q(x)b(x)+r(x) in random point
      const auto rand_x = scalar_t::rand_host();
      auto ax = std::make_unique<scalar_t[]>(config.batch_size);
      auto bx = std::make_unique<scalar_t[]>(config.batch_size);
      auto qx = std::make_unique<scalar_t[]>(config.batch_size);
      auto rx = std::make_unique<scalar_t[]>(config.batch_size);
      polynomial_eval(numerator.get(), numerator_size, &rand_x, 1, config, ax.get());
      polynomial_eval(denominator.get(), denominator_size, &rand_x, 1, config, bx.get());
      polynomial_eval(q.get(), q_size, &rand_x, 1, config, qx.get());
      polynomial_eval(r.get(), r_size, &rand_x, 1, config, rx.get());

      for (int i = 0; i < config.batch_size; ++i) {
        ASSERT_EQ(ax[i], qx[i] * bx[i] + rx[i]);
      }
    }
  }
}

#ifdef NTT

TYPED_TEST(FieldApiTest, ntt)
{
  // Randomize configuration
  const bool inplace = rand_uint_32b(0, 1);
  const int logn = rand_uint_32b(0, 17);
  const uint64_t N = 1 << logn;
  const int log_ntt_domain_size = logn + 1;
  const int log_batch_size = rand_uint_32b(0, 2);
  const int batch_size = 1 << log_batch_size;
  const int _ordering = rand_uint_32b(0, 3);
  const Ordering ordering = static_cast<Ordering>(_ordering);
  bool columns_batch;
  if (logn == 7 || logn < 4) {
    columns_batch = false; // currently not supported (icicle_v3/backend/cuda/src/ntt/ntt.cuh line 578)
  } else {
    columns_batch = rand_uint_32b(0, 1);
  }
  const NTTDir dir = static_cast<NTTDir>(rand_uint_32b(0, 1)); // 0: forward, 1: inverse
  const int log_coset_stride = rand_uint_32b(0, 2);
  scalar_t coset_gen;
  if (log_coset_stride) {
    coset_gen = scalar_t::omega(logn + log_coset_stride);
  } else {
    coset_gen = scalar_t::one();
  }

  ICICLE_LOG_DEBUG << "N = " << N;
  ICICLE_LOG_DEBUG << "batch_size = " << batch_size;
  ICICLE_LOG_DEBUG << "columns_batch = " << columns_batch;
  ICICLE_LOG_DEBUG << "inplace = " << inplace;
  ICICLE_LOG_DEBUG << "ordering = " << _ordering;
  ICICLE_LOG_DEBUG << "log_coset_stride = " << log_coset_stride;

  const int total_size = N * batch_size;
  auto scalars = std::make_unique<TypeParam[]>(total_size);
  TypeParam::rand_host_many(scalars.get(), total_size);

  auto out_main = std::make_unique<TypeParam[]>(total_size);
  auto out_ref = std::make_unique<TypeParam[]>(total_size);
  auto run = [&](const std::string& dev_type, TypeParam* out, const char* msg, bool measure, int iters) {
    Device dev = {dev_type, 0};
    icicle_set_device(dev);
    icicleStreamHandle stream = nullptr;
    ICICLE_CHECK(icicle_create_stream(&stream));
    auto init_domain_config = default_ntt_init_domain_config();
    init_domain_config.stream = stream;
    init_domain_config.is_async = false;
    ConfigExtension ext;
    ext.set(CudaBackendConfig::CUDA_NTT_FAST_TWIDDLES_MODE, true);
    init_domain_config.ext = &ext;
    auto config = default_ntt_config<scalar_t>();
    config.stream = stream;
    config.coset_gen = coset_gen;
    config.batch_size = batch_size;       // default: 1
    config.columns_batch = columns_batch; // default: false
    config.ordering = ordering;           // default: kNN
    config.are_inputs_on_device = true;
    config.are_outputs_on_device = true;
    config.is_async = false;
    ICICLE_CHECK(ntt_init_domain(scalar_t::omega(log_ntt_domain_size), init_domain_config));
    TypeParam *d_in, *d_out;
    ICICLE_CHECK(icicle_malloc_async((void**)&d_in, total_size * sizeof(TypeParam), config.stream));
    ICICLE_CHECK(icicle_malloc_async((void**)&d_out, total_size * sizeof(TypeParam), config.stream));
    ICICLE_CHECK(icicle_copy_to_device_async(d_in, scalars.get(), total_size * sizeof(TypeParam), config.stream));
    std::ostringstream oss;
    oss << dev_type << " " << msg;
    START_TIMER(NTT_sync)
    for (int i = 0; i < iters; ++i) {
      if (inplace) {
        ICICLE_CHECK(ntt(d_in, N, dir, config, d_in));
      } else {
        ICICLE_CHECK(ntt(d_in, N, dir, config, d_out));
      }
    }
    END_TIMER(NTT_sync, oss.str().c_str(), measure);

    if (inplace) {
      ICICLE_CHECK(icicle_copy_to_host_async(out, d_in, total_size * sizeof(TypeParam), config.stream));
    } else {
      ICICLE_CHECK(icicle_copy_to_host_async(out, d_out, total_size * sizeof(TypeParam), config.stream));
    }
    ICICLE_CHECK(icicle_free_async(d_in, config.stream));
    ICICLE_CHECK(icicle_free_async(d_out, config.stream));
    ICICLE_CHECK(icicle_stream_synchronize(config.stream));
    ICICLE_CHECK(icicle_destroy_stream(stream));
    ICICLE_CHECK(ntt_release_domain<scalar_t>());
  };
  run(IcicleTestBase::main_device(), out_main.get(), "ntt", false /*=measure*/, 10 /*=iters*/); // warmup
  run(IcicleTestBase::reference_device(), out_ref.get(), "ntt", VERBOSE /*=measure*/, 10 /*=iters*/);
  run(IcicleTestBase::main_device(), out_main.get(), "ntt", VERBOSE /*=measure*/, 10 /*=iters*/);
  ASSERT_EQ(0, memcmp(out_main.get(), out_ref.get(), total_size * sizeof(scalar_t)));
}
#endif // NTT

// define program
using MlePoly = Symbol<scalar_t>;

// define program
using MlePoly = Symbol<scalar_t>;
void lambda_multi_result(std::vector<MlePoly>& vars)
{
  const MlePoly& A = vars[0];
  const MlePoly& B = vars[1];
  const MlePoly& C = vars[2];
  const MlePoly& EQ = vars[3];
  vars[4] = EQ * (A * B - C) + scalar_t::from(9);
  vars[5] = A * B - C.inverse();
  vars[6] = vars[5];
}

TEST_F(FieldApiTestBase, CpuProgramExecutorMultiRes)
{
  scalar_t a = scalar_t::rand_host();
  scalar_t b = scalar_t::rand_host();
  scalar_t c = scalar_t::rand_host();
  scalar_t eq = scalar_t::rand_host();
  scalar_t res_0;
  scalar_t res_1;
  scalar_t res_2;

  Program<scalar_t> program(lambda_multi_result, 7);
  CpuProgramExecutor<scalar_t> prog_exe(program);

  // init program
  prog_exe.m_variable_ptrs[0] = &a;
  prog_exe.m_variable_ptrs[1] = &b;
  prog_exe.m_variable_ptrs[2] = &c;
  prog_exe.m_variable_ptrs[3] = &eq;
  prog_exe.m_variable_ptrs[4] = &res_0;
  prog_exe.m_variable_ptrs[5] = &res_1;
  prog_exe.m_variable_ptrs[6] = &res_2;

  // execute
  prog_exe.execute();

  // check correctness
  scalar_t expected_res_0 = eq * (a * b - c) + scalar_t::from(9);
  ASSERT_EQ(res_0, expected_res_0);

  scalar_t expected_res_1 = a * b - scalar_t::inverse(c);
  ASSERT_EQ(res_1, expected_res_1);
  ASSERT_EQ(res_2, res_1);
}

MlePoly returning_value_func(const std::vector<MlePoly>& inputs)
{
  const MlePoly& A = inputs[0];
  const MlePoly& B = inputs[1];
  const MlePoly& C = inputs[2];
  const MlePoly& EQ = inputs[3];
  return (EQ * (A * B - C));
}

TEST_F(FieldApiTestBase, CpuProgramExecutorReturningVal)
{
  // randomize input vectors
  const int total_size = 100000;
  auto in_a = std::make_unique<scalar_t[]>(total_size);
  scalar_t::rand_host_many(in_a.get(), total_size);
  auto in_b = std::make_unique<scalar_t[]>(total_size);
  scalar_t::rand_host_many(in_b.get(), total_size);
  auto in_c = std::make_unique<scalar_t[]>(total_size);
  scalar_t::rand_host_many(in_c.get(), total_size);
  auto in_eq = std::make_unique<scalar_t[]>(total_size);
  scalar_t::rand_host_many(in_eq.get(), total_size);

  //----- element wise operation ----------------------
  auto out_element_wise = std::make_unique<scalar_t[]>(total_size);
  START_TIMER(element_wise_op)
  for (int i = 0; i < 100000; ++i) {
    out_element_wise[i] = in_eq[i] * (in_a[i] * in_b[i] - in_c[i]);
  }
  END_TIMER(element_wise_op, "Straight forward function (Element wise) time: ", true);

  //----- explicit program ----------------------
  ReturningValueProgram<scalar_t> program_explicit(returning_value_func, 4);

  CpuProgramExecutor<scalar_t> prog_exe_explicit(program_explicit);
  auto out_explicit_program = std::make_unique<scalar_t[]>(total_size);

  // init program
  prog_exe_explicit.m_variable_ptrs[0] = in_a.get();
  prog_exe_explicit.m_variable_ptrs[1] = in_b.get();
  prog_exe_explicit.m_variable_ptrs[2] = in_c.get();
  prog_exe_explicit.m_variable_ptrs[3] = in_eq.get();
  prog_exe_explicit.m_variable_ptrs[4] = out_explicit_program.get();

  // run on all vectors
  START_TIMER(explicit_program)
  for (int i = 0; i < total_size; ++i) {
    prog_exe_explicit.execute();
    (prog_exe_explicit.m_variable_ptrs[0])++;
    (prog_exe_explicit.m_variable_ptrs[1])++;
    (prog_exe_explicit.m_variable_ptrs[2])++;
    (prog_exe_explicit.m_variable_ptrs[3])++;
    (prog_exe_explicit.m_variable_ptrs[4])++;
  }
  END_TIMER(explicit_program, "Explicit program executor time: ", true);

  // check correctness
  ASSERT_EQ(0, memcmp(out_element_wise.get(), out_explicit_program.get(), total_size * sizeof(scalar_t)));

  //----- predefined program ----------------------
  Program<scalar_t> predef_program(EQ_X_AB_MINUS_C);

  CpuProgramExecutor<scalar_t> prog_exe_predef(predef_program);
  auto out_predef_program = std::make_unique<scalar_t[]>(total_size);

  // init program
  prog_exe_predef.m_variable_ptrs[0] = in_a.get();
  prog_exe_predef.m_variable_ptrs[1] = in_b.get();
  prog_exe_predef.m_variable_ptrs[2] = in_c.get();
  prog_exe_predef.m_variable_ptrs[3] = in_eq.get();
  prog_exe_predef.m_variable_ptrs[4] = out_predef_program.get();

  // run on all vectors
  START_TIMER(predef_program)
  for (int i = 0; i < total_size; ++i) {
    prog_exe_predef.execute();
    (prog_exe_predef.m_variable_ptrs[0])++;
    (prog_exe_predef.m_variable_ptrs[1])++;
    (prog_exe_predef.m_variable_ptrs[2])++;
    (prog_exe_predef.m_variable_ptrs[3])++;
    (prog_exe_predef.m_variable_ptrs[4])++;
  }
  END_TIMER(predef_program, "Program predefined time: ", true);

  // check correctness
  ASSERT_EQ(0, memcmp(out_element_wise.get(), out_predef_program.get(), total_size * sizeof(scalar_t)));

  //----- Vecops operation ----------------------
  auto config = default_vec_ops_config();
  auto out_vec_ops = std::make_unique<scalar_t[]>(total_size);

  START_TIMER(vecop)
  vector_mul(in_a.get(), in_b.get(), total_size, config, out_vec_ops.get());         // A * B
  vector_sub(out_vec_ops.get(), in_c.get(), total_size, config, out_vec_ops.get());  // A * B - C
  vector_mul(out_vec_ops.get(), in_eq.get(), total_size, config, out_vec_ops.get()); // EQ * (A * B - C)
  END_TIMER(vecop, "Vec ops time: ", true);

  // check correctness
  ASSERT_EQ(0, memcmp(out_element_wise.get(), out_vec_ops.get(), total_size * sizeof(scalar_t)));
}

MlePoly ex_x_ab_minus_c_func(const std::vector<MlePoly>& inputs)
{
  const MlePoly& A = inputs[0];
  const MlePoly& B = inputs[1];
  const MlePoly& C = inputs[2];
  const MlePoly& EQ = inputs[3];
  return EQ * (A * B - C);
}

TEST_F(FieldApiTestBase, ProgramExecutorVecOp)
{
  // randomize input vectors
  const int total_size = 100000;
  const ReturningValueProgram<scalar_t> prog(ex_x_ab_minus_c_func, 4);
  auto in_a = std::make_unique<scalar_t[]>(total_size);
  scalar_t::rand_host_many(in_a.get(), total_size);
  auto in_b = std::make_unique<scalar_t[]>(total_size);
  scalar_t::rand_host_many(in_b.get(), total_size);
  auto in_c = std::make_unique<scalar_t[]>(total_size);
  scalar_t::rand_host_many(in_c.get(), total_size);
  auto in_eq = std::make_unique<scalar_t[]>(total_size);
  scalar_t::rand_host_many(in_eq.get(), total_size);

  auto run = [&](
               const std::string& dev_type, std::vector<scalar_t*>& data, const Program<scalar_t>& program,
               uint64_t size, const char* msg) {
    Device dev = {dev_type, 0};
    icicle_set_device(dev);
    auto config = default_vec_ops_config();

    std::ostringstream oss;
    oss << dev_type << " " << msg;

    START_TIMER(executeProgram)
    ICICLE_CHECK(execute_program(data, program, size, config));
    END_TIMER(executeProgram, oss.str().c_str(), true);
  };

  // initialize data vector for main device
  auto out_main = std::make_unique<scalar_t[]>(total_size);
  std::vector<scalar_t*> data_main = std::vector<scalar_t*>(5);
  data_main[0] = in_a.get();
  data_main[1] = in_b.get();
  data_main[2] = in_c.get();
  data_main[3] = in_eq.get();
  data_main[4] = out_main.get();

  // initialize data vector for reference device
  auto out_ref = std::make_unique<scalar_t[]>(total_size);
  std::vector<scalar_t*> data_ref = std::vector<scalar_t*>(5);
  data_ref[0] = in_a.get();
  data_ref[1] = in_b.get();
  data_ref[2] = in_c.get();
  data_ref[3] = in_eq.get();
  data_ref[4] = out_ref.get();

  // run on both devices and compare
  run(IcicleTestBase::main_device(), data_main, prog, total_size, "execute_program");
  run(IcicleTestBase::reference_device(), data_ref, prog, total_size, "execute_program");
  ASSERT_EQ(0, memcmp(out_main.get(), out_ref.get(), total_size * sizeof(scalar_t)));
}

TEST_F(FieldApiTestBase, ProgramExecutorVecOpDataOnDevice)
{
  // randomize input vectors
  const int total_size = 100000;
  const int num_of_params = 5;
  const ReturningValueProgram<scalar_t> prog(ex_x_ab_minus_c_func, num_of_params - 1);
  auto in_a = std::make_unique<scalar_t[]>(total_size);
  scalar_t::rand_host_many(in_a.get(), total_size);
  auto in_b = std::make_unique<scalar_t[]>(total_size);
  scalar_t::rand_host_many(in_b.get(), total_size);
  auto in_c = std::make_unique<scalar_t[]>(total_size);
  scalar_t::rand_host_many(in_c.get(), total_size);
  auto in_eq = std::make_unique<scalar_t[]>(total_size);
  scalar_t::rand_host_many(in_eq.get(), total_size);

  auto run = [&](
               const std::string& dev_type, std::vector<scalar_t*>& data, const Program<scalar_t>& program,
               uint64_t size, VecOpsConfig config, const char* msg) {
    Device dev = {dev_type, 0};
    icicle_set_device(dev);

    std::ostringstream oss;
    oss << dev_type << " " << msg;

    START_TIMER(executeProgram)
    ICICLE_CHECK(execute_program(data, program, size, config));
    END_TIMER(executeProgram, oss.str().c_str(), true);
  };

  // initialize data vector for main device
  auto out_main = std::make_unique<scalar_t[]>(total_size);
  std::vector<scalar_t*> data_main = std::vector<scalar_t*>(num_of_params);
  data_main[0] = in_a.get();
  data_main[1] = in_b.get();
  data_main[2] = in_c.get();
  data_main[3] = in_eq.get();
  data_main[4] = out_main.get();

  // initialize data vector for reference device
  auto out_ref = std::make_unique<scalar_t[]>(total_size);
  std::vector<scalar_t*> data_ref = std::vector<scalar_t*>(num_of_params);
  data_ref[0] = in_a.get();
  data_ref[1] = in_b.get();
  data_ref[2] = in_c.get();
  data_ref[3] = in_eq.get();
  data_ref[4] = out_ref.get();

  auto config = default_vec_ops_config();
  config.is_a_on_device = 1;

  // run on both devices and compare
  run(IcicleTestBase::reference_device(), data_ref, prog, total_size, config, "execute_program");

  icicle_set_device(IcicleTestBase::main_device());

  if (config.is_a_on_device) {
    for (int idx = 0; idx < num_of_params; ++idx) {
      scalar_t* tmp = nullptr;
      icicle_malloc((void**)&tmp, total_size * sizeof(scalar_t));
      icicle_copy_to_device(tmp, data_main[idx], total_size * sizeof(scalar_t));
      data_main[idx] = tmp;
    }
  }

  run(IcicleTestBase::main_device(), data_main, prog, total_size, config, "execute_program");

  if (config.is_a_on_device)
    icicle_copy_to_host(out_main.get(), data_main[num_of_params - 1], total_size * sizeof(scalar_t));

  ASSERT_EQ(0, memcmp(out_main.get(), out_ref.get(), total_size * sizeof(scalar_t)));
}

#ifdef SUMCHECK
TEST_F(FieldApiTestBase, Sumcheck)
{
  int log_mle_poly_size = 13;
  int mle_poly_size = 1 << log_mle_poly_size;
  int nof_mle_poly = 4;

  // generate inputs
  std::vector<scalar_t*> mle_polynomials(nof_mle_poly);
  for (int poly_i = 0; poly_i < nof_mle_poly; poly_i++) {
    mle_polynomials[poly_i] = new scalar_t[mle_poly_size];
    scalar_t::rand_host_many(mle_polynomials[poly_i], mle_poly_size);
  }

  // calculate the claimed sum
  scalar_t claimed_sum = scalar_t::zero();
  for (int element_i = 0; element_i < mle_poly_size; element_i++) {
    const scalar_t a = mle_polynomials[0][element_i];
    const scalar_t b = mle_polynomials[1][element_i];
    const scalar_t c = mle_polynomials[2][element_i];
    const scalar_t eq = mle_polynomials[3][element_i];
    claimed_sum = claimed_sum + (a * b - c) * eq;
  }

  auto run = [&](
               const std::string& dev_type, std::vector<scalar_t*>& mle_polynomials, const int mle_poly_size,
               const scalar_t claimed_sum, const char* msg) {
    Device dev = {dev_type, 0};
    icicle_set_device(dev);

    // create transcript_config
    SumcheckTranscriptConfig<scalar_t> transcript_config; // default configuration

    std::ostringstream oss;
    oss << dev_type << " " << msg;
    // ===== Prover side ======
    // create sumcheck
    auto prover_sumcheck = create_sumcheck<scalar_t>();

    CombineFunction<scalar_t> combine_func(EQ_X_AB_MINUS_C);
    SumcheckConfig sumcheck_config;
    SumcheckProof<scalar_t> sumcheck_proof;

    START_TIMER(sumcheck);
    ICICLE_CHECK(prover_sumcheck.get_proof(
      mle_polynomials, mle_poly_size, claimed_sum, combine_func, std::move(transcript_config), sumcheck_config,
      sumcheck_proof));
    END_TIMER(sumcheck, oss.str().c_str(), true);

    // ===== Verifier side ======
    // create sumcheck
    auto verifier_sumcheck = create_sumcheck<scalar_t>();
    bool verification_pass = false;
    ICICLE_CHECK(
      verifier_sumcheck.verify(sumcheck_proof, claimed_sum, std::move(transcript_config), verification_pass));

    ASSERT_EQ(true, verification_pass);
  };

  run(IcicleTestBase::reference_device(), mle_polynomials, mle_poly_size, claimed_sum, "Sumcheck");
  run(IcicleTestBase::main_device(), mle_polynomials, mle_poly_size, claimed_sum, "Sumcheck");

  for (auto& mle_poly_ptr : mle_polynomials) {
    delete[] mle_poly_ptr;
  }
}

TEST_F(FieldApiTestBase, SumcheckDataOnDevice)
{
  int log_mle_poly_size = 13;
  int mle_poly_size = 1 << log_mle_poly_size;
  int nof_mle_poly = 4;

  // generate inputs
  std::vector<scalar_t*> mle_polynomials(nof_mle_poly);
  for (int poly_i = 0; poly_i < nof_mle_poly; poly_i++) {
    mle_polynomials[poly_i] = new scalar_t[mle_poly_size];
    scalar_t::rand_host_many(mle_polynomials[poly_i], mle_poly_size);
  }

  // calculate the claimed sum
  scalar_t claimed_sum = scalar_t::zero();
  for (int element_i = 0; element_i < mle_poly_size; element_i++) {
    const scalar_t a = mle_polynomials[0][element_i];
    const scalar_t b = mle_polynomials[1][element_i];
    const scalar_t c = mle_polynomials[2][element_i];
    const scalar_t eq = mle_polynomials[3][element_i];
    claimed_sum = claimed_sum + (a * b - c) * eq;
  }

  std::vector<scalar_t*> data_main = std::vector<scalar_t*>(nof_mle_poly);
  icicle_set_device(IcicleTestBase::main_device());

  // create transcript_config
  SumcheckTranscriptConfig<scalar_t> transcript_config; // default configuration

  // ===== Prover side ======
  // create sumcheck
  auto prover_sumcheck = create_sumcheck<scalar_t>();

  CombineFunction<scalar_t> combine_func(EQ_X_AB_MINUS_C);
  SumcheckConfig sumcheck_config;

  sumcheck_config.are_inputs_on_device = true;

  for (int idx = 0; idx < nof_mle_poly; ++idx) {
    scalar_t* tmp = nullptr;
    icicle_malloc((void**)&tmp, mle_poly_size * sizeof(scalar_t));
    icicle_copy_to_device(tmp, mle_polynomials[idx], mle_poly_size * sizeof(scalar_t));
    data_main[idx] = tmp;
  }
  std::ostringstream oss;
  oss << "CUDA" << " " << "Sumcheck";

  SumcheckProof<scalar_t> sumcheck_proof;

  START_TIMER(sumcheck);
  ICICLE_CHECK(prover_sumcheck.get_proof(
    data_main, mle_poly_size, claimed_sum, combine_func, std::move(transcript_config), sumcheck_config,
    sumcheck_proof));
  END_TIMER(sumcheck, oss.str().c_str(), true);

  // ===== Verifier side ======
  // create sumcheck
  auto verifier_sumcheck = create_sumcheck<scalar_t>();
  bool verification_pass = false;
  ICICLE_CHECK(verifier_sumcheck.verify(sumcheck_proof, claimed_sum, std::move(transcript_config), verification_pass));

  ASSERT_EQ(true, verification_pass);

  for (auto& mle_poly_ptr : mle_polynomials) {
    delete[] mle_poly_ptr;
  }
}

MlePoly user_defined_combine(const std::vector<MlePoly>& inputs)
{
  const MlePoly& A = inputs[0];
  const MlePoly& B = inputs[1];
  const MlePoly& C = inputs[2];
  const MlePoly& D = inputs[3];
  return A * B - MlePoly(scalar_t::from(2)) * C + D;
}

TEST_F(FieldApiTestBase, SumcheckUserDefinedCombine)
{
  int log_mle_poly_size = 13;
  int mle_poly_size = 1 << log_mle_poly_size;
  int nof_mle_poly = 4;

  // generate inputs
  std::vector<scalar_t*> mle_polynomials(nof_mle_poly);
  for (int poly_i = 0; poly_i < nof_mle_poly; poly_i++) {
    mle_polynomials[poly_i] = new scalar_t[mle_poly_size];
    scalar_t::rand_host_many(mle_polynomials[poly_i], mle_poly_size);
  }

  // calculate the claimed sum
  scalar_t claimed_sum = scalar_t::zero();
  for (int element_i = 0; element_i < mle_poly_size; element_i++) {
    const scalar_t a = mle_polynomials[0][element_i];
    const scalar_t b = mle_polynomials[1][element_i];
    const scalar_t c = mle_polynomials[2][element_i];
    const scalar_t d = mle_polynomials[3][element_i];
    claimed_sum = claimed_sum + (a * b - scalar_t::from(2) * c + d);
  }

  auto run = [&](
               const std::string& dev_type, std::vector<scalar_t*>& mle_polynomials, const int mle_poly_size,
               const scalar_t claimed_sum, const char* msg) {
    Device dev = {dev_type, 0};
    icicle_set_device(dev);

    // create transcript_config
    SumcheckTranscriptConfig<scalar_t> transcript_config; // default configuration

    std::ostringstream oss;
    oss << dev_type << " " << msg;
    // ===== Prover side ======
    // create sumcheck
    auto prover_sumcheck = create_sumcheck<scalar_t>();

    CombineFunction<scalar_t> combine_func(user_defined_combine, nof_mle_poly);
    SumcheckConfig sumcheck_config;
    SumcheckProof<scalar_t> sumcheck_proof;

    START_TIMER(sumcheck);
    ICICLE_CHECK(prover_sumcheck.get_proof(
      mle_polynomials, mle_poly_size, claimed_sum, combine_func, std::move(transcript_config), sumcheck_config,
      sumcheck_proof));
    END_TIMER(sumcheck, oss.str().c_str(), true);

    // ===== Verifier side ======
    // create sumcheck
    auto verifier_sumcheck = create_sumcheck<scalar_t>();
    bool verification_pass = false;
    ICICLE_CHECK(
      verifier_sumcheck.verify(sumcheck_proof, claimed_sum, std::move(transcript_config), verification_pass));

    ASSERT_EQ(true, verification_pass);
  };

  run(IcicleTestBase::reference_device(), mle_polynomials, mle_poly_size, claimed_sum, "Sumcheck");
  run(IcicleTestBase::main_device(), mle_polynomials, mle_poly_size, claimed_sum, "Sumcheck");

  for (auto& mle_poly_ptr : mle_polynomials) {
    delete[] mle_poly_ptr;
  }
}

MlePoly too_complex_combine(const std::vector<MlePoly>& inputs)
{
  const MlePoly& A = inputs[0];
  const MlePoly& B = inputs[1];
  const MlePoly& C = inputs[2];
  return A * B + B * C + C * A + A * B * C - scalar_t::from(2) + scalar_t::from(9) + A * B * C + C * B * A;
}

MlePoly too_high_degree_combine(const std::vector<MlePoly>& inputs)
{
  const MlePoly& A = inputs[0];
  const MlePoly& B = inputs[1];
  const MlePoly& C = inputs[2];
  return (A * B * C * A * B * C * A * B * C);
}

MlePoly too_many_polynomials_combine(const std::vector<MlePoly>& inputs)
{
  const MlePoly& A = inputs[0];
  const MlePoly& B = inputs[1];
  const MlePoly& C = inputs[2];
  const MlePoly& D = inputs[3];
  const MlePoly& E = inputs[4];
  const MlePoly& F = inputs[5];
  const MlePoly& G = inputs[5];
  const MlePoly& H = inputs[5];
  const MlePoly& I = inputs[5];
  return A * B * C + D * E * F + G * H * I;
}

TEST_F(FieldApiTestBase, SumcheckCudaShouldFailCases)
{
  int log_mle_poly_size = 13;
  int mle_poly_size = 1 << log_mle_poly_size;
  int nof_mle_poly_big = 9;
  int nof_mle_poly = 6;
  int nof_mle_poly_small = 3;

  // generate inputs
  std::vector<scalar_t*> mle_polynomials_big(nof_mle_poly_big);
  for (int poly_i = 0; poly_i < nof_mle_poly_big; poly_i++) {
    mle_polynomials_big[poly_i] = new scalar_t[mle_poly_size];
    scalar_t::rand_host_many(mle_polynomials_big[poly_i], mle_poly_size);
  }

  std::vector<scalar_t*> mle_polynomials(nof_mle_poly);
  for (int poly_i = 0; poly_i < nof_mle_poly; poly_i++) {
    mle_polynomials[poly_i] = new scalar_t[mle_poly_size];
    scalar_t::rand_host_many(mle_polynomials[poly_i], mle_poly_size);
  }

  std::vector<scalar_t*> mle_polynomials_small(nof_mle_poly_small);
  for (int poly_i = 0; poly_i < nof_mle_poly_small; poly_i++) {
    mle_polynomials_small[poly_i] = new scalar_t[mle_poly_size];
    scalar_t::rand_host_many(mle_polynomials_small[poly_i], mle_poly_size);
  }

  // claimed sum
  scalar_t claimed_sum = scalar_t::zero();

  auto run = [&](
               const std::string& dev_type, std::vector<scalar_t*>& mle_polynomials, const int mle_poly_size,
               const scalar_t claimed_sum, CombineFunction<scalar_t> combine_func) {
    Device dev = {dev_type, 0};
    icicle_set_device(dev);

    // create transcript_config
    SumcheckTranscriptConfig<scalar_t> transcript_config; // default configuration

    // ===== Prover side ======
    // create sumcheck
    auto prover_sumcheck = create_sumcheck<scalar_t>();
    SumcheckConfig sumcheck_config;
    SumcheckProof<scalar_t> sumcheck_proof;

    eIcicleError error = prover_sumcheck.get_proof(
      mle_polynomials, mle_poly_size, claimed_sum, combine_func, std::move(transcript_config), sumcheck_config,
      sumcheck_proof);

    ASSERT_EQ(error, eIcicleError::INVALID_ARGUMENT);
  };

  CombineFunction<scalar_t> combine_func_too_many_polys(too_many_polynomials_combine, nof_mle_poly_big);
  run("CUDA", mle_polynomials_big, mle_poly_size, claimed_sum, combine_func_too_many_polys);
  CombineFunction<scalar_t> combine_func_too_complex(too_complex_combine, nof_mle_poly_small);
  run("CUDA", mle_polynomials_small, mle_poly_size, claimed_sum, combine_func_too_complex);
  CombineFunction<scalar_t> combine_func_too_high_degree(too_high_degree_combine, nof_mle_poly_small);
  run("CUDA", mle_polynomials_small, mle_poly_size, claimed_sum, combine_func_too_high_degree);

  for (auto& mle_poly_ptr : mle_polynomials) {
    delete[] mle_poly_ptr;
  }
  for (auto& mle_poly_ptr : mle_polynomials_small) {
    delete[] mle_poly_ptr;
  }
}

<<<<<<< HEAD
#endif // SUMCHECK
=======
MlePoly identity(const std::vector<MlePoly>& inputs) { return inputs[0]; }

TEST_F(FieldApiTestBase, SumcheckIdentity)
{
  int log_mle_poly_size = 13;
  int mle_poly_size = 1 << log_mle_poly_size;
  int nof_mle_poly = 1;

  // generate inputs
  std::vector<scalar_t*> mle_polynomials(nof_mle_poly);
  for (int poly_i = 0; poly_i < nof_mle_poly; poly_i++) {
    mle_polynomials[poly_i] = new scalar_t[mle_poly_size];
    scalar_t::rand_host_many(mle_polynomials[poly_i], mle_poly_size);
  }

  // calculate the claimed sum
  scalar_t claimed_sum = scalar_t::zero();
  for (int element_i = 0; element_i < mle_poly_size; element_i++) {
    const scalar_t a = mle_polynomials[0][element_i];
    claimed_sum = claimed_sum + a;
  }

  auto run = [&](
               const std::string& dev_type, std::vector<scalar_t*>& mle_polynomials, const int mle_poly_size,
               const scalar_t claimed_sum, const char* msg) {
    Device dev = {dev_type, 0};
    icicle_set_device(dev);

    // create transcript_config
    SumcheckTranscriptConfig<scalar_t> transcript_config; // default configuration

    std::ostringstream oss;
    oss << dev_type << " " << msg;
    // ===== Prover side ======
    // create sumcheck
    auto prover_sumcheck = create_sumcheck<scalar_t>();

    CombineFunction<scalar_t> combine_func(identity, nof_mle_poly);
    SumcheckConfig sumcheck_config;
    SumcheckProof<scalar_t> sumcheck_proof;

    START_TIMER(sumcheck);
    ICICLE_CHECK(prover_sumcheck.get_proof(
      mle_polynomials, mle_poly_size, claimed_sum, combine_func, std::move(transcript_config), sumcheck_config,
      sumcheck_proof));
    END_TIMER(sumcheck, oss.str().c_str(), true);

    // ===== Verifier side ======
    // create sumcheck
    auto verifier_sumcheck = create_sumcheck<scalar_t>();
    bool verification_pass = false;
    ICICLE_CHECK(
      verifier_sumcheck.verify(sumcheck_proof, claimed_sum, std::move(transcript_config), verification_pass));

    ASSERT_EQ(true, verification_pass);
  };

  run(IcicleTestBase::reference_device(), mle_polynomials, mle_poly_size, claimed_sum, "Sumcheck");
  run(IcicleTestBase::main_device(), mle_polynomials, mle_poly_size, claimed_sum, "Sumcheck");

  for (auto& mle_poly_ptr : mle_polynomials) {
    delete[] mle_poly_ptr;
  }
}

MlePoly single_input(const std::vector<MlePoly>& inputs) { return MlePoly(scalar_t::from(2)) * inputs[0]; }

TEST_F(FieldApiTestBase, SumcheckSingleInputProgram)
{
  int log_mle_poly_size = 13;
  int mle_poly_size = 1 << log_mle_poly_size;
  int nof_mle_poly = 1;

  // generate inputs
  std::vector<scalar_t*> mle_polynomials(nof_mle_poly);
  for (int poly_i = 0; poly_i < nof_mle_poly; poly_i++) {
    mle_polynomials[poly_i] = new scalar_t[mle_poly_size];
    scalar_t::rand_host_many(mle_polynomials[poly_i], mle_poly_size);
  }

  // calculate the claimed sum
  scalar_t claimed_sum = scalar_t::zero();
  for (int element_i = 0; element_i < mle_poly_size; element_i++) {
    const scalar_t a = mle_polynomials[0][element_i];
    claimed_sum = claimed_sum + scalar_t::from(2) * a;
  }

  auto run = [&](
               const std::string& dev_type, std::vector<scalar_t*>& mle_polynomials, const int mle_poly_size,
               const scalar_t claimed_sum, const char* msg) {
    Device dev = {dev_type, 0};
    icicle_set_device(dev);

    // create transcript_config
    SumcheckTranscriptConfig<scalar_t> transcript_config; // default configuration

    std::ostringstream oss;
    oss << dev_type << " " << msg;
    // ===== Prover side ======
    // create sumcheck
    auto prover_sumcheck = create_sumcheck<scalar_t>();

    CombineFunction<scalar_t> combine_func(single_input, nof_mle_poly);
    SumcheckConfig sumcheck_config;
    SumcheckProof<scalar_t> sumcheck_proof;

    START_TIMER(sumcheck);
    ICICLE_CHECK(prover_sumcheck.get_proof(
      mle_polynomials, mle_poly_size, claimed_sum, combine_func, std::move(transcript_config), sumcheck_config,
      sumcheck_proof));
    END_TIMER(sumcheck, oss.str().c_str(), true);

    // ===== Verifier side ======
    // create sumcheck
    auto verifier_sumcheck = create_sumcheck<scalar_t>();
    bool verification_pass = false;
    ICICLE_CHECK(
      verifier_sumcheck.verify(sumcheck_proof, claimed_sum, std::move(transcript_config), verification_pass));

    ASSERT_EQ(true, verification_pass);
  };

  run(IcicleTestBase::reference_device(), mle_polynomials, mle_poly_size, claimed_sum, "Sumcheck");
  run(IcicleTestBase::main_device(), mle_polynomials, mle_poly_size, claimed_sum, "Sumcheck");

  for (auto& mle_poly_ptr : mle_polynomials) {
    delete[] mle_poly_ptr;
  }
}
>>>>>>> 040edd39

int main(int argc, char** argv)
{
  ::testing::InitGoogleTest(&argc, argv);
  return RUN_ALL_TESTS();
}<|MERGE_RESOLUTION|>--- conflicted
+++ resolved
@@ -1558,9 +1558,6 @@
   }
 }
 
-<<<<<<< HEAD
-#endif // SUMCHECK
-=======
 MlePoly identity(const std::vector<MlePoly>& inputs) { return inputs[0]; }
 
 TEST_F(FieldApiTestBase, SumcheckIdentity)
@@ -1690,7 +1687,8 @@
     delete[] mle_poly_ptr;
   }
 }
->>>>>>> 040edd39
+
+#endif // SUMCHECK
 
 int main(int argc, char** argv)
 {
