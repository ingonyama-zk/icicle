--- conflicted
+++ resolved
@@ -46,15 +46,12 @@
     if (!s_is_cuda_registered) { ICICLE_LOG_ERROR << "CUDA device not found. Testing CPU vs reference (on cpu)"; }
     s_main_target = s_is_cuda_registered ? "CUDA" : "CPU";
     s_reference_target = "CPU";
-<<<<<<< HEAD
+    s_registered_devices = get_registered_devices_list();
 #ifdef BARRET
     ICICLE_LOG_INFO << "USING BARRET MULT\n";
 #else
     ICICLE_LOG_INFO << "USING MONTGOMERY MULT\n";
 #endif
-=======
-    s_registered_devices = get_registered_devices_list();
->>>>>>> 3b4b6a0a
   }
   static void TearDownTestSuite()
   {
@@ -90,90 +87,18 @@
 TYPED_TEST(FieldApiTest, FieldSanityTest)
 {
   auto a = TypeParam::rand_host();
-  // a.limbs_storage.limbs[0] = 1089097490;
-  std::cout << a;
-  std::cout << '\n';
   auto b = TypeParam::rand_host();
-  // a.limbs_storage.limbs[0] = 1691855643;
-  std::cout << b;
-  std::cout << '\n';
   auto b_inv = TypeParam::inverse(b);
-  std::cout << b_inv;
-  std::cout << '\n';
   auto a_neg = TypeParam::neg(a);
-  std::cout << a_neg;
-  std::cout << '\n';
   ASSERT_EQ(a + TypeParam::zero(), a);
   ASSERT_EQ(a + b - a, b);
   ASSERT_EQ(b * a * b_inv, a);
   ASSERT_EQ(a + a_neg, TypeParam::zero());
   ASSERT_EQ(a * TypeParam::zero(), TypeParam::zero());
   ASSERT_EQ(b * b_inv, TypeParam::one());
-  std::cout << scalar_t::from(2);
-  std::cout << '\n';
   ASSERT_EQ(a * scalar_t::from(2), a + a);
 }
 
-<<<<<<< HEAD
-// #ifndef EXT_FIELD
-TYPED_TEST(FieldApiTest, FieldLimbsTypeSanityTest)
-{
-  // std::cout << "__cplusplus: " << __cplusplus << std::endl;
-  // for (int i = 0; i < 100000; i++) {
-  // auto a = TypeParam::rand_host();
-  // auto b = TypeParam::rand_host();
-  // // auto b = a;
-  // auto ar = TypeParam::to_montgomery(a);
-  // auto br = TypeParam::to_montgomery(b);
-  // auto rr = TypeParam::mont_mult(ar, br);
-  // auto r = TypeParam::from_montgomery(rr);
-  // if (r != a*b){
-  // std::cout << "a: " << a << std::endl;
-  // std::cout << "b: " << b << std::endl;
-  // std::cout << "ar: " << ar << std::endl;
-  // std::cout << "br: " << br << std::endl;
-  // std::cout << "rr: " << rr << std::endl;
-  // std::cout << "r: " << r << std::endl;
-  std::cout << "p: " << TypeParam{TypeParam::get_modulus()} << std::endl;
-  std::cout << "m: " << TypeParam{TypeParam::get_m()} << std::endl;
-  std::cout << "N': " << TypeParam{TypeParam::get_mont_inv_modulus()} << std::endl;
-  std::cout << "R: " << TypeParam{TypeParam::get_mont_r()} << std::endl;
-  std::cout << "R^2: " << TypeParam{TypeParam::get_mont_r_sqr()} << std::endl;
-  std::cout << "R': " << TypeParam{TypeParam::get_mont_r_inv()} << std::endl;
-  // break;
-  // }
-  // ASSERT_EQ(r, a*b);
-  // }
-  // std::ostringstream oss;
-  // START_TIMER(MULT_sync)
-  // for (int i = 0; i < 100000; i++) {
-    // typename TypeParam::Wide r_wide = {};
-    // typename TypeParam::Wide r2_wide = {};
-    // host_math::template multiply_raw<TypeParam::TLC, TypeParam::TLC, false>(a.limbs_storage, a.limbs_storage,
-    // r_wide.limbs_storage); a = TypeParam::reduce(r_wide);
-    // ar = TypeParam::mont_mult(ar, ar);
-    // a = TypeParam::mont_reduce(r_wide);
-    // host_math::template multiply_raw<TypeParam::TLC, TypeParam::TLC, true>(b.limbs_storage, b.limbs_storage,
-    // r2_wide.limbs_storage); host_math::template add_sub_limbs<TypeParam::TLC, false, false, false>(a.limbs_storage,
-    // a.limbs_storage, a.limbs_storage); host_math::template add_sub_limbs<TypeParam::TLC, false, false,
-    // true>(b.limbs_storage, b.limbs_storage, b.limbs_storage); a = TypeParam::Wide::get_lower(r_wide); b =
-    // TypeParam::Wide::get_lower(r2_wide); a = a + a; a = a * a;
-  // }
-  // END_TIMER(MULT_sync, oss.str().c_str(), true);
-  // ASSERT_EQ(TypeParam::from_montgomery(ar), a);
-}
-// #endif
-
-TYPED_TEST(FieldApiTest, vectorOps)
-{
-  const uint64_t N = 1;
-  auto in_a = std::make_unique<TypeParam[]>(N);
-  auto in_b = std::make_unique<TypeParam[]>(N);
-  FieldApiTest<TypeParam>::random_samples(in_a.get(), N);
-  FieldApiTest<TypeParam>::random_samples(in_b.get(), N);
-  // in_a[0].limbs_storage.limbs[0] = 1089097490;
-  // in_b[0].limbs_storage.limbs[0] = 1691855643;
-=======
 TYPED_TEST(FieldApiTest, vectorVectorOps)
 {
   int seed = time(0);
@@ -182,7 +107,6 @@
   const uint64_t N = 1 << (rand() % 15 + 3);
   const int batch_size = 1 << (rand() % 5);
   const bool columns_batch = rand() % 2;
->>>>>>> 3b4b6a0a
 
   ICICLE_LOG_DEBUG << "N = " << N;
   ICICLE_LOG_DEBUG << "batch_size = " << batch_size;
@@ -238,17 +162,6 @@
   }
   run(s_main_target, nullptr, VERBOSE /*=measure*/, vector_accumulate_wrapper, "vector accumulate", ITERS);
 
-<<<<<<< HEAD
-  // add
-  // run(s_reference_target, out_ref.get(), VERBOSE /*=measure*/, vector_add<TypeParam>, "vector add", ITERS);
-  // run(s_main_target, out_main.get(), VERBOSE /*=measure*/, vector_add<TypeParam>, "vector add", ITERS);
-  // ASSERT_EQ(0, memcmp(out_main.get(), out_ref.get(), N * sizeof(TypeParam)));
-
-  // // sub
-  // run(s_reference_target, out_ref.get(), VERBOSE /*=measure*/, vector_sub<TypeParam>, "vector sub", ITERS);
-  // run(s_main_target, out_main.get(), VERBOSE /*=measure*/, vector_sub<TypeParam>, "vector sub", ITERS);
-  // ASSERT_EQ(0, memcmp(out_main.get(), out_ref.get(), N * sizeof(TypeParam)));
-=======
   ASSERT_EQ(0, memcmp(in_a.get(), out_ref.get(), total_size * sizeof(TypeParam)));
 
   // sub
@@ -263,7 +176,6 @@
   }
   run(s_main_target, out_main.get(), VERBOSE /*=measure*/, vector_sub<TypeParam>, "vector sub", ITERS);
   ASSERT_EQ(0, memcmp(out_main.get(), out_ref.get(), total_size * sizeof(TypeParam)));
->>>>>>> 3b4b6a0a
 
   // mul
   FieldApiTest<TypeParam>::random_samples(in_a.get(), total_size);
@@ -276,16 +188,6 @@
     run(s_reference_target, out_ref.get(), VERBOSE /*=measure*/, vector_mul<TypeParam>, "vector mul", ITERS);
   }
   run(s_main_target, out_main.get(), VERBOSE /*=measure*/, vector_mul<TypeParam>, "vector mul", ITERS);
-<<<<<<< HEAD
-
-  // std::cout << in_a[0] << ", " << in_b[0] << ", " << out_main[0] << ", " << out_ref[0] << std::endl;
-  // std::cout << in_a[1] << ", " << in_b[1] << ", " << out_main[1] << ", " << out_ref[1] << std::endl;
-  for (int i = 0; i < N; i++) {
-    std::cout << in_a[i] << ", " << in_b[i] << ", " << out_main[i] << ", " << out_ref[i] << std::endl;
-  }
-
-  ASSERT_EQ(0, memcmp(out_main.get(), out_ref.get(), N * sizeof(TypeParam)));
-=======
   ASSERT_EQ(0, memcmp(out_main.get(), out_ref.get(), total_size * sizeof(TypeParam)));
 
   // div
@@ -301,7 +203,6 @@
   }
   run(s_main_target, out_main.get(), VERBOSE /*=measure*/, vector_div<TypeParam>, "vector div", ITERS);
   ASSERT_EQ(0, memcmp(out_main.get(), out_ref.get(), total_size * sizeof(TypeParam)));
->>>>>>> 3b4b6a0a
 }
 
 TYPED_TEST(FieldApiTest, montgomeryConversion)
@@ -948,35 +849,13 @@
 
   int seed = time(0);
   srand(seed);
-<<<<<<< HEAD
-  const bool inplace = 0;
-  const int logn = 20;
-=======
   ICICLE_LOG_DEBUG << "seed = " << seed;
   const bool inplace = rand() % 2;
   const int logn = rand() % 15 + 3;
->>>>>>> 3b4b6a0a
   const uint64_t N = 1 << logn;
   const int log_ntt_domain_size = logn;
   const int log_batch_size = 0;
   const int batch_size = 1 << log_batch_size;
-<<<<<<< HEAD
-  const Ordering ordering = static_cast<Ordering>(0);
-  bool columns_batch = false;
-  // if (logn == 7 || logn < 4) {
-  //   columns_batch = false; // currently not supported (icicle_v3/backend/cuda/src/ntt/ntt.cuh line 578)
-  // } else {
-  //   columns_batch = rand() % 2;
-  // }
-  const NTTDir dir = static_cast<NTTDir>(0); // 0: forward, 1: inverse
-  const int log_coset_stride = 0;
-  scalar_t coset_gen = scalar_t::one();
-  // if (log_coset_stride) {
-  //   coset_gen = scalar_t::omega(logn + log_coset_stride);
-  // } else {
-  //   coset_gen = scalar_t::one();
-  // }
-=======
   const int _ordering = rand() % 4;
   const Ordering ordering = static_cast<Ordering>(_ordering);
   bool columns_batch;
@@ -993,7 +872,6 @@
   } else {
     coset_gen = scalar_t::one();
   }
->>>>>>> 3b4b6a0a
 
   ICICLE_LOG_DEBUG << "N = " << N;
   ICICLE_LOG_DEBUG << "batch_size = " << batch_size;
@@ -1004,15 +882,8 @@
 
   const int total_size = N * batch_size;
   auto scalars = std::make_unique<TypeParam[]>(total_size);
-<<<<<<< HEAD
-  FieldApiTest<TypeParam>::random_samples(scalars.get(), total_size);
-  //   for (uint32_t i=0; i<total_size; i++){
-  //   scalars[i] = scalar_t::from(i);
-  // }
-=======
   TypeParam::rand_host_many(scalars.get(), total_size);
 
->>>>>>> 3b4b6a0a
   auto out_main = std::make_unique<TypeParam[]>(total_size);
   auto out_ref = std::make_unique<TypeParam[]>(total_size);
   auto run = [&](const std::string& dev_type, TypeParam* out, const char* msg, bool measure, int iters) {
@@ -1068,15 +939,6 @@
   run(s_reference_target, out_ref.get(), "ntt", VERBOSE /*=measure*/, 1 /*=iters*/);
   run(s_main_target, out_main.get(), "ntt", VERBOSE /*=measure*/, 1 /*=iters*/);
 
-  // std::cout << "\n";
-  // for (int i=0;i<total_size;i++){
-  //   std::cout << "out_ref["<<i<<"]="<<out_ref[i]<<std::endl;
-  // }
-  //   std::cout << "\n";
-  // for (int i=0;i<total_size;i++){
-  //   std::cout << "out_main["<<i<<"]="<<out_main[i]<<std::endl;
-  // }
-
   ASSERT_EQ(0, memcmp(out_main.get(), out_ref.get(), total_size * sizeof(scalar_t)));
 }
 #endif // NTT
