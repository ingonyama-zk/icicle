<<<<<<< HEAD
#include <cstddef>
#include <cstdint>
#include <gtest/gtest.h>
#include <iostream>
#include <random>
=======
>>>>>>> 533f7c2f

#include "test_mod_arithmetic_api.h"

<<<<<<< HEAD
#include "icicle/fields/field_config.h"
#include "icicle/utils/log.h"
#include "icicle/backend/ntt_config.h"

#include "icicle/program/symbol.h"
#include "icicle/program/program.h"
#include "icicle/program/returning_value_program.h"
#include "../../icicle/backend/cpu/include/cpu_program_executor.h"
#include "icicle/sumcheck/sumcheck.h"
#include "icicle/hash/hash.h"
#include "icicle/merkle/merkle_tree.h"

#include "icicle/fri/fri.h"
#include "icicle/fri/fri_config.h"
#include "icicle/fri/fri_proof.h"
#include "icicle/fri/fri_transcript_config.h"

#include "test_base.h"

using namespace field_config;
using namespace icicle;

// TODO Hadar - add tests that test different configurations of data on device or on host.

static bool VERBOSE = true;
static int ITERS = 1;

class FieldApiTestBase : public IcicleTestBase
{
};
=======
// Derive all ModArith tests and add ring specific tests here
>>>>>>> 533f7c2f
template <typename T>
class FieldTest : public ModArithTest<T>
{
};

TYPED_TEST_SUITE(FieldTest, FTImplementations);
using FieldTestBase = ModArithTestBase;

// Note: this is testing host arithmetic. Other tests against CPU backend should guarantee correct device arithmetic too
TYPED_TEST(FieldTest, FieldSanityTest)
{
  auto a = TypeParam::rand_host();
  auto b = TypeParam::rand_host();
  auto b_inv = TypeParam::inverse(b);
  auto a_neg = TypeParam::neg(a);
  ASSERT_EQ(a + TypeParam::zero(), a);
  ASSERT_EQ(a + b - a, b);
  ASSERT_EQ(b * a * b_inv, a);
  ASSERT_EQ(a + a_neg, TypeParam::zero());
  ASSERT_EQ(a * TypeParam::zero(), TypeParam::zero());
  ASSERT_EQ(b * b_inv, TypeParam::one());
  ASSERT_EQ(a * scalar_t::from(2), a + a);
}

TYPED_TEST(FieldTest, vectorDivision)
{
  const uint64_t N = 1 << rand_uint_32b(3, 17);
  const int batch_size = 1 << rand_uint_32b(0, 4);
  const bool columns_batch = rand_uint_32b(0, 1);
  const int total_size = N * batch_size;

  auto in_a = std::make_unique<TypeParam[]>(total_size);
  auto in_b = std::make_unique<TypeParam[]>(total_size);
  auto out_main = std::make_unique<TypeParam[]>(total_size);
  auto out_ref = std::make_unique<TypeParam[]>(total_size);

  auto run = [&](const std::string& dev_type, TypeParam* out, bool measure, auto vec_op_func, const char* msg) {
    Device dev = {dev_type, 0};
    icicle_set_device(dev);
    auto config = default_vec_ops_config();
    config.batch_size = batch_size;
    config.columns_batch = columns_batch;

    std::ostringstream oss;
    oss << dev_type << " " << msg;

    START_TIMER(divide)
    ICICLE_CHECK(vec_op_func(in_a.get(), in_b.get(), N, config, out));
    END_TIMER(divide, oss.str().c_str(), measure);
  };

  TypeParam::rand_host_many(in_a.get(), total_size);
  TypeParam::rand_host_many(in_b.get(), total_size);

  run(IcicleTestBase::reference_device(), out_ref.get(), VERBOSE, vector_div<TypeParam>, "vector div");
  run(IcicleTestBase::main_device(), out_main.get(), VERBOSE, vector_div<TypeParam>, "vector div");
  ASSERT_EQ(0, memcmp(out_main.get(), out_ref.get(), total_size * sizeof(TypeParam)));
}

TEST_F(FieldTestBase, polynomialDivision)
{
  const uint64_t numerator_size = 1 << rand_uint_32b(5, 7);
  const uint64_t denominator_size = 1 << rand_uint_32b(3, 4);
  const uint64_t q_size = numerator_size - denominator_size + 1;
  const uint64_t r_size = numerator_size;
  const int batch_size = rand_uint_32b(10, 19);

  // basically we compute q(x),r(x) for a(x)=q(x)b(x)+r(x) by dividing a(x)/b(x)

  auto numerator = std::make_unique<scalar_t[]>(numerator_size * batch_size);
  auto denominator = std::make_unique<scalar_t[]>(denominator_size * batch_size);

  for (auto device : s_registered_devices) {
    ICICLE_CHECK(icicle_set_device(device));
    for (int columns_batch = 0; columns_batch <= 1; columns_batch++) {
      ICICLE_LOG_INFO << "testing polynomial division on device " << device << " [column_batch=" << columns_batch
                      << "]";

      // randomize matrix with rows/cols as polynomials
      scalar_t::rand_host_many(numerator.get(), numerator_size * batch_size);
      scalar_t::rand_host_many(denominator.get(), denominator_size * batch_size);

      // Add padding to each vector so that the degree is lower than the size
      const int zero_pad_length = 1;
      if (columns_batch) {
        for (int i = 0; i < batch_size * zero_pad_length; i++) {
          numerator[batch_size * numerator_size - batch_size * zero_pad_length + i] = scalar_t::zero();
          denominator[batch_size * denominator_size - batch_size * zero_pad_length + i] = scalar_t::zero();
        }
      } else {
        for (int i = 0; i < batch_size; ++i) {
          for (int j = 0; j < zero_pad_length; ++j) {
            numerator[i * numerator_size + numerator_size - zero_pad_length + j] = scalar_t::zero();
            denominator[i * denominator_size + denominator_size - zero_pad_length + j] = scalar_t::zero();
          }
        }
      }

      auto q = std::make_unique<scalar_t[]>(q_size * batch_size);
      auto r = std::make_unique<scalar_t[]>(r_size * batch_size);

      auto config = default_vec_ops_config();
      config.batch_size = batch_size;
      config.columns_batch = columns_batch;
      // TODO v3.2 support column batch for this API
      if (columns_batch && device == "CUDA") {
        ICICLE_LOG_INFO << "Skipping polynomial division column batch";
        continue;
      }

      ICICLE_CHECK(polynomial_division(
        numerator.get(), numerator_size, denominator.get(), denominator_size, config, q.get(), q_size, r.get(),
        r_size));

      // test a(x)=q(x)b(x)+r(x) in random point
      const auto rand_x = scalar_t::rand_host();
      auto ax = std::make_unique<scalar_t[]>(config.batch_size);
      auto bx = std::make_unique<scalar_t[]>(config.batch_size);
      auto qx = std::make_unique<scalar_t[]>(config.batch_size);
      auto rx = std::make_unique<scalar_t[]>(config.batch_size);
      polynomial_eval(numerator.get(), numerator_size, &rand_x, 1, config, ax.get());
      polynomial_eval(denominator.get(), denominator_size, &rand_x, 1, config, bx.get());
      polynomial_eval(q.get(), q_size, &rand_x, 1, config, qx.get());
      polynomial_eval(r.get(), r_size, &rand_x, 1, config, rx.get());

      for (int i = 0; i < config.batch_size; ++i) {
        ASSERT_EQ(ax[i], qx[i] * bx[i] + rx[i]);
      }
    }
  }
}

#ifdef SUMCHECK
TEST_F(FieldTestBase, Sumcheck)
{
  int log_mle_poly_size = 13;
  int mle_poly_size = 1 << log_mle_poly_size;
  int nof_mle_poly = 4;

  // generate inputs
  std::vector<scalar_t*> mle_polynomials(nof_mle_poly);
  for (int poly_i = 0; poly_i < nof_mle_poly; poly_i++) {
    mle_polynomials[poly_i] = new scalar_t[mle_poly_size];
    scalar_t::rand_host_many(mle_polynomials[poly_i], mle_poly_size);
  }

  // calculate the claimed sum
  scalar_t claimed_sum = scalar_t::zero();
  for (int element_i = 0; element_i < mle_poly_size; element_i++) {
    const scalar_t a = mle_polynomials[0][element_i];
    const scalar_t b = mle_polynomials[1][element_i];
    const scalar_t c = mle_polynomials[2][element_i];
    const scalar_t eq = mle_polynomials[3][element_i];
    claimed_sum = claimed_sum + (a * b - c) * eq;
  }

  auto run = [&](
               const std::string& dev_type, std::vector<scalar_t*>& mle_polynomials, const int mle_poly_size,
               const scalar_t claimed_sum, const char* msg) {
    Device dev = {dev_type, 0};
    icicle_set_device(dev);

    // create transcript_config
    SumcheckTranscriptConfig<scalar_t> transcript_config; // default configuration

    std::ostringstream oss;
    oss << dev_type << " " << msg;
    // ===== Prover side ======
    // create sumcheck
    auto prover_sumcheck = create_sumcheck<scalar_t>();

    CombineFunction<scalar_t> combine_func(EQ_X_AB_MINUS_C);
    SumcheckConfig sumcheck_config;
    SumcheckProof<scalar_t> sumcheck_proof;

    START_TIMER(sumcheck);
    ICICLE_CHECK(prover_sumcheck.get_proof(
      mle_polynomials, mle_poly_size, claimed_sum, combine_func, std::move(transcript_config), sumcheck_config,
      sumcheck_proof));
    END_TIMER(sumcheck, oss.str().c_str(), true);

    // ===== Verifier side ======
    // create sumcheck
    auto verifier_sumcheck = create_sumcheck<scalar_t>();
    bool verification_pass = false;
    ICICLE_CHECK(
      verifier_sumcheck.verify(sumcheck_proof, claimed_sum, std::move(transcript_config), verification_pass));

    ASSERT_EQ(true, verification_pass);
  };

  for (const auto& device : s_registered_devices)
    run(device, mle_polynomials, mle_poly_size, claimed_sum, "Sumcheck");

  for (auto& mle_poly_ptr : mle_polynomials) {
    delete[] mle_poly_ptr;
  }
}

TEST_F(FieldTestBase, SumcheckDataOnDevice)
{
  int log_mle_poly_size = 13;
  int mle_poly_size = 1 << log_mle_poly_size;
  int nof_mle_poly = 4;

  // generate inputs
  std::vector<scalar_t*> mle_polynomials(nof_mle_poly);
  for (int poly_i = 0; poly_i < nof_mle_poly; poly_i++) {
    mle_polynomials[poly_i] = new scalar_t[mle_poly_size];
    scalar_t::rand_host_many(mle_polynomials[poly_i], mle_poly_size);
  }

  // calculate the claimed sum
  scalar_t claimed_sum = scalar_t::zero();
  for (int element_i = 0; element_i < mle_poly_size; element_i++) {
    const scalar_t a = mle_polynomials[0][element_i];
    const scalar_t b = mle_polynomials[1][element_i];
    const scalar_t c = mle_polynomials[2][element_i];
    const scalar_t eq = mle_polynomials[3][element_i];
    claimed_sum = claimed_sum + (a * b - c) * eq;
  }

  std::vector<scalar_t*> data_main = std::vector<scalar_t*>(nof_mle_poly);
  icicle_set_device(IcicleTestBase::main_device());

  // create transcript_config
  SumcheckTranscriptConfig<scalar_t> transcript_config; // default configuration

  // ===== Prover side ======
  // create sumcheck
  auto prover_sumcheck = create_sumcheck<scalar_t>();

  CombineFunction<scalar_t> combine_func(EQ_X_AB_MINUS_C);
  SumcheckConfig sumcheck_config;

  sumcheck_config.are_inputs_on_device = true;

  for (int idx = 0; idx < nof_mle_poly; ++idx) {
    scalar_t* tmp = nullptr;
    icicle_malloc((void**)&tmp, mle_poly_size * sizeof(scalar_t));
    icicle_copy_to_device(tmp, mle_polynomials[idx], mle_poly_size * sizeof(scalar_t));
    data_main[idx] = tmp;
  }
  std::ostringstream oss;
  oss << IcicleTestBase::main_device() << " " << "Sumcheck";

  SumcheckProof<scalar_t> sumcheck_proof;

  START_TIMER(sumcheck);
  ICICLE_CHECK(prover_sumcheck.get_proof(
    data_main, mle_poly_size, claimed_sum, combine_func, std::move(transcript_config), sumcheck_config,
    sumcheck_proof));
  END_TIMER(sumcheck, oss.str().c_str(), true);

  // ===== Verifier side ======
  // create sumcheck
  auto verifier_sumcheck = create_sumcheck<scalar_t>();
  bool verification_pass = false;
  ICICLE_CHECK(verifier_sumcheck.verify(sumcheck_proof, claimed_sum, std::move(transcript_config), verification_pass));

  ASSERT_EQ(true, verification_pass);

  for (auto& mle_poly_ptr : mle_polynomials) {
    delete[] mle_poly_ptr;
  }
}

MlePoly user_defined_combine(const std::vector<MlePoly>& inputs)
{
  const MlePoly& A = inputs[0];
  const MlePoly& B = inputs[1];
  const MlePoly& C = inputs[2];
  const MlePoly& D = inputs[3];
  return A * B - MlePoly(scalar_t::from(2)) * C + D;
}

TEST_F(FieldTestBase, SumcheckUserDefinedCombine)
{
  int log_mle_poly_size = 13;
  int mle_poly_size = 1 << log_mle_poly_size;
  int nof_mle_poly = 4;

  // generate inputs
  std::vector<scalar_t*> mle_polynomials(nof_mle_poly);
  for (int poly_i = 0; poly_i < nof_mle_poly; poly_i++) {
    mle_polynomials[poly_i] = new scalar_t[mle_poly_size];
    scalar_t::rand_host_many(mle_polynomials[poly_i], mle_poly_size);
  }

  // calculate the claimed sum
  scalar_t claimed_sum = scalar_t::zero();
  for (int element_i = 0; element_i < mle_poly_size; element_i++) {
    const scalar_t a = mle_polynomials[0][element_i];
    const scalar_t b = mle_polynomials[1][element_i];
    const scalar_t c = mle_polynomials[2][element_i];
    const scalar_t d = mle_polynomials[3][element_i];
    claimed_sum = claimed_sum + (a * b - scalar_t::from(2) * c + d);
  }

  auto run = [&](
               const std::string& dev_type, std::vector<scalar_t*>& mle_polynomials, const int mle_poly_size,
               const scalar_t claimed_sum, const char* msg) {
    Device dev = {dev_type, 0};
    icicle_set_device(dev);

    // create transcript_config
    SumcheckTranscriptConfig<scalar_t> transcript_config; // default configuration

    std::ostringstream oss;
    oss << dev_type << " " << msg;
    // ===== Prover side ======
    // create sumcheck
    auto prover_sumcheck = create_sumcheck<scalar_t>();

    CombineFunction<scalar_t> combine_func(user_defined_combine, nof_mle_poly);
    SumcheckConfig sumcheck_config;
    SumcheckProof<scalar_t> sumcheck_proof;

    START_TIMER(sumcheck);
    ICICLE_CHECK(prover_sumcheck.get_proof(
      mle_polynomials, mle_poly_size, claimed_sum, combine_func, std::move(transcript_config), sumcheck_config,
      sumcheck_proof));
    END_TIMER(sumcheck, oss.str().c_str(), true);

    // ===== Verifier side ======
    // create sumcheck
    auto verifier_sumcheck = create_sumcheck<scalar_t>();
    bool verification_pass = false;
    ICICLE_CHECK(
      verifier_sumcheck.verify(sumcheck_proof, claimed_sum, std::move(transcript_config), verification_pass));

    ASSERT_EQ(true, verification_pass);
  };
  for (const auto& device : s_registered_devices) {
    run(device, mle_polynomials, mle_poly_size, claimed_sum, "Sumcheck");
  }

  for (auto& mle_poly_ptr : mle_polynomials) {
    delete[] mle_poly_ptr;
  }
}

  #ifdef CUDA_ARCH

MlePoly too_complex_combine(const std::vector<MlePoly>& inputs)
{
  const MlePoly& A = inputs[0];
  const MlePoly& B = inputs[1];
  const MlePoly& C = inputs[2];
  return A * B + B * C + C * A + A * B * C - scalar_t::from(2) + scalar_t::from(9) + A * B * C + C * B * A;
}

MlePoly too_high_degree_combine(const std::vector<MlePoly>& inputs)
{
  const MlePoly& A = inputs[0];
  const MlePoly& B = inputs[1];
  const MlePoly& C = inputs[2];
  return (A * B * C * A * B * C * A * B * C);
}

MlePoly too_many_polynomials_combine(const std::vector<MlePoly>& inputs)
{
  const MlePoly& A = inputs[0];
  const MlePoly& B = inputs[1];
  const MlePoly& C = inputs[2];
  const MlePoly& D = inputs[3];
  const MlePoly& E = inputs[4];
  const MlePoly& F = inputs[5];
  const MlePoly& G = inputs[5];
  const MlePoly& H = inputs[5];
  const MlePoly& I = inputs[5];
  return A * B * C + D * E * F + G * H * I;
}

TEST_F(FieldTestBase, SumcheckCudaShouldFailCases)
{
  int log_mle_poly_size = 13;
  int mle_poly_size = 1 << log_mle_poly_size;
  int nof_mle_poly_big = 9;
  int nof_mle_poly = 6;
  int nof_mle_poly_small = 3;

  // generate inputs
  std::vector<scalar_t*> mle_polynomials_big(nof_mle_poly_big);
  for (int poly_i = 0; poly_i < nof_mle_poly_big; poly_i++) {
    mle_polynomials_big[poly_i] = new scalar_t[mle_poly_size];
    scalar_t::rand_host_many(mle_polynomials_big[poly_i], mle_poly_size);
  }

  std::vector<scalar_t*> mle_polynomials(nof_mle_poly);
  for (int poly_i = 0; poly_i < nof_mle_poly; poly_i++) {
    mle_polynomials[poly_i] = new scalar_t[mle_poly_size];
    scalar_t::rand_host_many(mle_polynomials[poly_i], mle_poly_size);
  }

  std::vector<scalar_t*> mle_polynomials_small(nof_mle_poly_small);
  for (int poly_i = 0; poly_i < nof_mle_poly_small; poly_i++) {
    mle_polynomials_small[poly_i] = new scalar_t[mle_poly_size];
    scalar_t::rand_host_many(mle_polynomials_small[poly_i], mle_poly_size);
  }

  // claimed sum
  scalar_t claimed_sum = scalar_t::zero();

  auto run = [&](
               const std::string& dev_type, std::vector<scalar_t*>& mle_polynomials, const int mle_poly_size,
               const scalar_t claimed_sum, CombineFunction<scalar_t> combine_func) {
    Device dev = {dev_type, 0};
    icicle_set_device(dev);

    // create transcript_config
    SumcheckTranscriptConfig<scalar_t> transcript_config; // default configuration

    // ===== Prover side ======
    // create sumcheck
    auto prover_sumcheck = create_sumcheck<scalar_t>();
    SumcheckConfig sumcheck_config;
    SumcheckProof<scalar_t> sumcheck_proof;

    eIcicleError error = prover_sumcheck.get_proof(
      mle_polynomials, mle_poly_size, claimed_sum, combine_func, std::move(transcript_config), sumcheck_config,
      sumcheck_proof);

    ASSERT_EQ(error, eIcicleError::INVALID_ARGUMENT);
  };

  CombineFunction<scalar_t> combine_func_too_many_polys(too_many_polynomials_combine, nof_mle_poly_big);
  run("CUDA", mle_polynomials_big, mle_poly_size, claimed_sum, combine_func_too_many_polys);
  CombineFunction<scalar_t> combine_func_too_complex(too_complex_combine, nof_mle_poly_small);
  run("CUDA", mle_polynomials_small, mle_poly_size, claimed_sum, combine_func_too_complex);
  CombineFunction<scalar_t> combine_func_too_high_degree(too_high_degree_combine, nof_mle_poly_small);
  run("CUDA", mle_polynomials_small, mle_poly_size, claimed_sum, combine_func_too_high_degree);

  for (auto& mle_poly_ptr : mle_polynomials) {
    delete[] mle_poly_ptr;
  }
  for (auto& mle_poly_ptr : mle_polynomials_small) {
    delete[] mle_poly_ptr;
  }
}
  #endif // CUDA_ARCH

MlePoly identity(const std::vector<MlePoly>& inputs) { return inputs[0]; }

TEST_F(FieldTestBase, SumcheckIdentity)
{
  int log_mle_poly_size = 13;
  int mle_poly_size = 1 << log_mle_poly_size;
  int nof_mle_poly = 1;

  // generate inputs
  std::vector<scalar_t*> mle_polynomials(nof_mle_poly);
  for (int poly_i = 0; poly_i < nof_mle_poly; poly_i++) {
    mle_polynomials[poly_i] = new scalar_t[mle_poly_size];
    scalar_t::rand_host_many(mle_polynomials[poly_i], mle_poly_size);
  }

  // calculate the claimed sum
  scalar_t claimed_sum = scalar_t::zero();
  for (int element_i = 0; element_i < mle_poly_size; element_i++) {
    const scalar_t a = mle_polynomials[0][element_i];
    claimed_sum = claimed_sum + a;
  }

  auto run = [&](
               const std::string& dev_type, std::vector<scalar_t*>& mle_polynomials, const int mle_poly_size,
               const scalar_t claimed_sum, const char* msg) {
    Device dev = {dev_type, 0};
    icicle_set_device(dev);

    // create transcript_config
    SumcheckTranscriptConfig<scalar_t> transcript_config; // default configuration

    std::ostringstream oss;
    oss << dev_type << " " << msg;
    // ===== Prover side ======
    // create sumcheck
    auto prover_sumcheck = create_sumcheck<scalar_t>();

    CombineFunction<scalar_t> combine_func(identity, nof_mle_poly);
    SumcheckConfig sumcheck_config;
    SumcheckProof<scalar_t> sumcheck_proof;

    START_TIMER(sumcheck);
    ICICLE_CHECK(prover_sumcheck.get_proof(
      mle_polynomials, mle_poly_size, claimed_sum, combine_func, std::move(transcript_config), sumcheck_config,
      sumcheck_proof));
    END_TIMER(sumcheck, oss.str().c_str(), true);

    // ===== Verifier side ======
    // create sumcheck
    auto verifier_sumcheck = create_sumcheck<scalar_t>();
    bool verification_pass = false;
    ICICLE_CHECK(
      verifier_sumcheck.verify(sumcheck_proof, claimed_sum, std::move(transcript_config), verification_pass));

    ASSERT_EQ(true, verification_pass);
  };

  for (const auto& device : s_registered_devices)
    run(device, mle_polynomials, mle_poly_size, claimed_sum, "Sumcheck");

  for (auto& mle_poly_ptr : mle_polynomials) {
    delete[] mle_poly_ptr;
  }
}

MlePoly single_input(const std::vector<MlePoly>& inputs) { return MlePoly(scalar_t::from(2)) * inputs[0]; }

TEST_F(FieldTestBase, SumcheckSingleInputProgram)
{
  int log_mle_poly_size = 13;
  int mle_poly_size = 1 << log_mle_poly_size;
  int nof_mle_poly = 1;

  // generate inputs
  std::vector<scalar_t*> mle_polynomials(nof_mle_poly);
  for (int poly_i = 0; poly_i < nof_mle_poly; poly_i++) {
    mle_polynomials[poly_i] = new scalar_t[mle_poly_size];
    scalar_t::rand_host_many(mle_polynomials[poly_i], mle_poly_size);
  }

  // calculate the claimed sum
  scalar_t claimed_sum = scalar_t::zero();
  for (int element_i = 0; element_i < mle_poly_size; element_i++) {
    const scalar_t a = mle_polynomials[0][element_i];
    claimed_sum = claimed_sum + scalar_t::from(2) * a;
  }

  auto run = [&](
               const std::string& dev_type, std::vector<scalar_t*>& mle_polynomials, const int mle_poly_size,
               const scalar_t claimed_sum, const char* msg) {
    Device dev = {dev_type, 0};
    icicle_set_device(dev);

    // create transcript_config
    SumcheckTranscriptConfig<scalar_t> transcript_config; // default configuration

    std::ostringstream oss;
    oss << dev_type << " " << msg;
    // ===== Prover side ======
    // create sumcheck
    auto prover_sumcheck = create_sumcheck<scalar_t>();

    CombineFunction<scalar_t> combine_func(single_input, nof_mle_poly);
    SumcheckConfig sumcheck_config;
    SumcheckProof<scalar_t> sumcheck_proof;

    START_TIMER(sumcheck);
    ICICLE_CHECK(prover_sumcheck.get_proof(
      mle_polynomials, mle_poly_size, claimed_sum, combine_func, std::move(transcript_config), sumcheck_config,
      sumcheck_proof));
    END_TIMER(sumcheck, oss.str().c_str(), true);

    // ===== Verifier side ======
    // create sumcheck
    auto verifier_sumcheck = create_sumcheck<scalar_t>();
    bool verification_pass = false;
    ICICLE_CHECK(
      verifier_sumcheck.verify(sumcheck_proof, claimed_sum, std::move(transcript_config), verification_pass));

    ASSERT_EQ(true, verification_pass);
  };

  for (const auto& device : s_registered_devices)
    run(device, mle_polynomials, mle_poly_size, claimed_sum, "Sumcheck");

  for (auto& mle_poly_ptr : mle_polynomials) {
    delete[] mle_poly_ptr;
  }
}

<<<<<<< HEAD
TYPED_TEST(FieldApiTest, Fri)
{
  // Randomize configuration
  const int log_input_size = rand_uint_32b(3, 13);
  const size_t input_size = 1 << log_input_size;
  const int folding_factor = 2; // TODO SHANIE - add support for other folding factors
  const int log_stopping_size = rand_uint_32b(0, log_input_size-2);
  const size_t stopping_size = 1 << log_stopping_size;
  const size_t stopping_degree = stopping_size - 1;
  const uint64_t output_store_min_layer = 0;
  const size_t pow_bits = rand_uint_32b(0, 3);
  const size_t nof_queries = rand_uint_32b(2, 4);

  ICICLE_LOG_DEBUG << "log_input_size = " << log_input_size;
  ICICLE_LOG_DEBUG << "input_size = " << input_size;
  ICICLE_LOG_DEBUG << "folding_factor = " << folding_factor;
  ICICLE_LOG_DEBUG << "stopping_degree = " << stopping_degree;

  // Initialize ntt domain
  NTTInitDomainConfig init_domain_config = default_ntt_init_domain_config();
  ICICLE_CHECK(ntt_init_domain(scalar_t::omega(log_input_size), init_domain_config));

  // Generate input polynomial evaluations
  auto scalars = std::make_unique<scalar_t[]>(input_size);
  scalar_t::rand_host_many(scalars.get(), input_size);

  // ===== Prover side ======
  uint64_t merkle_tree_arity = 2; // TODO SHANIE - add support for other arities
  
  // Define hashers for merkle tree 
  Hash hash = Keccak256::create(sizeof(scalar_t)); // hash element -> 32B
  Hash compress = Keccak256::create(merkle_tree_arity * hash.output_size()); // hash every 64B to 32B

  Fri prover_fri = create_fri<scalar_t>(input_size, folding_factor, stopping_degree, hash, compress, output_store_min_layer);

  FriTranscriptConfig<scalar_t> prover_transcript_config;
  FriTranscriptConfig<scalar_t> verifier_transcript_config; //FIXME SHANIE - verfier and prover should have the same config
  FriConfig fri_config;
  fri_config.nof_queries = nof_queries;
  fri_config.pow_bits = pow_bits;
  FriProof<scalar_t> fri_proof;

  ICICLE_CHECK(prover_fri.get_fri_proof(fri_config, std::move(prover_transcript_config), scalars.get(), fri_proof));

  // ===== Verifier side ======
  Fri verifier_fri = create_fri<scalar_t>(input_size, folding_factor, stopping_degree, hash, compress, output_store_min_layer);
  bool verification_pass = false;
  ICICLE_CHECK(verifier_fri.verify(fri_config, std::move(verifier_transcript_config), fri_proof, verification_pass));

  ASSERT_EQ(true, verification_pass);

  // Release domain
  ICICLE_CHECK(ntt_release_domain<scalar_t>());
}
int main(int argc, char** argv)
{
  ::testing::InitGoogleTest(&argc, argv);
  return RUN_ALL_TESTS();
}
=======
#endif // SUMCHECK

// TODO Hadar: this is a workaround for 'storage<18 - scalar_t::TLC>' failing due to 17 limbs not supported.
//             It means we skip fields such as babybear!
// TODO: this test make problem for curves too as they have extension fields too. Need to clean it up TODO Hadar

// #ifndef EXT_FIELD
// TEST_F(FieldTestBase, FieldStorageReduceSanityTest)
// {
//   /*
//   SR - storage reduce
//   check that:
//   1. SR(x1) + SR(x1) = SR(x1+x2)
//   2. SR(INV(SR(x))*x) = 1
//   */
//   START_TIMER(StorageSanity)
//   for (int i = 0; i < 1000; i++) {
//     if constexpr (scalar_t::TLC == 1) {
//       storage<18> a =                                          // 18 because we support up to 576 bits
//         scalar_t::template rand_storage<18>(17);               // 17 so we don't have carry after addition
//       storage<18> b = scalar_t::template rand_storage<18>(17); // 17 so we don't have carry after addition
//       storage<18> sum = {};
//       const storage<3> c =
//         scalar_t::template rand_storage<3>(); // 3 because we don't support higher odd number of limbs yet
//       storage<4> product = {};
//       host_math::template add_sub_limbs<18, false, false, true>(a, b, sum);
//       auto c_red = scalar_t::from(c);
//       auto c_inv = scalar_t::inverse(c_red);
//       host_math::multiply_raw<3, 1, true>(
//         c, c_inv.limbs_storage, product); // using 32-bit multiplication for small fields
//       ASSERT_EQ(scalar_t::from(a) + scalar_t::from(b), scalar_t::from(sum));
//       ASSERT_EQ(scalar_t::from(product), scalar_t::one());
//       std::byte* a_bytes = reinterpret_cast<std::byte*>(a.limbs);
//       std::byte* b_bytes = reinterpret_cast<std::byte*>(b.limbs);
//       std::byte* sum_bytes = reinterpret_cast<std::byte*>(sum.limbs);
//       std::byte* product_bytes = reinterpret_cast<std::byte*>(product.limbs);
//       ASSERT_EQ(scalar_t::from(a), scalar_t::from(a_bytes, 18 * 4));
//       ASSERT_EQ(scalar_t::from(a_bytes, 18 * 4) + scalar_t::from(b_bytes, 18 * 4), scalar_t::from(sum_bytes, 18 *
//       4)); ASSERT_EQ(scalar_t::from(product_bytes, 4 * 4), scalar_t::one());
//     } else {
//       storage<18> a =                                          // 18 because we support up to 576 bits
//         scalar_t::template rand_storage<18>(17);               // 17 so we don't have carry after addition
//       storage<18> b = scalar_t::template rand_storage<18>(17); // 17 so we don't have carry after addition
//       storage<18> sum = {};
//       const storage<18 - scalar_t::TLC> c =
//         scalar_t::template rand_storage<18 - scalar_t::TLC>(); // -TLC so we don't overflow in multiplication
//       storage<18> product = {};
//       host_math::template add_sub_limbs<18, false, false, true>(a, b, sum);
//       auto c_red = scalar_t::from(c);
//       auto c_inv = scalar_t::inverse(c_red);
//       host_math::multiply_raw(c, c_inv.limbs_storage, product);
//       ASSERT_EQ(scalar_t::from(a) + scalar_t::from(b), scalar_t::from(sum));
//       ASSERT_EQ(scalar_t::from(product), scalar_t::one());
//       std::byte* a_bytes = reinterpret_cast<std::byte*>(a.limbs);
//       std::byte* b_bytes = reinterpret_cast<std::byte*>(b.limbs);
//       std::byte* sum_bytes = reinterpret_cast<std::byte*>(sum.limbs);
//       std::byte* product_bytes = reinterpret_cast<std::byte*>(product.limbs);
//       ASSERT_EQ(scalar_t::from(a), scalar_t::from(a_bytes, 18 * 4));
//       ASSERT_EQ(scalar_t::from(a_bytes, 18 * 4) + scalar_t::from(b_bytes, 18 * 4), scalar_t::from(sum_bytes, 18 *
//       4)); ASSERT_EQ(scalar_t::from(product_bytes, 18 * 4), scalar_t::one());
//     }
//   }
//   END_TIMER(StorageSanity, "storage sanity", true);
// }
// #endif // ! EXT_FIELD
>>>>>>> 533f7c2f
<|MERGE_RESOLUTION|>--- conflicted
+++ resolved
@@ -1,48 +1,7 @@
-<<<<<<< HEAD
-#include <cstddef>
-#include <cstdint>
-#include <gtest/gtest.h>
-#include <iostream>
-#include <random>
-=======
->>>>>>> 533f7c2f
 
 #include "test_mod_arithmetic_api.h"
 
-<<<<<<< HEAD
-#include "icicle/fields/field_config.h"
-#include "icicle/utils/log.h"
-#include "icicle/backend/ntt_config.h"
-
-#include "icicle/program/symbol.h"
-#include "icicle/program/program.h"
-#include "icicle/program/returning_value_program.h"
-#include "../../icicle/backend/cpu/include/cpu_program_executor.h"
-#include "icicle/sumcheck/sumcheck.h"
-#include "icicle/hash/hash.h"
-#include "icicle/merkle/merkle_tree.h"
-
-#include "icicle/fri/fri.h"
-#include "icicle/fri/fri_config.h"
-#include "icicle/fri/fri_proof.h"
-#include "icicle/fri/fri_transcript_config.h"
-
-#include "test_base.h"
-
-using namespace field_config;
-using namespace icicle;
-
-// TODO Hadar - add tests that test different configurations of data on device or on host.
-
-static bool VERBOSE = true;
-static int ITERS = 1;
-
-class FieldApiTestBase : public IcicleTestBase
-{
-};
-=======
 // Derive all ModArith tests and add ring specific tests here
->>>>>>> 533f7c2f
 template <typename T>
 class FieldTest : public ModArithTest<T>
 {
@@ -615,7 +574,10 @@
   }
 }
 
-<<<<<<< HEAD
+#endif // SUMCHECK
+
+#ifdef FRI
+
 TYPED_TEST(FieldApiTest, Fri)
 {
   // Randomize configuration
@@ -670,13 +632,8 @@
   // Release domain
   ICICLE_CHECK(ntt_release_domain<scalar_t>());
 }
-int main(int argc, char** argv)
-{
-  ::testing::InitGoogleTest(&argc, argv);
-  return RUN_ALL_TESTS();
-}
-=======
-#endif // SUMCHECK
+endif // FRI
+
 
 // TODO Hadar: this is a workaround for 'storage<18 - scalar_t::TLC>' failing due to 17 limbs not supported.
 //             It means we skip fields such as babybear!
@@ -740,5 +697,4 @@
 //   }
 //   END_TIMER(StorageSanity, "storage sanity", true);
 // }
-// #endif // ! EXT_FIELD
->>>>>>> 533f7c2f
+// #endif // ! EXT_FIELD