--- conflicted
+++ resolved
@@ -1060,71 +1060,6 @@
 
 #endif // FRI
 
-<<<<<<< HEAD
-// TODO Hadar: this is a workaround for 'storage<18 - scalar_t::TLC>' failing due to 17 limbs not supported.
-//             It means we skip fields such as babybear!
-// TODO: this test make problem for curves too as they have extension fields too. Need to clean it up TODO Hadar
-
-// #ifndef EXT_FIELD
-// TEST_F(FieldTestBase, FieldStorageReduceSanityTest)
-// {
-//   /*
-//   SR - storage reduce
-//   check that:
-//   1. SR(x1) + SR(x1) = SR(x1+x2)
-//   2. SR(INV(SR(x))*x) = 1
-//   */
-//   START_TIMER(StorageSanity)
-//   for (int i = 0; i < 1000; i++) {
-//     if constexpr (scalar_t::TLC == 1) {
-//       storage<18> a =                                          // 18 because we support up to 576 bits
-//         scalar_t::template rand_storage<18>(17);               // 17 so we don't have carry after addition
-//       storage<18> b = scalar_t::template rand_storage<18>(17); // 17 so we don't have carry after addition
-//       storage<18> sum = {};
-//       const storage<3> c =
-//         scalar_t::template rand_storage<3>(); // 3 because we don't support higher odd number of limbs yet
-//       storage<4> product = {};
-//       host_math::template add_sub_limbs<18, false, false, true>(a, b, sum);
-//       auto c_red = scalar_t::from(c);
-//       auto c_inv = scalar_t::inverse(c_red);
-//       host_math::multiply_raw<3, 1, true>(
-//         c, c_inv.limbs_storage, product); // using 32-bit multiplication for small fields
-//       ASSERT_EQ(scalar_t::from(a) + scalar_t::from(b), scalar_t::from(sum));
-//       ASSERT_EQ(scalar_t::from(product), scalar_t::one());
-//       std::byte* a_bytes = reinterpret_cast<std::byte*>(a.limbs);
-//       std::byte* b_bytes = reinterpret_cast<std::byte*>(b.limbs);
-//       std::byte* sum_bytes = reinterpret_cast<std::byte*>(sum.limbs);
-//       std::byte* product_bytes = reinterpret_cast<std::byte*>(product.limbs);
-//       ASSERT_EQ(scalar_t::from(a), scalar_t::from(a_bytes, 18 * 4));
-//       ASSERT_EQ(scalar_t::from(a_bytes, 18 * 4) + scalar_t::from(b_bytes, 18 * 4), scalar_t::from(sum_bytes, 18 *
-//       4)); ASSERT_EQ(scalar_t::from(product_bytes, 4 * 4), scalar_t::one());
-//     } else {
-//       storage<18> a =                                          // 18 because we support up to 576 bits
-//         scalar_t::template rand_storage<18>(17);               // 17 so we don't have carry after addition
-//       storage<18> b = scalar_t::template rand_storage<18>(17); // 17 so we don't have carry after addition
-//       storage<18> sum = {};
-//       const storage<18 - scalar_t::TLC> c =
-//         scalar_t::template rand_storage<18 - scalar_t::TLC>(); // -TLC so we don't overflow in multiplication
-//       storage<18> product = {};
-//       host_math::template add_sub_limbs<18, false, false, true>(a, b, sum);
-//       auto c_red = scalar_t::from(c);
-//       auto c_inv = scalar_t::inverse(c_red);
-//       host_math::multiply_raw(c, c_inv.limbs_storage, product);
-//       ASSERT_EQ(scalar_t::from(a) + scalar_t::from(b), scalar_t::from(sum));
-//       ASSERT_EQ(scalar_t::from(product), scalar_t::one());
-//       std::byte* a_bytes = reinterpret_cast<std::byte*>(a.limbs);
-//       std::byte* b_bytes = reinterpret_cast<std::byte*>(b.limbs);
-//       std::byte* sum_bytes = reinterpret_cast<std::byte*>(sum.limbs);
-//       std::byte* product_bytes = reinterpret_cast<std::byte*>(product.limbs);
-//       ASSERT_EQ(scalar_t::from(a), scalar_t::from(a_bytes, 18 * 4));
-//       ASSERT_EQ(scalar_t::from(a_bytes, 18 * 4) + scalar_t::from(b_bytes, 18 * 4), scalar_t::from(sum_bytes, 18 *
-//       4)); ASSERT_EQ(scalar_t::from(product_bytes, 18 * 4), scalar_t::one());
-//     }
-//   }
-//   END_TIMER(StorageSanity, "storage sanity", true);
-// }
-// #endif // ! EXT_FIELD
-=======
 TEST_F(FieldTestBase, FieldStorageReduceSanityTest)
 {
   /*
@@ -1164,5 +1099,4 @@
     ASSERT_EQ(scalar_t::from(product_bytes, 18 * 4), scalar_t::one());
   }
   END_TIMER(StorageSanity, "storage sanity", true);
-}
->>>>>>> 8a8c3c49
+}