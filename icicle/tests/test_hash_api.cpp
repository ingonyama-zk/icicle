--- conflicted
+++ resolved
@@ -595,56 +595,10 @@
     auto config = default_merkle_tree_config();
     config.padding_policy = PaddingPolicy::ZeroPadding;
 
-<<<<<<< HEAD
     // test various cases of missing leaves in input, requiring padding.
     for (auto nof_leaves_iter : test_cases_nof_input_leaves) {
       test_merkle_tree(hashes, config, output_store_min_layer, nof_leaves_iter, leaves, leaf_size);
     }
-=======
-  ICICLE_LOG_DEBUG << "Last hash isn't full";
-  test_merkle_tree(hashes, config, output_store_min_layer, nof_leaves - 1, leaves);
-
-  const unsigned nof_leaves_in_hash = layer0_hash.default_input_chunk_size() / leaf_size;
-
-  ICICLE_LOG_DEBUG << "19 hashes (Total hashes in layer 0 - 1) - full";
-  test_merkle_tree(hashes, config, output_store_min_layer, nof_leaves - nof_leaves_in_hash, leaves);
-  ICICLE_LOG_DEBUG << "19 hashes (Total hashes in layer 0 - 1) - last hash not full";
-  test_merkle_tree(hashes, config, output_store_min_layer, nof_leaves - nof_leaves_in_hash - 1, leaves);
-
-  ICICLE_LOG_DEBUG << "16 hashes (Batch size) - full";
-  test_merkle_tree(hashes, config, output_store_min_layer, 16 * nof_leaves_in_hash, leaves);
-  ICICLE_LOG_DEBUG << "16 hashes (Batch size) - last hash not full";
-  test_merkle_tree(hashes, config, output_store_min_layer, 16 * nof_leaves_in_hash - 1, leaves);
-  ICICLE_LOG_DEBUG << "17 hashes (Batch size + 1) - full";
-  test_merkle_tree(hashes, config, output_store_min_layer, 17 * nof_leaves_in_hash, leaves);
-  ICICLE_LOG_DEBUG << "17 hashes (Batch size + 1) - last hash not full";
-  test_merkle_tree(hashes, config, output_store_min_layer, 17 * nof_leaves_in_hash - 1, leaves);
-
-  ICICLE_LOG_DEBUG << "1 hash - full";
-  test_merkle_tree(hashes, config, output_store_min_layer, nof_leaves_in_hash, leaves);
-  ICICLE_LOG_DEBUG << "1 leaf in tree";
-  test_merkle_tree(hashes, config, output_store_min_layer, 1, leaves);
-
-  ICICLE_LOG_DEBUG << "A whole number of hashes is missing";
-  int nof_hashes = rand_uint_32b(1, total_nof_input_hashes - 1);
-  ICICLE_LOG_DEBUG << "Number of used hashes: " << nof_hashes << " / " << total_nof_input_hashes;
-  test_merkle_tree(hashes, config, output_store_min_layer, nof_hashes * nof_leaves_in_hash, leaves);
-
-  ICICLE_LOG_DEBUG << "Random amount of leaves";
-  int nof_partial_leaves = rand_uint_32b(0, nof_leaves - 1);
-  ICICLE_LOG_DEBUG << "Random amount of leaves: " << nof_partial_leaves << " / " << nof_leaves;
-  test_merkle_tree(hashes, config, output_store_min_layer, nof_partial_leaves, leaves);
-
-  ICICLE_LOG_DEBUG << "Last leaf isn't fully occupied";
-  auto byte_leaves = reinterpret_cast<const std::byte*>(leaves);
-  int byte_size;
-  do {
-    byte_size = rand_uint_32b(1, nof_leaves * leaf_size);
-  } while (byte_size % leaf_size == 0);
-  byte_size = 327;
-  ICICLE_LOG_DEBUG << "Size of input in bytes: " << byte_size << "\t(" << float(byte_size) / leaf_size << " / "
-                   << nof_leaves << " leaves)";
->>>>>>> 41c01ce9
 
     // Test tree with a fractional amount of leaves as input
     const unsigned partial_leaf_bytes = (rand() % (leaf_size - 1)) + 1;
@@ -656,7 +610,6 @@
   }
 }
 
-<<<<<<< HEAD
 TEST_F(HashApiTest, MerkleTreeZeroPaddingLeavesOnDevice)
 {
   for (const auto& device : s_registered_devices) {
@@ -697,54 +650,6 @@
     test_merkle_tree(
       hashes, config, output_store_min_layer, nof_leaves, leaves, leaf_size, partial_leaves_size_in_bytes);
   }
-=======
-  // build tree
-  START_TIMER(MerkleTree_build)
-  ICICLE_CHECK(prover_tree.build(byte_leaves, byte_size, config));
-  END_TIMER(MerkleTree_build, "Merkle Tree CPU", true)
-
-  ASSERT_TRUE(is_valid_tree(prover_tree, byte_size, byte_leaves, hashes, config)) << "Tree wasn't built correctly.";
-
-  auto wrong_bytes = std::make_unique<std::byte[]>(byte_size);
-  memcpy(wrong_bytes.get(), byte_leaves, byte_size);
-  // Modify the last byte as the only difference of this test from the previous is proof for the partial index
-  wrong_bytes[byte_size - 1] = static_cast<std::byte>(rand_uint_32b(0, UINT8_MAX));
-
-  int leaf_idx = byte_size / leaf_size;
-  ICICLE_LOG_DEBUG << "Checking proof of index " << leaf_idx << " (Byte idx " << leaf_idx * leaf_size << ")";
-
-  // get root and merkle-path for a leaf
-  auto [root, root_size] = prover_tree.get_merkle_root();
-  MerkleProof merkle_proof{};
-  ICICLE_CHECK(prover_tree.get_merkle_proof(byte_leaves, byte_size, leaf_idx, false, config, merkle_proof));
-
-  // Test valid proof
-  bool verification_valid = false;
-  ICICLE_CHECK(verifier_tree.verify(merkle_proof, verification_valid));
-  ASSERT_TRUE(verification_valid) << "Proof of valid inputs at index " << leaf_idx
-                                  << " is invalid (And should be valid).";
-
-  // Test invalid proof (By modifying random data in the leaves)
-  verification_valid = true;
-  ICICLE_CHECK(prover_tree.get_merkle_proof(wrong_bytes.get(), byte_size, leaf_idx, false, config, merkle_proof));
-  ICICLE_CHECK(verifier_tree.verify(merkle_proof, verification_valid));
-  ASSERT_FALSE(verification_valid) << "Proof of invalid inputs at index " << leaf_idx
-                                   << " is valid (And should be invalid).";
-
-  // Same for pruned proof
-  verification_valid = false;
-  ICICLE_CHECK(prover_tree.get_merkle_proof(byte_leaves, byte_size, leaf_idx, true, config, merkle_proof));
-  ICICLE_CHECK(verifier_tree.verify(merkle_proof, verification_valid));
-  ASSERT_TRUE(verification_valid) << "Pruned proof of valid inputs at index " << leaf_idx
-                                  << " is invalid (And should be valid).";
-
-  // Test invalid proof (By modifying random data in the leaves)
-  verification_valid = true;
-  ICICLE_CHECK(prover_tree.get_merkle_proof(wrong_bytes.get(), byte_size, leaf_idx, true, config, merkle_proof));
-  ICICLE_CHECK(verifier_tree.verify(merkle_proof, verification_valid));
-  ASSERT_FALSE(verification_valid) << "Pruned proof of invalid inputs at index " << leaf_idx
-                                   << " is valid (And should be invalid).";
->>>>>>> 41c01ce9
 }
 
 TEST_F(HashApiTest, MerkleTreeLastValuePadding)
@@ -773,56 +678,10 @@
     auto config = default_merkle_tree_config();
     config.padding_policy = PaddingPolicy::LastValue;
 
-<<<<<<< HEAD
     // test various cases of missing leaves in input, requiring padding.
     for (auto nof_leaves_iter : test_cases_nof_input_leaves) {
       test_merkle_tree(hashes, config, output_store_min_layer, nof_leaves_iter, leaves, leaf_size);
     }
-=======
-  ICICLE_LOG_DEBUG << "Last hash isn't full";
-  test_merkle_tree(hashes, config, output_store_min_layer, nof_leaves - 1, leaves);
-
-  const unsigned nof_leaves_in_hash = layer0_hash.default_input_chunk_size() / leaf_size;
-
-  ICICLE_LOG_DEBUG << "19 hashes (Total hashes in layer 0 - 1) - full";
-  test_merkle_tree(hashes, config, output_store_min_layer, nof_leaves - nof_leaves_in_hash, leaves);
-  ICICLE_LOG_DEBUG << "19 hashes (Total hashes in layer 0 - 1) - last hash not full";
-  test_merkle_tree(hashes, config, output_store_min_layer, nof_leaves - nof_leaves_in_hash - 1, leaves);
-
-  ICICLE_LOG_DEBUG << "16 hashes (Batch size) - full";
-  test_merkle_tree(hashes, config, output_store_min_layer, 16 * nof_leaves_in_hash, leaves);
-  ICICLE_LOG_DEBUG << "16 hashes (Batch size) - last hash not full";
-  test_merkle_tree(hashes, config, output_store_min_layer, 16 * nof_leaves_in_hash - 1, leaves);
-  ICICLE_LOG_DEBUG << "17 hashes (Batch size + 1) - full";
-  test_merkle_tree(hashes, config, output_store_min_layer, 17 * nof_leaves_in_hash, leaves);
-  ICICLE_LOG_DEBUG << "17 hashes (Batch size + 1) - last hash not full";
-  test_merkle_tree(hashes, config, output_store_min_layer, 17 * nof_leaves_in_hash - 1, leaves);
-
-  ICICLE_LOG_DEBUG << "1 hash - full";
-  test_merkle_tree(hashes, config, output_store_min_layer, nof_leaves_in_hash, leaves);
-  ICICLE_LOG_DEBUG << "1 leaf in tree";
-  test_merkle_tree(hashes, config, output_store_min_layer, 1, leaves);
-
-  ICICLE_LOG_DEBUG << "A whole number of hashes is missing";
-  int nof_hashes = rand_uint_32b(1, total_nof_input_hashes - 1);
-  ICICLE_LOG_DEBUG << "Number of used hashes: " << nof_hashes << " / " << total_nof_input_hashes;
-  test_merkle_tree(hashes, config, output_store_min_layer, nof_hashes * nof_leaves_in_hash, leaves);
-
-  ICICLE_LOG_DEBUG << "Random amount of leaves";
-  int nof_partial_leaves = rand_uint_32b(1, nof_leaves - 1);
-  ICICLE_LOG_DEBUG << "Random amount of leaves: " << nof_partial_leaves << " / " << nof_leaves;
-  test_merkle_tree(hashes, config, output_store_min_layer, nof_partial_leaves, leaves);
-
-  ICICLE_LOG_DEBUG << "Last leaf isn't fully occupied - check that build should fail";
-  auto byte_leaves = reinterpret_cast<const std::byte*>(leaves);
-  int byte_size;
-  do {
-    byte_size = rand_uint_32b(1, nof_leaves * leaf_size - 1);
-  } while (byte_size % leaf_size == 0);
-  byte_size = 327;
-  ICICLE_LOG_DEBUG << "Size of input in bytes: " << byte_size << "\t(" << float(byte_size) / leaf_size << " / "
-                   << nof_leaves << " leaves)";
->>>>>>> 41c01ce9
 
     // Test that leaf_size divides input size for this kind of padding
     auto prover_tree = MerkleTree::create(hashes, leaf_size, output_store_min_layer);
