--- conflicted
+++ resolved
@@ -10,31 +10,6 @@
 
 class DeviceApiTest : public IcicleTestBase
 {
-<<<<<<< HEAD
-public:
-  static inline std::vector<std::string> s_registered_devices;
-  // SetUpTestSuite/TearDownTestSuite are called once for the entire test suite
-  static void SetUpTestSuite()
-  {
-#ifdef BACKEND_BUILD_DIR
-    setenv("ICICLE_BACKEND_INSTALL_DIR", BACKEND_BUILD_DIR, 0 /*=replace*/);
-#endif
-    icicle_load_backend_from_env_or_default();
-    s_registered_devices = get_registered_devices_list();
-    ASSERT_GT(s_registered_devices.size(), 0);
-#ifdef BARRET
-    ICICLE_LOG_INFO << "USING BARRET MULT\n";
-#else
-    ICICLE_LOG_INFO << "USING MONTGOMERY MULT\n";
-#endif
-  }
-  static void TearDownTestSuite() {}
-
-  // SetUp/TearDown are called before and after each test
-  void SetUp() override {}
-  void TearDown() override {}
-=======
->>>>>>> 0ca8db00
 };
 
 TEST_F(DeviceApiTest, UnregisteredDeviceError)
