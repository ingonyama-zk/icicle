#pragma once
#ifndef MONT_H
#define MONT_H

#include "utils_kernels.cuh"

namespace mont {

namespace {

#define MAX_THREADS_PER_BLOCK 256

// TODO (DmytroTym): do valid conversion for point types too
template <typename E>
<<<<<<< HEAD
int convert_montgomery(E* d_inout, size_t n, bool is_into, cudaStream_t stream)
=======
int convert_montgomery(E* d_inout, int n, bool is_into, cudaStream_t stream)
>>>>>>> a646c81a
{
  // Set the grid and block dimensions
  int num_threads = MAX_THREADS_PER_BLOCK;
  int num_blocks = (n + num_threads - 1) / num_threads;
  E mont = is_into ? E::montgomery_r() : E::montgomery_r_inv();
  utils_internal::template_normalize_kernel<<<num_blocks, num_threads, 0, stream>>>(d_inout, mont, n);

  return 0; // TODO: void with propper error handling
}

} // namespace

template <typename E>
int to_montgomery(E* d_inout, int n, cudaStream_t stream)
{
  return convert_montgomery(d_inout, n, true, stream);
}

template <typename E>
int from_montgomery(E* d_inout, int n, cudaStream_t stream)
{
  return convert_montgomery(d_inout, n, false, stream);
}

} // namespace mont

#endif<|MERGE_RESOLUTION|>--- conflicted
+++ resolved
@@ -12,11 +12,7 @@
 
 // TODO (DmytroTym): do valid conversion for point types too
 template <typename E>
-<<<<<<< HEAD
-int convert_montgomery(E* d_inout, size_t n, bool is_into, cudaStream_t stream)
-=======
 int convert_montgomery(E* d_inout, int n, bool is_into, cudaStream_t stream)
->>>>>>> a646c81a
 {
   // Set the grid and block dimensions
   int num_threads = MAX_THREADS_PER_BLOCK;
