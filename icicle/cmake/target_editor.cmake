--- conflicted
+++ resolved
@@ -115,8 +115,6 @@
   endif()
 endfunction()
 
-<<<<<<< HEAD
-=======
 function(handle_pairing TARGET FEATURE_LIST)
   if(G2 AND "PAIRING" IN_LIST FEATURE_LIST)
     target_compile_definitions(${TARGET} PUBLIC PAIRING=1)
@@ -124,7 +122,6 @@
   endif()
 endfunction()
 
->>>>>>> 8a8c3c49
 function(handle_fri TARGET FEATURE_LIST)
   if(FRI AND "FRI" IN_LIST FEATURE_LIST)
     target_compile_definitions(${TARGET} PUBLIC FRI=${FRI})
