--- conflicted
+++ resolved
@@ -28,11 +28,8 @@
     src/program/program_c_api.cpp
     src/symbol/symbol_api.cpp
     src/balanced_decomposition.cpp
-<<<<<<< HEAD
     src/jl_projection.cpp
-=======
     src/norm.cpp
->>>>>>> 3908c64b
   )
   target_link_libraries(${TARGET} PRIVATE icicle_hash) # Random sampling APIs depend on hashing
 endfunction()
