--- conflicted
+++ resolved
@@ -1,4 +1,3 @@
-
 # The following functions, each adds a function to a target.
 # In addition, some can check feature is enabled for target, given FEATURE_LIST.
 
@@ -114,16 +113,17 @@
   endif()
 endfunction()
 
-<<<<<<< HEAD
 
 function(handle_gateops TARGET FEATURE_LIST)
   if(GATEOPS AND "GATEOPS" IN_LIST FEATURE_LIST)
     target_compile_definitions(${TARGET} PUBLIC GATEOPS=${GATEOPS})
-    target_sources(${TARGET} PRIVATE src/sumcheck/sumcheck.cpp src/gate_ops.cpp)
+    target_sources(${TARGET} PRIVATE src/gate_ops.cpp)
     set(GATEOPS ON CACHE BOOL "Enable GATEOPS feature" FORCE)
   else()
     set(GATEOPS OFF CACHE BOOL "GATEOPS not available for this field" FORCE)
-=======
+  endif()
+endfunction()
+
 function(handle_pairing TARGET FEATURE_LIST)
   if(G2 AND "PAIRING" IN_LIST FEATURE_LIST)
     target_compile_definitions(${TARGET} PUBLIC PAIRING=1)
@@ -139,6 +139,5 @@
     set(FRI ON CACHE BOOL "Enable FRI feature" FORCE)
   else()
     set(FRI OFF CACHE BOOL "FRI not available for this field" FORCE)
->>>>>>> 8a8c3c49
   endif()
 endfunction()