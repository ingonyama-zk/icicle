--- conflicted
+++ resolved
@@ -34,10 +34,6 @@
       if (idx < n) {
         // TODO: this kernel is very basic - improve with shared mem and same
         //       optimizations as ntt, also result on first step can be n/2
-<<<<<<< HEAD
-        //  for (int level = 0; level < nlog2; ++level) {
-=======
->>>>>>> 0b85ee71
 
         // Step size doubles at each level
         int step = 1 << (level + 1);
@@ -225,10 +221,6 @@
     }
 
     // Call the kernel to perform element-wise operation
-<<<<<<< HEAD
-    // for (int level = 0; level < nlog2; ++level) {
-=======
->>>>>>> 0b85ee71
 
     // auto start = std::chrono::high_resolution_clock::now();
 
