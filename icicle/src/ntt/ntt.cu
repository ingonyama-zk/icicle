#include "fields/field_config.cuh"

using namespace field_config;

#include "ntt/ntt.cuh"

#include <unordered_map>
#include <vector>
#include <type_traits>

#include "gpu-utils/sharedmem.cuh"
#include "utils/utils_kernels.cuh"
#include "utils/utils.h"
#include "ntt/ntt_impl.cuh"

#include <mutex>

#ifdef CURVE_ID
#include "curves/curve_config.cuh"
using namespace curve_config;
#define IS_ECNTT std::is_same_v<E, projective_t>
#else
#define IS_ECNTT false
#endif

namespace ntt {

  namespace {
    // TODO: Set MAX THREADS based on GPU arch
    const uint32_t MAX_NUM_THREADS = 512; // TODO: hotfix - should be 1024, currently limits shared memory size
    const uint32_t MAX_THREADS_BATCH = 512;
    const uint32_t MAX_THREADS_BATCH_ECNTT =
<<<<<<< HEAD
      128; // TODO: hardcodded - allows (2^18 x 64) ECNTT for sm86, decrease this to allow larger batch or ecntt length
=======
      128; // TODO: hardcoded - allows (2^18 x 64) ECNTT for sm86, decrease this to allow larger ecntt length, batch size limited by on-device memory
>>>>>>> b1bb256e
    const uint32_t MAX_SHARED_MEM_ELEMENT_SIZE = 32; // TODO: occupancy calculator, hardcoded for sm_86..sm_89
    const uint32_t MAX_SHARED_MEM = MAX_SHARED_MEM_ELEMENT_SIZE * MAX_NUM_THREADS;

    template <typename E>
    __global__ void reverse_order_kernel(const E* arr, E* arr_reversed, uint32_t n, uint32_t logn, uint32_t batch_size)
    {
      int threadId = (blockIdx.x * blockDim.x) + threadIdx.x;
      if (threadId < n * batch_size) {
        int idx = threadId % n;
        int batch_idx = threadId / n;
        int idx_reversed = __brev(idx) >> (32 - logn);

        if (arr == arr_reversed) { // for in-place (when pointers arr==arr_reversed)
          if (idx < idx_reversed) {
            E val = arr[batch_idx * n + idx];
            arr_reversed[batch_idx * n + idx] = arr[batch_idx * n + idx_reversed];
            arr_reversed[batch_idx * n + idx_reversed] = val;
          }
        } else
          arr_reversed[batch_idx * n + idx_reversed] = arr[batch_idx * n + idx];
      }
    }

    /**
     * Bit-reverses a batch of input arrays out-of-place inside GPU.
     * for example: on input array ([a[0],a[1],a[2],a[3]], 4, 2) it returns
     * [a[0],a[3],a[2],a[1]] (elements at indices 3 and 1 swhich places).
     * @param arr_in batch of arrays of some object of type T. Should be on GPU.
     * @param n length of `arr`.
     * @param logn log(n).
     * @param batch_size the size of the batch.
     * @param arr_out buffer of the same size as `arr_in` on the GPU to write the bit-permuted array into.
     */
    template <typename E>
    void reverse_order_batch(
      const E* arr_in, uint32_t n, uint32_t logn, uint32_t batch_size, cudaStream_t stream, E* arr_out)
    {
      int number_of_threads = MAX_THREADS_BATCH;
      int number_of_blocks = (n * batch_size + number_of_threads - 1) / number_of_threads;
      reverse_order_kernel<<<number_of_blocks, number_of_threads, 0, stream>>>(arr_in, arr_out, n, logn, batch_size);
    }

    /**
     * Bit-reverses an input array out-of-place inside GPU.
     * for example: on array ([a[0],a[1],a[2],a[3]], 4, 2) it returns
     * [a[0],a[3],a[2],a[1]] (elements at indices 3 and 1 swhich places).
     * @param arr_in array of some object of type T of size which is a power of 2. Should be on GPU.
     * @param n length of `arr`.
     * @param logn log(n).
     * @param arr_out buffer of the same size as `arr_in` on the GPU to write the bit-permuted array into.
     */
    template <typename E>
    void reverse_order(const E* arr_in, uint32_t n, uint32_t logn, cudaStream_t stream, E* arr_out)
    {
      reverse_order_batch(arr_in, n, logn, 1, stream, arr_out);
    }

    /**
     * Cooley-Tuckey NTT.
     * NOTE! this function assumes that d_twiddles are located in the device memory.
     * @param arr_in input array of type E (elements).
     * @param n length of d_arr.
     * @param twiddles twiddle factors of type S (scalars) array allocated on the device memory (must be a power of 2).
     * @param n_twiddles length of twiddles, should be negative for intt.
     * @param max_task max count of parallel tasks.
     * @param s log2(n) loop index.
     * @param arr_out buffer for the output.
     */
    template <typename E, typename S>
    __global__ void ntt_template_kernel_shared_rev(
      const E* __restrict__ arr_in,
      int n,
      const S* __restrict__ r_twiddles,
      int n_twiddles,
      int max_task,
      int ss,
      int logn,
      E* __restrict__ arr_out)
    {
      SharedMemory<E> smem;
      E* arr = smem.getPointer();

      uint32_t task = blockIdx.x;
      uint32_t loop_limit = blockDim.x;
      uint32_t chunks = n / (loop_limit * 2);
      uint32_t offset = (task / chunks) * n;
      if (task < max_task) {
        // flattened loop allows parallel processing
        uint32_t l = threadIdx.x;

        if (l < loop_limit) {
          UNROLL
          for (; ss < logn; ss++) {
            int s = logn - ss - 1;
            bool is_beginning = ss == 0;
            bool is_end = ss == (logn - 1);

            uint32_t ntw_i = task % chunks;

            uint32_t n_twiddles_div = n_twiddles >> (s + 1);

            uint32_t shift_s = 1 << s;
            uint32_t shift2_s = 1 << (s + 1);

            l = ntw_i * loop_limit + l; // to l from chunks to full

            uint32_t j = l & (shift_s - 1);               // Equivalent to: l % (1 << s)
            uint32_t i = ((l >> s) * shift2_s) & (n - 1); // (..) % n (assuming n is power of 2)
            uint32_t oij = i + j;
            uint32_t k = oij + shift_s;

            S tw = *(r_twiddles + (int)(j * n_twiddles_div));

            E u = is_beginning ? arr_in[offset + oij] : arr[oij];
            E v = is_beginning ? arr_in[offset + k] : arr[k];
            if (is_end) {
              arr_out[offset + oij] = u + v;
              arr_out[offset + k] = tw * (u - v);
            } else {
              arr[oij] = u + v;
              arr[k] = tw * (u - v);
            }

            __syncthreads();
          }
        }
      }
    }

    /**
     * Cooley-Tuckey NTT.
     * NOTE! this function assumes that d_twiddles are located in the device memory.
     * @param arr_in input array of type E (elements).
     * @param n length of d_arr.
     * @param twiddles twiddle factors of type S (scalars) array allocated on the device memory (must be a power of 2).
     * @param n_twiddles length of twiddles, should be negative for intt.
     * @param max_task max count of parallel tasks.
     * @param s log2(n) loop index.
     * @param arr_out buffer for the output.
     */
    template <typename E, typename S>
    __global__ void ntt_template_kernel_shared(
      const E* __restrict__ arr_in,
      int n,
      const S* __restrict__ r_twiddles,
      int n_twiddles,
      int max_task,
      int s,
      int logn,
      E* __restrict__ arr_out)
    {
      SharedMemory<E> smem;
      E* arr = smem.getPointer();

      uint32_t task = blockIdx.x;
      uint32_t loop_limit = blockDim.x;
      uint32_t chunks = n / (loop_limit * 2);
      uint32_t offset = (task / chunks) * n;
      if (task < max_task) {
        // flattened loop allows parallel processing
        uint32_t l = threadIdx.x;

        if (l < loop_limit) {
          UNROLL
          for (; s < logn; s++) // TODO: this loop also can be unrolled
          {
            uint32_t ntw_i = task % chunks;

            uint32_t n_twiddles_div = n_twiddles >> (s + 1);

            uint32_t shift_s = 1 << s;
            uint32_t shift2_s = 1 << (s + 1);

            l = ntw_i * loop_limit + l; // to l from chunks to full

            uint32_t j = l & (shift_s - 1);               // Equivalent to: l % (1 << s)
            uint32_t i = ((l >> s) * shift2_s) & (n - 1); // (..) % n (assuming n is power of 2)
            uint32_t oij = i + j;
            uint32_t k = oij + shift_s;
            S tw = *(r_twiddles + (int)(j * n_twiddles_div));

            E u = s == 0 ? arr_in[offset + oij] : arr[oij];
            E v = s == 0 ? arr_in[offset + k] : arr[k];
            v = tw * v;
            if (s == (logn - 1)) {
              arr_out[offset + oij] = u + v;
              arr_out[offset + k] = u - v;
            } else {
              arr[oij] = u + v;
              arr[k] = u - v;
            }

            __syncthreads();
          }
        }
      }
    }

    /**
     * Cooley-Tukey NTT.
     * NOTE! this function assumes that d_twiddles are located in the device memory.
     * @param arr input array of type E (elements).
     * @param n length of d_arr.
     * @param twiddles twiddle factors of type S (scalars) array allocated on the device memory (must be a power of 2).
     * @param n_twiddles length of twiddles, should be negative for intt.
     * @param max_task max count of parallel tasks.
     * @param s log2(n) loop index.
     */
    template <typename E, typename S>
    __global__ void
    ntt_template_kernel(const E* arr_in, int n, S* twiddles, int n_twiddles, int max_task, int s, bool rev, E* arr_out)
    {
      int task = blockIdx.x;
      int chunks = n / (blockDim.x * 2);

      if (task < max_task) {
        // flattened loop allows parallel processing
        uint32_t l = threadIdx.x;
        uint32_t loop_limit = blockDim.x;

        if (l < loop_limit) {
          uint32_t ntw_i = task % chunks;

          uint32_t shift_s = 1 << s;
          uint32_t shift2_s = 1 << (s + 1);
          uint32_t n_twiddles_div = n_twiddles >> (s + 1);

          l = ntw_i * blockDim.x + l; // to l from chunks to full

          uint32_t j = l & (shift_s - 1);               // Equivalent to: l % (1 << s)
          uint32_t i = ((l >> s) * shift2_s) & (n - 1); // (..) % n (assuming n is power of 2)
          uint32_t k = i + j + shift_s;

          S tw = *(twiddles + (int)(j * n_twiddles_div));

          uint32_t offset = (task / chunks) * n;
          E u = arr_in[offset + i + j];
          E v = arr_in[offset + k];
          if (!rev) v = tw * v;
          arr_out[offset + i + j] = u + v;
          v = u - v;
          arr_out[offset + k] = rev ? tw * v : v;
        }
      }
    }

    /**
     * NTT/INTT inplace batch
     * Note: this function does not perform any bit-reverse permutations on its inputs or outputs.
     * @param d_input Input array
     * @param n Size of `d_input`
     * @param d_twiddles Twiddles
     * @param n_twiddles Size of `d_twiddles`
     * @param batch_size The size of the batch; the length of `d_inout` is `n` * `batch_size`.
     * @param inverse true for iNTT
     * @param coset should be array of length n or a nullptr if NTT is not computed on a coset
     * @param stream CUDA stream
     * @param is_async if false, perform sync of the supplied CUDA stream at the end of processing
     * @param d_output Output array
     */
    template <typename E, typename S>
    cudaError_t ntt_inplace_batch_template(
      const E* d_input,
      int n,
      S* d_twiddles,
      int n_twiddles,
      int batch_size,
      int logn,
      bool inverse,
      bool dit,
      S* arbitrary_coset,
      int coset_gen_index,
      cudaStream_t stream,
      E* d_output)
    {
      CHK_INIT_IF_RETURN();

      bool is_shared_mem_enabled = sizeof(E) <= MAX_SHARED_MEM_ELEMENT_SIZE;
      const int log2_shmem_elems = is_shared_mem_enabled ? int(log(int(MAX_SHARED_MEM / sizeof(E))) / log(2)) : logn;
      int max_threads_batch = IS_ECNTT ? MAX_THREADS_BATCH_ECNTT : MAX_THREADS_BATCH;
      int num_threads = max(min(min(n / 2, max_threads_batch), 1 << (log2_shmem_elems - 1)), 1);
      const int chunks = max(int((n / 2) / num_threads), 1);
      const int total_tasks = batch_size * chunks;
      int num_blocks = total_tasks;
      const int shared_mem = 2 * num_threads * sizeof(E); // TODO: calculator, as shared mem size may be more efficient
                                                          // less then max to allow more concurrent blocks on SM
      const int logn_shmem = is_shared_mem_enabled ? int(log(2 * num_threads) / log(2))
                                                   : 0; // TODO: shared memory support only for types <= 32 bytes
      int num_threads_coset = max(min(n / 2, MAX_NUM_THREADS), 1);
      int num_blocks_coset = (n * batch_size + num_threads_coset - 1) / num_threads_coset;

      if (inverse) {
        d_twiddles = d_twiddles + n_twiddles;
        n_twiddles = -n_twiddles;
      }

      bool is_on_coset = (coset_gen_index != 0) || arbitrary_coset;
      bool direct_coset = (!inverse && is_on_coset);
      if (direct_coset)
        utils_internal::BatchMulKernel<E, S><<<num_blocks_coset, num_threads_coset, 0, stream>>>(
          d_input, n, batch_size, arbitrary_coset ? arbitrary_coset : d_twiddles, arbitrary_coset ? 1 : coset_gen_index,
          n_twiddles, logn, dit, d_output);

      if (dit) {
        if (is_shared_mem_enabled)
          ntt_template_kernel_shared<<<num_blocks, num_threads, shared_mem, stream>>>(
            direct_coset ? d_output : d_input, 1 << logn_shmem, d_twiddles, n_twiddles, total_tasks, 0, logn_shmem,
            d_output);

        for (int s = logn_shmem; s < logn; s++) // TODO: this loop also can be unrolled
        {
          ntt_template_kernel<E, S><<<num_blocks, num_threads, 0, stream>>>(
            (direct_coset || (s > 0)) ? d_output : d_input, n, d_twiddles, n_twiddles, total_tasks, s, false, d_output);
        }
      } else {
        for (int s = logn - 1; s >= logn_shmem; s--) // TODO: this loop also can be unrolled
        {
          ntt_template_kernel<<<num_blocks, num_threads, 0, stream>>>(
            (direct_coset || (s < logn - 1)) ? d_output : d_input, n, d_twiddles, n_twiddles, total_tasks, s, true,
            d_output);
        }

        if (is_shared_mem_enabled)
          ntt_template_kernel_shared_rev<<<num_blocks, num_threads, shared_mem, stream>>>(
            (direct_coset || (logn > logn_shmem)) ? d_output : d_input, 1 << logn_shmem, d_twiddles, n_twiddles,
            total_tasks, 0, logn_shmem, d_output);
      }

      if (inverse) {
        if (is_on_coset)
          utils_internal::BatchMulKernel<E, S><<<num_blocks_coset, num_threads_coset, 0, stream>>>(
            d_output, n, batch_size, arbitrary_coset ? arbitrary_coset : d_twiddles,
            arbitrary_coset ? 1 : -coset_gen_index, -n_twiddles, logn, !dit, d_output);

        utils_internal::NormalizeKernel<E, S>
          <<<num_blocks_coset, num_threads_coset, 0, stream>>>(d_output, S::inv_log_size(logn), n * batch_size);
      }

      return CHK_LAST();
    }

  } // namespace

  /**
   * @struct Domain
   * Struct containing information about the domain on which (i)NTT is evaluated i.e. twiddle factors.
   * Twiddle factors are private, static and can only be set using [InitDomain](@ref InitDomain) function.
   * The internal representation of twiddles is prone to change in accordance with changing [NTT](@ref NTT) algorithm.
   * @tparam S The type of twiddle factors \f$ \{ \omega^i \} \f$. Must be a field.
   */
  template <typename S>
  class Domain
  {
    // Mutex for protecting access to the domain/device container array
    static inline std::mutex device_domain_mutex;
    // The domain-per-device container - assumption is InitDomain is called once per device per program.

    int max_size = 0;
    int max_log_size = 0;
    S* twiddles = nullptr;
    bool initialized = false; // protection for multi-threaded case
    std::unordered_map<S, int> coset_index = {};

    S* internal_twiddles = nullptr; // required by mixed-radix NTT
    S* basic_twiddles = nullptr;    // required by mixed-radix NTT

    // mixed-radix NTT supports a fast-twiddle option at the cost of additional 4N memory (where N is max NTT size)
    S* fast_external_twiddles = nullptr;     // required by mixed-radix NTT (fast-twiddles mode)
    S* fast_internal_twiddles = nullptr;     // required by mixed-radix NTT (fast-twiddles mode)
    S* fast_basic_twiddles = nullptr;        // required by mixed-radix NTT (fast-twiddles mode)
    S* fast_external_twiddles_inv = nullptr; // required by mixed-radix NTT (fast-twiddles mode)
    S* fast_internal_twiddles_inv = nullptr; // required by mixed-radix NTT (fast-twiddles mode)
    S* fast_basic_twiddles_inv = nullptr;    // required by mixed-radix NTT (fast-twiddles mode)

  public:
    template <typename U>
    friend cudaError_t InitDomain<U>(U primitive_root, device_context::DeviceContext& ctx, bool fast_tw);

    template <typename U>
    friend cudaError_t ReleaseDomain(device_context::DeviceContext& ctx);

    template <typename U>
    friend U GetRootOfUnity<U>(uint64_t logn, device_context::DeviceContext& ctx);

    template <typename U, typename E>
    friend cudaError_t NTT<U, E>(const E* input, int size, NTTDir dir, NTTConfig<U>& config, E* output);
  };

  template <typename S>
  static inline Domain<S> domains_for_devices[device_context::MAX_DEVICES] = {};

  template <typename S>
  cudaError_t InitDomain(S primitive_root, device_context::DeviceContext& ctx, bool fast_twiddles_mode)
  {
    CHK_INIT_IF_RETURN();

    Domain<S>& domain = domains_for_devices<S>[ctx.device_id];

    // only generate twiddles if they haven't been generated yet
    // please note that this offers just basic thread-safety,
    // it's assumed a singleton (non-enforced) that is supposed
    // to be initialized once per device per program lifetime
    if (!domain.initialized) {
      // Mutex is automatically released when lock goes out of scope, even in case of exceptions
      std::lock_guard<std::mutex> lock(Domain<S>::device_domain_mutex);
      // double check locking
      if (domain.initialized) return CHK_LAST(); // another thread is already initializing the domain

      bool found_logn = false;
      S omega = primitive_root;
      unsigned omegas_count = S::get_omegas_count();
      for (int i = 0; i < omegas_count; i++) {
        omega = S::sqr(omega);
        if (!found_logn) {
          ++domain.max_log_size;
          found_logn = omega == S::one();
          if (found_logn) break;
        }
      }

      domain.max_size = (int)pow(2, domain.max_log_size);
      if (omega != S::one()) {
        THROW_ICICLE_ERR(
          IcicleError_t::InvalidArgument, "Primitive root provided to the InitDomain function is not in the subgroup");
      }

      // allocate and calculate twiddles on GPU
      // Note: radix-2 INTT needs ONE in last element (in addition to first element), therefore have n+1 elements
      // Managed allocation allows host to read the elements (logn) without copying all (n) TFs back to host
      CHK_IF_RETURN(cudaMallocManaged(&domain.twiddles, (domain.max_size + 1) * sizeof(S)));
      CHK_IF_RETURN(mxntt::generate_external_twiddles_generic(
        primitive_root, domain.twiddles, domain.internal_twiddles, domain.basic_twiddles, domain.max_log_size,
        ctx.stream));

      if (fast_twiddles_mode) {
        // generating fast-twiddles (note that this cost 4N additional memory)
        CHK_IF_RETURN(cudaMallocAsync(&domain.fast_external_twiddles, domain.max_size * sizeof(S) * 2, ctx.stream));
        CHK_IF_RETURN(cudaMallocAsync(&domain.fast_external_twiddles_inv, domain.max_size * sizeof(S) * 2, ctx.stream));

        // fast-twiddles forward NTT
        CHK_IF_RETURN(mxntt::generate_external_twiddles_fast_twiddles_mode(
          primitive_root, domain.fast_external_twiddles, domain.fast_internal_twiddles, domain.fast_basic_twiddles,
          domain.max_log_size, ctx.stream));

        // fast-twiddles inverse NTT
        S primitive_root_inv;
        CHK_IF_RETURN(cudaMemcpyAsync(
          &primitive_root_inv, &domain.twiddles[domain.max_size - 1], sizeof(S), cudaMemcpyDeviceToHost, ctx.stream));
        CHK_IF_RETURN(mxntt::generate_external_twiddles_fast_twiddles_mode(
          primitive_root_inv, domain.fast_external_twiddles_inv, domain.fast_internal_twiddles_inv,
          domain.fast_basic_twiddles_inv, domain.max_log_size, ctx.stream));
      }
      CHK_IF_RETURN(cudaStreamSynchronize(ctx.stream));

      const bool is_map_only_powers_of_primitive_root = true;
      if (is_map_only_powers_of_primitive_root) {
        // populate the coset_index map. Note that only powers of the primitive-root are stored (1, PR, PR^2, PR^4, PR^8
        // etc.)
        domain.coset_index[S::one()] = 0;
        for (int i = 0; i < domain.max_log_size; ++i) {
          const int index = (int)pow(2, i);
          domain.coset_index[domain.twiddles[index]] = index;
        }
      } else {
        // populate all values
        for (int i = 0; i < domain.max_size; ++i) {
          domain.coset_index[domain.twiddles[i]] = i;
        }
      }
      domain.initialized = true;
    }

    return CHK_LAST();
  }

  template <typename S>
  cudaError_t ReleaseDomain(device_context::DeviceContext& ctx)
  {
    CHK_INIT_IF_RETURN();

    Domain<S>& domain = domains_for_devices<S>[ctx.device_id];

    domain.max_size = 0;
    domain.max_log_size = 0;
    domain.twiddles = nullptr; // allocated via cudaMallocManaged(...) so released without calling cudaFree(...)
    CHK_IF_RETURN(cudaFreeAsync(domain.internal_twiddles, ctx.stream));
    domain.internal_twiddles = nullptr;
    CHK_IF_RETURN(cudaFreeAsync(domain.basic_twiddles, ctx.stream));
    domain.basic_twiddles = nullptr;
    domain.coset_index.clear();

    CHK_IF_RETURN(cudaFreeAsync(domain.fast_external_twiddles, ctx.stream));
    domain.fast_external_twiddles = nullptr;
    CHK_IF_RETURN(cudaFreeAsync(domain.fast_internal_twiddles, ctx.stream));
    domain.fast_internal_twiddles = nullptr;
    CHK_IF_RETURN(cudaFreeAsync(domain.fast_basic_twiddles, ctx.stream));
    domain.fast_basic_twiddles = nullptr;
    CHK_IF_RETURN(cudaFreeAsync(domain.fast_external_twiddles_inv, ctx.stream));
    domain.fast_external_twiddles_inv = nullptr;
    CHK_IF_RETURN(cudaFreeAsync(domain.fast_internal_twiddles_inv, ctx.stream));
    domain.fast_internal_twiddles_inv = nullptr;
    CHK_IF_RETURN(cudaFreeAsync(domain.fast_basic_twiddles_inv, ctx.stream));
    domain.fast_basic_twiddles_inv = nullptr;
    domain.initialized = false;

    return CHK_LAST();
  }

  template <typename S>
  S GetRootOfUnity(uint64_t logn, device_context::DeviceContext& ctx)
  {
    Domain<S>& domain = domains_for_devices<S>[ctx.device_id];
    if (logn > domain.max_log_size) {
      std::ostringstream oss;
      oss << "NTT log_size=" << logn
          << " is too large for the domain. Consider generating your domain with a higher order root of unity.\n";
      THROW_ICICLE_ERR(IcicleError_t::InvalidArgument, oss.str().c_str());
    }
    const size_t twiddles_idx = 1ULL << (domain.max_log_size - logn);
    return domain.twiddles[twiddles_idx];
  }
  // explicit instantiation to avoid having to include this file
  template scalar_t GetRootOfUnity(uint64_t logn, device_context::DeviceContext& ctx);

  template <typename S>
  static bool is_choosing_radix2_algorithm(int logn, int batch_size, const NTTConfig<S>& config)
  {
    const bool is_mixed_radix_alg_supported = (logn > 3 && logn != 7);
    if (!is_mixed_radix_alg_supported && config.columns_batch)
      throw IcicleError(IcicleError_t::InvalidArgument, "columns batch is not supported for given NTT size");
    const bool is_user_selected_radix2_alg = config.ntt_algorithm == NttAlgorithm::Radix2;
    const bool is_force_radix2 = !is_mixed_radix_alg_supported || is_user_selected_radix2_alg;
    if (is_force_radix2) return true;

    const bool is_user_selected_mixed_radix_alg = config.ntt_algorithm == NttAlgorithm::MixedRadix;
    if (is_user_selected_mixed_radix_alg) return false;
    if (config.columns_batch) return false; // radix2 does not currently support columns batch mode.

    // Heuristic to automatically select an algorithm
    // Note that generally the decision depends on {logn, batch, ordering, inverse, coset, in-place, coeff-field} and
    // the specific GPU.
    // the following heuristic is a simplification based on measurements. Users can try both and select the algorithm
    // based on the specific case via the 'NTTConfig.ntt_algorithm' field

    if (logn >= 16) return false; // mixed-radix is typically faster in those cases
    if (logn <= 11) return true;  //  radix-2 is typically faster for batch<=256 in those cases
    const int log_batch = (int)log2(batch_size);
    return (logn + log_batch <= 18); // almost the cutoff point where both are equal
  }

  template <typename S, typename E>
  cudaError_t radix2_ntt(
    const E* d_input,
    E* d_output,
    S* twiddles,
    int ntt_size,
    int max_size,
    int batch_size,
    bool is_inverse,
    Ordering ordering,
    S* arbitrary_coset,
    int coset_gen_index,
    cudaStream_t cuda_stream)
  {
    CHK_INIT_IF_RETURN();

    const int logn = int(log2(ntt_size));

    bool dit = true;
    bool reverse_input = false;
    switch (ordering) {
    case Ordering::kNN:
      reverse_input = true;
      break;
    case Ordering::kNR:
    case Ordering::kNM:
      dit = false;
      break;
    case Ordering::kRR:
      reverse_input = true;
      dit = false;
      break;
    case Ordering::kRN:
    case Ordering::kMN:
      reverse_input = false;
    }

    if (reverse_input) reverse_order_batch(d_input, ntt_size, logn, batch_size, cuda_stream, d_output);

    CHK_IF_RETURN(ntt_inplace_batch_template(
      reverse_input ? d_output : d_input, ntt_size, twiddles, max_size, batch_size, logn, is_inverse, dit,
      arbitrary_coset, coset_gen_index, cuda_stream, d_output));

    return CHK_LAST();
  }

  template <typename S, typename E>
  cudaError_t NTT(const E* input, int size, NTTDir dir, NTTConfig<S>& config, E* output)
  {
    CHK_INIT_IF_RETURN();

    Domain<S>& domain = domains_for_devices<S>[config.ctx.device_id];

    if (size > domain.max_size) {
      std::ostringstream oss;
      oss << "NTT size=" << size
          << " is too large for the domain. Consider generating your domain with a higher order root of unity.\n";
      THROW_ICICLE_ERR(IcicleError_t::InvalidArgument, oss.str().c_str());
    }

    int logn = int(log2(size));
    const bool is_size_power_of_two = size == (1 << logn);
    if (!is_size_power_of_two) {
      std::ostringstream oss;
      oss << "NTT size=" << size << " is not supported since it is not a power of two.\n";
      THROW_ICICLE_ERR(IcicleError_t::InvalidArgument, oss.str().c_str());
    }

    cudaStream_t& stream = config.ctx.stream;
    size_t batch_size = config.batch_size;
    size_t input_size_bytes = (size_t)size * batch_size * sizeof(E);
    bool are_inputs_on_device = config.are_inputs_on_device;
    bool are_outputs_on_device = config.are_outputs_on_device;

    const E* d_input;
    E* d_allocated_input = nullptr;
    if (are_inputs_on_device) {
      d_input = input;
    } else {
      CHK_IF_RETURN(cudaMallocAsync(&d_allocated_input, input_size_bytes, stream));
      CHK_IF_RETURN(cudaMemcpyAsync(d_allocated_input, input, input_size_bytes, cudaMemcpyHostToDevice, stream));
      d_input = d_allocated_input;
    }
    E* d_output;
    E* d_allocated_output = nullptr;
    if (are_outputs_on_device) {
      d_output = output;
    } else {
      CHK_IF_RETURN(cudaMallocAsync(&d_allocated_output, input_size_bytes, stream));
      d_output = d_allocated_output;
    }

    S* coset = nullptr;
    int coset_index = 0;
    try {
      coset_index = domain.coset_index.at(config.coset_gen);
    } catch (...) {
      // if coset index is not found in the subgroup, compute coset powers on CPU and move them to device
      std::vector<S> h_coset;
      h_coset.push_back(S::one());
      S coset_gen = (dir == NTTDir::kInverse) ? S::inverse(config.coset_gen) : config.coset_gen;
      for (int i = 1; i < size; i++) {
        h_coset.push_back(h_coset.at(i - 1) * coset_gen);
      }
      CHK_IF_RETURN(cudaMallocAsync(&coset, size * sizeof(S), stream));
      CHK_IF_RETURN(cudaMemcpyAsync(coset, &h_coset.front(), size * sizeof(S), cudaMemcpyHostToDevice, stream));
      h_coset.clear();
    }

    const bool is_inverse = dir == NTTDir::kInverse;

    if constexpr (IS_ECNTT) {
      CHK_IF_RETURN(ntt::radix2_ntt(
        d_input, d_output, domain.twiddles, size, domain.max_size, batch_size, is_inverse, config.ordering, coset,
        coset_index, stream));
    } else {
      const bool is_radix2_algorithm = is_choosing_radix2_algorithm(logn, batch_size, config);
      if (is_radix2_algorithm) {
        CHK_IF_RETURN(ntt::radix2_ntt(
          d_input, d_output, domain.twiddles, size, domain.max_size, batch_size, is_inverse, config.ordering, coset,
          coset_index, stream));
      } else {
        const bool is_on_coset = (coset_index != 0) || coset;
        const bool is_fast_twiddles_enabled = (domain.fast_external_twiddles != nullptr) && !is_on_coset;
        S* twiddles = is_fast_twiddles_enabled
                        ? (is_inverse ? domain.fast_external_twiddles_inv : domain.fast_external_twiddles)
                        : domain.twiddles;
        S* internal_twiddles = is_fast_twiddles_enabled
                                 ? (is_inverse ? domain.fast_internal_twiddles_inv : domain.fast_internal_twiddles)
                                 : domain.internal_twiddles;
        S* basic_twiddles = is_fast_twiddles_enabled
                              ? (is_inverse ? domain.fast_basic_twiddles_inv : domain.fast_basic_twiddles)
                              : domain.basic_twiddles;
        CHK_IF_RETURN(mxntt::mixed_radix_ntt(
          d_input, d_output, twiddles, internal_twiddles, basic_twiddles, size, domain.max_log_size, batch_size,
          config.columns_batch, is_inverse, is_fast_twiddles_enabled, config.ordering, coset, coset_index, stream));
      }
    }

    if (!are_outputs_on_device)
      CHK_IF_RETURN(cudaMemcpyAsync(output, d_output, input_size_bytes, cudaMemcpyDeviceToHost, stream));

    if (coset) CHK_IF_RETURN(cudaFreeAsync(coset, stream));
    if (d_allocated_input) CHK_IF_RETURN(cudaFreeAsync(d_allocated_input, stream));
    if (d_allocated_output) CHK_IF_RETURN(cudaFreeAsync(d_allocated_output, stream));
    if (!config.is_async) return CHK_STICKY(cudaStreamSynchronize(stream));

    return CHK_LAST();
  }

  template <typename S>
  NTTConfig<S> DefaultNTTConfig(const device_context::DeviceContext& ctx)
  {
    NTTConfig<S> config = {
      ctx,                // ctx
      S::one(),           // coset_gen
      1,                  // batch_size
      false,              // columns_batch
      Ordering::kNN,      // ordering
      false,              // are_inputs_on_device
      false,              // are_outputs_on_device
      false,              // is_async
      NttAlgorithm::Auto, // ntt_algorithm
    };
    return config;
  }
  // explicit instantiation to avoid having to include this file
  template NTTConfig<scalar_t> DefaultNTTConfig(const device_context::DeviceContext& ctx);
} // namespace ntt<|MERGE_RESOLUTION|>--- conflicted
+++ resolved
@@ -30,11 +30,7 @@
     const uint32_t MAX_NUM_THREADS = 512; // TODO: hotfix - should be 1024, currently limits shared memory size
     const uint32_t MAX_THREADS_BATCH = 512;
     const uint32_t MAX_THREADS_BATCH_ECNTT =
-<<<<<<< HEAD
-      128; // TODO: hardcodded - allows (2^18 x 64) ECNTT for sm86, decrease this to allow larger batch or ecntt length
-=======
       128; // TODO: hardcoded - allows (2^18 x 64) ECNTT for sm86, decrease this to allow larger ecntt length, batch size limited by on-device memory
->>>>>>> b1bb256e
     const uint32_t MAX_SHARED_MEM_ELEMENT_SIZE = 32; // TODO: occupancy calculator, hardcoded for sm_86..sm_89
     const uint32_t MAX_SHARED_MEM = MAX_SHARED_MEM_ELEMENT_SIZE * MAX_NUM_THREADS;
 
