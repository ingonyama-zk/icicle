--- conflicted
+++ resolved
@@ -80,11 +80,7 @@
 #endif // EXT_FIELD
 
 #ifdef PAIRING
-<<<<<<< HEAD
-#include "icicle/pairing/pairing_config.h"
-=======
-  #include "icicle/pairings/pairing_config.h"
->>>>>>> 01c503e8
+  #include "icicle/pairing/pairing_config.h"
 using namespace tower_config;
 
 extern "C" void
