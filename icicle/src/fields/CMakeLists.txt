--- conflicted
+++ resolved
@@ -16,15 +16,13 @@
   list(APPEND FIELD_SOURCE ${SRC}/vec_ops/extern_extension.cu)
 endif()
 
-<<<<<<< HEAD
-# Glob all .cu files under icicle/polynomials
-file(GLOB_RECURSE POLYNOMIAL_SOURCE_FILES "${SRC}/polynomials/*.cu")
+set(POLYNOMIAL_SOURCE_FILES 
+    ${SRC}/polynomials/polynomials.cu
+    ${SRC}/polynomials/cuda_backend/polynomial_cuda_backend.cu)
+
 list(APPEND FIELD_SOURCE ${POLYNOMIAL_SOURCE_FILES})
 
 # TODO: impl poseidon for small fields. note that it needs to be defined for the extension field!
-=======
-# TODO: impl poseidon for small fields. note that it needs to be defined over the extension field!
->>>>>>> 0c340924
 if (DEFINED CURVE)
   list(APPEND FIELD_SOURCE ${SRC}/poseidon/poseidon.cu)
   list(APPEND FIELD_SOURCE ${SRC}/poseidon/tree/merkle.cu)
