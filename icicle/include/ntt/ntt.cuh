#pragma once
#ifndef NTT_H
#define NTT_H

#include <cuda_runtime.h>

#include "gpu-utils/device_context.cuh"
#include "gpu-utils/error_handler.cuh"
#include "gpu-utils/sharedmem.cuh"
#include "utils/utils_kernels.cuh"
#include "utils/utils.h"

/**
 * @namespace ntt
 * Number Theoretic Transform, or NTT is a version of [fast Fourier
 * transform](https://en.wikipedia.org/wiki/Fast_Fourier_transform) where instead of real or complex numbers, inputs and
 * outputs belong to certain finite groups or fields. NTT computes the values of a polynomial \f$ p(x) = p_0 + p_1 \cdot
 * x + \dots + p_{n-1} \cdot x^{n-1} \f$ on special subfields called "roots of unity", or "twiddle factors" (optionally
 * shifted by an additional element called "coset generator"): \f[ NTT(p) = \{ p(\omega^0), p(\omega^1), \dots,
 * p(\omega^{n-1}) \} \f] Inverse NTT, or iNTT solves the inverse problem of computing coefficients of \f$ p(x) \f$
 * given evaluations \f$ \{ p(\omega^0), p(\omega^1), \dots, p(\omega^{n-1}) \} \f$. If not specified otherwise,
 * \f$ n \f$ is a power of 2.
 */
namespace ntt {

  /**
   * Generate a domain that supports all NTTs of sizes under a certain threshold. Note that the this function might
   * be expensive, so if possible it should be called before all time-critical operations.
   * It's assumed that during program execution only the coset generator might change, but twiddles stay fixed, so
   * they are initialized at the first call of this function and don't change afterwards.
   * @param primitive_root Primitive root in field `S` of order \f$ 2^s \f$. This should be the smallest power-of-2
   * order that's large enough to support any NTT you might want to perform.
   * @param ctx Details related to the device such as its id and stream id.
   * @param fast_twiddles_mode A mode where more memory is allocated for twiddle factors in exchange for faster compute.
   * In this mode need additional 4N memory when N is the largest NTT size to be supported (which is derived by the
   * primitive_root).
   * @return `cudaSuccess` if the execution was successful and an error code otherwise.
   */
  template <typename S>
  cudaError_t init_domain(S primitive_root, device_context::DeviceContext& ctx, bool fast_twiddles_mode = false);

  /**
   * Releases and deallocates resources associated with the domain initialized for performing NTTs.
   * This function should be called to clean up resources once they are no longer needed.
   * It's important to note that after calling this function, any operation that relies on the released domain will
   * fail unless init_domain is called again to reinitialize the resources. Therefore, ensure that release_domain is
   * only called when the operations requiring the NTT domain are completely finished and the domain is no longer
   * needed.
   * Also note that it is releasing the domain associated to the specific device.
   * @param ctx Details related to the device context such as its id and stream id.
   * @return `cudaSuccess` if the resource release was successful, indicating that the domain and its associated
   * resources have been properly deallocated. Returns an error code otherwise, indicating failure to release
   * the resources. The error code can be used to diagnose the problem.
   * */
  template <typename S>
  cudaError_t release_domain(device_context::DeviceContext& ctx);

  /* Returns the basic root of unity Wn
   * @param logn log size of the required root.
   * @return Wn root of unity
   */
  template <typename S>
  S get_root_of_unity(uint64_t max_size);

  /* Returns the basic root of unity Wn
   * @param logn log size of the required root.
   * @return Wn root of unity
   */
  template <typename S>
  S GetRootOfUnity(uint64_t max_size);

  /* Returns the basic root of unity Wn corresponding to the basic root used to initialize the domain.
   * This function can be called only after InitializeDomain()!
   * Useful when computing NTT on cosets. In that case we must use the root W_2n that is between W_n and W_n+1.
   * @param logn log size of the required root.
   * @param ctx Details related to the device such as its id and stream id.
   * @return Wn root of unity corresponding to logn and the basic root used for initDomain(root)
   */
  template <typename S>
<<<<<<< HEAD
  S get_root_of_unity_from_domain(uint64_t logn, device_context::DeviceContext& ctx);
=======
  S GetRootOfUnityFromDomain(uint64_t logn, device_context::DeviceContext& ctx);
>>>>>>> d8b20094

  /**
   * @enum NTTDir
   * Whether to perform normal forward NTT, or inverse NTT (iNTT). Mathematically, forward NTT computes polynomial
   * evaluations from coefficients while inverse NTT computes coefficients from evaluations.
   */
  enum class NTTDir { kForward, kInverse };

  /**
   * @enum Ordering
   * How to order inputs and outputs of the NTT. If needed, use this field to specify decimation: decimation in time
   * (DIT) corresponds to `Ordering::kRN` while decimation in frequency (DIF) to `Ordering::kNR`. Also, to specify
   * butterfly to be used, select `Ordering::kRN` for Cooley-Tukey and `Ordering::kNR` for Gentleman-Sande. There's
   * no implication that a certain decimation or butterfly will actually be used under the hood, this is just for
   * compatibility with codebases that use "decimation" and "butterfly" to denote ordering of inputs and outputs.
   *
   * Ordering options are:
   * - kNN: inputs and outputs are natural-order (example of natural ordering: \f$ \{a_0, a_1, a_2, a_3, a_4, a_5, a_6,
   * a_7\} \f$).
   * - kNR: inputs are natural-order and outputs are bit-reversed-order (example of bit-reversed ordering: \f$ \{a_0,
   * a_4, a_2, a_6, a_1, a_5, a_3, a_7\} \f$).
   * - kRN: inputs are bit-reversed-order and outputs are natural-order.
   * - kRR: inputs and outputs are bit-reversed-order.
   *
   * Mixed-Radix NTT: digit-reversal is a generalization of bit-reversal where the latter is a special case with 1b
   * digits. Mixed-radix NTTs of different sizes would generate different reordering of inputs/outputs. Having said
   * that, for a given size N it is guaranteed that every two mixed-radix NTTs of size N would have the same
   * digit-reversal pattern. The following orderings kNM and kMN are conceptually like kNR and kRN but for
   * mixed-digit-reordering. Note that for the cases '(1) NTT, (2) elementwise ops and (3) INTT' kNM and kMN are most
   * efficient.
   * Note: kNR, kRN, kRR refer to the radix-2 NTT reversal pattern. Those cases are supported by mixed-radix NTT with
   * reduced efficiency compared to kNM and kMN.
   * - kNM: inputs are natural-order and outputs are digit-reversed-order (=mixed).
   * - kMN: inputs are digit-reversed-order (=mixed) and outputs are natural-order.
   */
  enum class Ordering { kNN, kNR, kRN, kRR, kNM, kMN };

  /**
   * @enum NttAlgorithm
   * Which NTT algorithm to use. options are:
   * - Auto: implementation selects automatically based on heuristic. This value is a good default for most cases.
   * - Radix2: explicitly select radix-2 NTT algorithm
   * - MixedRadix: explicitly select mixed-radix NTT algorithm
   */
  enum class NttAlgorithm { Auto, Radix2, MixedRadix };

  /**
   * @struct NTTConfig
   * Struct that encodes NTT parameters to be passed into the [NTT](@ref NTT) function.
   */
  template <typename S>
  struct NTTConfig {
    device_context::DeviceContext ctx; /**< Details related to the device such as its id and stream. */
    S coset_gen;                       /**< Coset generator. Used to perform coset (i)NTTs. Default value: `S::one()`
                                        *   (corresponding to no coset being used). */
    int batch_size;                    /**< The number of NTTs to compute. Default value: 1. */
    bool columns_batch;                /**< True if the batches are the columns of an input matrix
                                       (they are strided in memory with a stride of ntt size) Default value: false.  */
    Ordering ordering;          /**< Ordering of inputs and outputs. See [Ordering](@ref Ordering). Default value:
                                 *   `Ordering::kNN`. */
    bool are_inputs_on_device;  /**< True if inputs are on device and false if they're on host. Default value: false. */
    bool are_outputs_on_device; /**< If true, output is preserved on device, otherwise on host. Default value: false. */
    bool is_async;              /**< Whether to run the NTT asynchronously. If set to `true`, the NTT function will be
                                 *   non-blocking and you'd need to synchronize it explicitly by running
                                 *   `cudaStreamSynchronize` or `cudaDeviceSynchronize`. If set to false, the NTT
                                 *   function will block the current CPU thread. */
    NttAlgorithm ntt_algorithm; /**< Explicitly select the NTT algorithm. Default value: Auto (the implementation
                             selects radix-2 or mixed-radix algorithm based on heuristics). */
  };

  /**
   * A function that returns the default value of [NTTConfig](@ref NTTConfig) for the [NTT](@ref NTT) function.
   * @return Default value of [NTTConfig](@ref NTTConfig).
   */
  template <typename S>
  NTTConfig<S>
  default_ntt_config(const device_context::DeviceContext& ctx = device_context::get_default_device_context());

  /**
   * A function that computes NTT or iNTT in-place. It's necessary to call [init_domain](@ref init_domain) with an
   * appropriate primitive root before calling this function (only one call to `init_domain` should suffice for all
   * NTTs).
   * @param input Input of the NTT. Length of this array needs to be \f$ size \cdot config.batch\_size \f$. Note
   * that if inputs are in Montgomery form, the outputs will be as well and vice-versa: non-Montgomery inputs produce
   * non-Montgomety outputs.
   * @param size NTT size. If a batch of NTTs (which all need to have the same size) is computed, this is the size
   * of 1 NTT, so it must equal the size of `inout` divided by `config.batch_size`.
   * @param dir Whether to compute forward or inverse NTT.
   * @param config [NTTConfig](@ref NTTConfig) used in this NTT.
   * @param output Buffer for the output of the NTT. Should be of the same size as `input`.
   * @tparam E The type of inputs and outputs (i.e. coefficients \f$ \{p_i\} \f$ and values \f$ p(x) \f$). Must be a
   * group.
   * @tparam S The type of "twiddle factors" \f$ \{ \omega^i \} \f$. Must be a field. Often (but not always) `S=E`.
   * @return `cudaSuccess` if the execution was successful and an error code otherwise.
   */
  template <typename S, typename E>
  cudaError_t ntt(const E* input, int size, NTTDir dir, NTTConfig<S>& config, E* output);

} // namespace ntt

#endif<|MERGE_RESOLUTION|>--- conflicted
+++ resolved
@@ -77,11 +77,7 @@
    * @return Wn root of unity corresponding to logn and the basic root used for initDomain(root)
    */
   template <typename S>
-<<<<<<< HEAD
   S get_root_of_unity_from_domain(uint64_t logn, device_context::DeviceContext& ctx);
-=======
-  S GetRootOfUnityFromDomain(uint64_t logn, device_context::DeviceContext& ctx);
->>>>>>> d8b20094
 
   /**
    * @enum NTTDir
