--- conflicted
+++ resolved
@@ -247,18 +247,6 @@
   }
 
 #define REGISTER_DEVICE_API_AND_SET_AS_DEFAULT(DEVICE_TYPE, API_CLASS)                                                 \
-<<<<<<< HEAD
-   namespace {                                                                                                          \
-     static bool UNIQUE(_reg_device_##API_CLASS) = []() -> bool {                                                       \
-       std::shared_ptr<DeviceAPI> apiInstance = std::make_shared<API_CLASS>();                                          \
-       register_deviceAPI(DEVICE_TYPE, apiInstance);                                                                    \
-       ICICLE_CHECK(icicle_set_default_device(icicle::Device(DEVICE_TYPE)));                                            \
-       ICICLE_LOG_INFO << "Successfully loaded " << DEVICE_TYPE << " as default device";                                \
-       return true;                                                                                                     \
-     }();                                                                                                               \
-   }
-   
-=======
   namespace {                                                                                                          \
     static bool UNIQUE(_reg_device_##API_CLASS) = []() -> bool {                                                       \
       std::shared_ptr<DeviceAPI> apiInstance = std::make_shared<API_CLASS>();                                          \
@@ -269,5 +257,4 @@
     }();                                                                                                               \
   }
 
->>>>>>> 8a8c3c49
 } // namespace icicle