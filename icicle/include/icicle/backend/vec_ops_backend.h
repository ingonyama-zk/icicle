#pragma once

#include "icicle/vec_ops.h"
#include "icicle/fields/field_config.h"
#include "icicle/norm.h"
using namespace field_config;

namespace icicle {
  /*************************** Backend registration ***************************/

  using vectorVectorOpImplInplaceA = std::function<eIcicleError(
    const Device& device, scalar_t* vec_a, const scalar_t* vec_b, uint64_t size, const VecOpsConfig& config)>;

  using scalarConvertMontgomeryImpl = std::function<eIcicleError(
    const Device& device,
    const scalar_t* input,
    uint64_t size,
    bool is_to_montgomery,
    const VecOpsConfig& config,
    scalar_t* output)>;

  using VectorReduceOpImpl = std::function<eIcicleError(
    const Device& device, const scalar_t* vec_a, uint64_t size, const VecOpsConfig& config, scalar_t* output)>;

  using scalarVectorOpImpl = std::function<eIcicleError(
    const Device& device,
    const scalar_t* scalar_a,
    const scalar_t* vec_b,
    uint64_t size,
    const VecOpsConfig& config,
    scalar_t* output)>;

  using scalarMatrixOpImpl = std::function<eIcicleError(
    const Device& device,
    const scalar_t* in,
    uint32_t nof_rows,
    uint32_t nof_cols,
    const VecOpsConfig& config,
    scalar_t* out)>;

  using scalarBitReverseOpImpl = std::function<eIcicleError(
    const Device& device, const scalar_t* input, uint64_t size, const VecOpsConfig& config, scalar_t* output)>;

  using scalarSliceOpImpl = std::function<eIcicleError(
    const Device& device,
    const scalar_t* input,
    uint64_t offset,
    uint64_t stride,
    uint64_t size_in,
    uint64_t size_out,
    const VecOpsConfig& config,
    scalar_t* output)>;

  using scalarHighNonZeroIdxOpImpl = std::function<eIcicleError(
    const Device& device, const scalar_t* input, uint64_t size, const VecOpsConfig& config, int64_t* out_idx)>;

  using programExecutionImpl = std::function<eIcicleError(
    const Device& device,
    std::vector<scalar_t*>& data,
    const Program<scalar_t>& program,
    uint64_t size,
    const VecOpsConfig& config)>;

  using scalarPolyEvalImpl = std::function<eIcicleError(
    const Device& device,
    const scalar_t* coeffs,
    uint64_t coeffs_size,
    const scalar_t* domain,
    uint64_t domain_size,
    const VecOpsConfig& config,
    scalar_t* evals /*OUT*/)>;

  using scalarPolyDivImpl = std::function<eIcicleError(
    const Device& device,
    const scalar_t* numerator,
    uint64_t numerator_size,
    const scalar_t* denominator,
    uint64_t denominator_size,
    const VecOpsConfig& config,
    scalar_t* q_out /*OUT*/,
    uint64_t q_size,
    scalar_t* r_out /*OUT*/,
    uint64_t r_size)>;

  void register_vector_add(const std::string& deviceType, scalarVectorOpImpl impl);

#define REGISTER_VECTOR_ADD_BACKEND(DEVICE_TYPE, FUNC)                                                                 \
  namespace {                                                                                                          \
    static bool UNIQUE(_reg_vec_add) = []() -> bool {                                                                  \
      register_vector_add(DEVICE_TYPE, FUNC);                                                                          \
      return true;                                                                                                     \
    }();                                                                                                               \
  }

  void register_vector_accumulate(const std::string& deviceType, vectorVectorOpImplInplaceA impl);

#define REGISTER_VECTOR_ACCUMULATE_BACKEND(DEVICE_TYPE, FUNC)                                                          \
  namespace {                                                                                                          \
    static bool UNIQUE(_reg_vec_accumulate) = []() -> bool {                                                           \
      register_vector_accumulate(DEVICE_TYPE, FUNC);                                                                   \
      return true;                                                                                                     \
    }();                                                                                                               \
  }

  void register_vector_inv(const std::string& deviceType, VectorReduceOpImpl impl);

#define REGISTER_VECTOR_INV_BACKEND(DEVICE_TYPE, FUNC)                                                                 \
  namespace {                                                                                                          \
    static bool UNIQUE(_reg_vec_inv) = []() -> bool {                                                                  \
      register_vector_inv(DEVICE_TYPE, FUNC);                                                                          \
      return true;                                                                                                     \
    }();                                                                                                               \
  }

  void register_vector_sub(const std::string& deviceType, scalarVectorOpImpl impl);
#define REGISTER_VECTOR_SUB_BACKEND(DEVICE_TYPE, FUNC)                                                                 \
  namespace {                                                                                                          \
    static bool UNIQUE(_reg_vec_sub) = []() -> bool {                                                                  \
      register_vector_sub(DEVICE_TYPE, FUNC);                                                                          \
      return true;                                                                                                     \
    }();                                                                                                               \
  }

  void register_vector_mul(const std::string& deviceType, scalarVectorOpImpl impl);

#define REGISTER_VECTOR_MUL_BACKEND(DEVICE_TYPE, FUNC)                                                                 \
  namespace {                                                                                                          \
    static bool UNIQUE(_reg_vec_mul) = []() -> bool {                                                                  \
      register_vector_mul(DEVICE_TYPE, FUNC);                                                                          \
      return true;                                                                                                     \
    }();                                                                                                               \
  }

  void register_vector_div(const std::string& deviceType, scalarVectorOpImpl impl);

#define REGISTER_VECTOR_DIV_BACKEND(DEVICE_TYPE, FUNC)                                                                 \
  namespace {                                                                                                          \
    static bool UNIQUE(_reg_vec_div) = []() -> bool {                                                                  \
      register_vector_div(DEVICE_TYPE, FUNC);                                                                          \
      return true;                                                                                                     \
    }();                                                                                                               \
  }

  void register_scalar_convert_montgomery(const std::string& deviceType, scalarConvertMontgomeryImpl);

#define REGISTER_CONVERT_MONTGOMERY_BACKEND(DEVICE_TYPE, FUNC)                                                         \
  namespace {                                                                                                          \
    static bool UNIQUE(_reg_scalar_convert_mont) = []() -> bool {                                                      \
      register_scalar_convert_montgomery(DEVICE_TYPE, FUNC);                                                           \
      return true;                                                                                                     \
    }();                                                                                                               \
  }

  void register_vector_sum(const std::string& deviceType, VectorReduceOpImpl impl);

#define REGISTER_VECTOR_SUM_BACKEND(DEVICE_TYPE, FUNC)                                                                 \
  namespace {                                                                                                          \
    static bool UNIQUE(_reg_vec_sum) = []() -> bool {                                                                  \
      register_vector_sum(DEVICE_TYPE, FUNC);                                                                          \
      return true;                                                                                                     \
    }();                                                                                                               \
  }

  void register_vector_product(const std::string& deviceType, VectorReduceOpImpl impl);

#define REGISTER_VECTOR_PRODUCT_BACKEND(DEVICE_TYPE, FUNC)                                                             \
  namespace {                                                                                                          \
    static bool UNIQUE(_reg_vec_product) = []() -> bool {                                                              \
      register_vector_product(DEVICE_TYPE, FUNC);                                                                      \
      return true;                                                                                                     \
    }();                                                                                                               \
  }

  void register_scalar_mul_vec(const std::string& deviceType, scalarVectorOpImpl impl);

#define REGISTER_SCALAR_MUL_VEC_BACKEND(DEVICE_TYPE, FUNC)                                                             \
  namespace {                                                                                                          \
    static bool UNIQUE(_reg_scalar_mul_vec) = []() -> bool {                                                           \
      register_scalar_mul_vec(DEVICE_TYPE, FUNC);                                                                      \
      return true;                                                                                                     \
    }();                                                                                                               \
  }

  void register_scalar_add_vec(const std::string& deviceType, scalarVectorOpImpl impl);

#define REGISTER_SCALAR_ADD_VEC_BACKEND(DEVICE_TYPE, FUNC)                                                             \
  namespace {                                                                                                          \
    static bool UNIQUE(_reg_scalar_add_vec) = []() -> bool {                                                           \
      register_scalar_add_vec(DEVICE_TYPE, FUNC);                                                                      \
      return true;                                                                                                     \
    }();                                                                                                               \
  }

  void register_scalar_sub_vec(const std::string& deviceType, scalarVectorOpImpl impl);

#define REGISTER_SCALAR_SUB_VEC_BACKEND(DEVICE_TYPE, FUNC)                                                             \
  namespace {                                                                                                          \
    static bool UNIQUE(_reg_scalar_sub_vec) = []() -> bool {                                                           \
      register_scalar_sub_vec(DEVICE_TYPE, FUNC);                                                                      \
      return true;                                                                                                     \
    }();                                                                                                               \
  }

  void register_matrix_transpose(const std::string& deviceType, scalarMatrixOpImpl impl);

#define REGISTER_MATRIX_TRANSPOSE_BACKEND(DEVICE_TYPE, FUNC)                                                           \
  namespace {                                                                                                          \
    static bool UNIQUE(_reg_matrix_transpose) = []() -> bool {                                                         \
      register_matrix_transpose(DEVICE_TYPE, FUNC);                                                                    \
      return true;                                                                                                     \
    }();                                                                                                               \
  }

  void register_scalar_bit_reverse(const std::string& deviceType, scalarBitReverseOpImpl);

#define REGISTER_BIT_REVERSE_BACKEND(DEVICE_TYPE, FUNC)                                                                \
  namespace {                                                                                                          \
    static bool UNIQUE(_reg_scalar_bit_reverse) = []() -> bool {                                                       \
      register_scalar_bit_reverse(DEVICE_TYPE, FUNC);                                                                  \
      return true;                                                                                                     \
    }();                                                                                                               \
  }

  void register_slice(const std::string& deviceType, scalarSliceOpImpl);

#define REGISTER_SLICE_BACKEND(DEVICE_TYPE, FUNC)                                                                      \
  namespace {                                                                                                          \
    static bool UNIQUE(_reg_scalar_slice) = []() -> bool {                                                             \
      register_slice(DEVICE_TYPE, FUNC);                                                                               \
      return true;                                                                                                     \
    }();                                                                                                               \
  }

  void register_highest_non_zero_idx(const std::string& deviceType, scalarHighNonZeroIdxOpImpl);

#define REGISTER_HIGHEST_NON_ZERO_IDX_BACKEND(DEVICE_TYPE, FUNC)                                                       \
  namespace {                                                                                                          \
    static bool UNIQUE(_reg_scalar_highest_non_zero_idx) = []() -> bool {                                              \
      register_highest_non_zero_idx(DEVICE_TYPE, FUNC);                                                                \
      return true;                                                                                                     \
    }();                                                                                                               \
  }

  void register_poly_eval(const std::string& deviceType, scalarPolyEvalImpl);

#define REGISTER_POLYNOMIAL_EVAL(DEVICE_TYPE, FUNC)                                                                    \
  namespace {                                                                                                          \
    static bool UNIQUE(_reg_poly_eval) = []() -> bool {                                                                \
      register_poly_eval(DEVICE_TYPE, FUNC);                                                                           \
      return true;                                                                                                     \
    }();                                                                                                               \
  }

  void register_poly_division(const std::string& deviceType, scalarPolyDivImpl);

#define REGISTER_POLYNOMIAL_DIVISION(DEVICE_TYPE, FUNC)                                                                \
  namespace {                                                                                                          \
    static bool UNIQUE(_reg_poly_division) = []() -> bool {                                                            \
      register_poly_division(DEVICE_TYPE, FUNC);                                                                       \
      return true;                                                                                                     \
    }();                                                                                                               \
  }

  void register_execute_program(const std::string& deviceType, programExecutionImpl);

#define REGISTER_EXECUTE_PROGRAM_BACKEND(DEVICE_TYPE, FUNC)                                                            \
  namespace {                                                                                                          \
    static bool UNIQUE(_reg_program_execution) = []() -> bool {                                                        \
      register_execute_program(DEVICE_TYPE, FUNC);                                                                     \
      return true;                                                                                                     \
    }();                                                                                                               \
  }

#ifdef EXT_FIELD
  using extFieldVectorOpImpl = std::function<eIcicleError(
    const Device& device,
    const extension_t* vec_a,
    const extension_t* vec_b,
    uint64_t size,
    const VecOpsConfig& config,
    extension_t* output)>;

  using mixedVectorOpImpl = std::function<eIcicleError(
    const Device& device,
    const extension_t* scalar_a,
    const scalar_t* vec_b,
    uint64_t size,
    const VecOpsConfig& config,
    extension_t* output)>;

  using extFieldVectorOpImplInplaceA = std::function<eIcicleError(
    const Device& device, extension_t* vec_a, const extension_t* vec_b, uint64_t size, const VecOpsConfig& config)>;

  using extFieldVectorReduceOpImpl = std::function<eIcicleError(
    const Device& device, const extension_t* vec_a, uint64_t size, const VecOpsConfig& config, extension_t* output)>;

  void register_extension_vector_add(const std::string& deviceType, extFieldVectorOpImpl impl);

  #define REGISTER_VECTOR_ADD_EXT_FIELD_BACKEND(DEVICE_TYPE, FUNC)                                                     \
    namespace {                                                                                                        \
      static bool UNIQUE(_reg_vec_add_ext_field) = []() -> bool {                                                      \
        register_extension_vector_add(DEVICE_TYPE, FUNC);                                                              \
        return true;                                                                                                   \
      }();                                                                                                             \
    }

  void register_extension_vector_accumulate(const std::string& deviceType, extFieldVectorOpImplInplaceA impl);

  #define REGISTER_VECTOR_ACCUMULATE_EXT_FIELD_BACKEND(DEVICE_TYPE, FUNC)                                              \
    namespace {                                                                                                        \
      static bool UNIQUE(_reg_vec_accumulate_ext_field) = []() -> bool {                                               \
        register_extension_vector_accumulate(DEVICE_TYPE, FUNC);                                                       \
        return true;                                                                                                   \
      }();                                                                                                             \
    }

  void register_extension_vector_inv(const std::string& deviceType, extFieldVectorReduceOpImpl impl);

  #define REGISTER_VECTOR_INV_EXT_FIELD_BACKEND(DEVICE_TYPE, FUNC)                                                     \
    namespace {                                                                                                        \
      static bool UNIQUE(_reg_vec_inv_ext_field) = []() -> bool {                                                      \
        register_extension_vector_inv(DEVICE_TYPE, FUNC);                                                              \
        return true;                                                                                                   \
      }();                                                                                                             \
    }

  void register_extension_vector_sub(const std::string& deviceType, extFieldVectorOpImpl impl);
  #define REGISTER_VECTOR_SUB_EXT_FIELD_BACKEND(DEVICE_TYPE, FUNC)                                                     \
    namespace {                                                                                                        \
      static bool UNIQUE(_reg_vec_sub_ext_field) = []() -> bool {                                                      \
        register_extension_vector_sub(DEVICE_TYPE, FUNC);                                                              \
        return true;                                                                                                   \
      }();                                                                                                             \
    }

  void register_extension_vector_mul(const std::string& deviceType, extFieldVectorOpImpl impl);

  #define REGISTER_VECTOR_MUL_EXT_FIELD_BACKEND(DEVICE_TYPE, FUNC)                                                     \
    namespace {                                                                                                        \
      static bool UNIQUE(_reg_vec_mul_ext_field) = []() -> bool {                                                      \
        register_extension_vector_mul(DEVICE_TYPE, FUNC);                                                              \
        return true;                                                                                                   \
      }();                                                                                                             \
    }

  void register_extension_vector_mixed_mul(const std::string& deviceType, mixedVectorOpImpl impl);

  #define REGISTER_VECTOR_MIXED_MUL_BACKEND(DEVICE_TYPE, FUNC)                                                         \
    namespace {                                                                                                        \
      static bool UNIQUE(_reg_vec_mixed_mul) = []() -> bool {                                                          \
        register_extension_vector_mixed_mul(DEVICE_TYPE, FUNC);                                                        \
        return true;                                                                                                   \
      }();                                                                                                             \
    }

  void register_extension_vector_div(const std::string& deviceType, extFieldVectorOpImpl impl);

  #define REGISTER_VECTOR_DIV_EXT_FIELD_BACKEND(DEVICE_TYPE, FUNC)                                                     \
    namespace {                                                                                                        \
      static bool UNIQUE(_reg_vec_div_ext_field) = []() -> bool {                                                      \
        register_extension_vector_div(DEVICE_TYPE, FUNC);                                                              \
        return true;                                                                                                   \
      }();                                                                                                             \
    }

  void register_extension_scalar_mul_vec(const std::string& deviceType, extFieldVectorOpImpl impl);

  #define REGISTER_SCALAR_MUL_VEC_EXT_FIELD_BACKEND(DEVICE_TYPE, FUNC)                                                 \
    namespace {                                                                                                        \
      static bool UNIQUE(_reg_scalar_mul_vec_ext_field) = []() -> bool {                                               \
        register_extension_scalar_mul_vec(DEVICE_TYPE, FUNC);                                                          \
        return true;                                                                                                   \
      }();                                                                                                             \
    }

  void register_extension_scalar_add_vec(const std::string& deviceType, extFieldVectorOpImpl impl);

  #define REGISTER_SCALAR_ADD_VEC_EXT_FIELD_BACKEND(DEVICE_TYPE, FUNC)                                                 \
    namespace {                                                                                                        \
      static bool UNIQUE(_reg_scalar_add_vec_ext_field) = []() -> bool {                                               \
        register_extension_scalar_add_vec(DEVICE_TYPE, FUNC);                                                          \
        return true;                                                                                                   \
      }();                                                                                                             \
    }

  void register_extension_scalar_sub_vec(const std::string& deviceType, extFieldVectorOpImpl impl);

  #define REGISTER_SCALAR_SUB_VEC_EXT_FIELD_BACKEND(DEVICE_TYPE, FUNC)                                                 \
    namespace {                                                                                                        \
      static bool UNIQUE(_reg_scalar_sub_vec_ext_field) = []() -> bool {                                               \
        register_extension_scalar_sub_vec(DEVICE_TYPE, FUNC);                                                          \
        return true;                                                                                                   \
      }();                                                                                                             \
    }

  void register_extension_vector_sum(const std::string& deviceType, extFieldVectorReduceOpImpl impl);

  #define REGISTER_VECTOR_SUM_EXT_FIELD_BACKEND(DEVICE_TYPE, FUNC)                                                     \
    namespace {                                                                                                        \
      static bool UNIQUE(_reg_vec_sum_ext_field) = []() -> bool {                                                      \
        register_extension_vector_sum(DEVICE_TYPE, FUNC);                                                              \
        return true;                                                                                                   \
      }();                                                                                                             \
    }

  void register_extension_vector_product(const std::string& deviceType, extFieldVectorReduceOpImpl impl);

  #define REGISTER_VECTOR_PRODUCT_EXT_FIELD_BACKEND(DEVICE_TYPE, FUNC)                                                 \
    namespace {                                                                                                        \
      static bool UNIQUE(_reg_vec_product_ext_field) = []() -> bool {                                                  \
        register_extension_vector_product(DEVICE_TYPE, FUNC);                                                          \
        return true;                                                                                                   \
      }();                                                                                                             \
    }

  using extFieldConvertMontgomeryImpl = std::function<eIcicleError(
    const Device& device,
    const extension_t* input,
    uint64_t size,
    bool is_to_montgomery,
    const VecOpsConfig& config,
    extension_t* output)>;

  void register_extension_scalar_convert_montgomery(const std::string& deviceType, extFieldConvertMontgomeryImpl);

  #define REGISTER_CONVERT_MONTGOMERY_EXT_FIELD_BACKEND(DEVICE_TYPE, FUNC)                                             \
    namespace {                                                                                                        \
      static bool UNIQUE(_reg_scalar_convert_mont_ext_field) = []() -> bool {                                          \
        register_extension_scalar_convert_montgomery(DEVICE_TYPE, FUNC);                                               \
        return true;                                                                                                   \
      }();                                                                                                             \
    }

  using extFieldMatrixOpImpl = std::function<eIcicleError(
    const Device& device,
    const extension_t* in,
    uint32_t nof_rows,
    uint32_t nof_cols,
    const VecOpsConfig& config,
    extension_t* out)>;

  void register_extension_matrix_transpose(const std::string& deviceType, extFieldMatrixOpImpl impl);

  #define REGISTER_MATRIX_TRANSPOSE_EXT_FIELD_BACKEND(DEVICE_TYPE, FUNC)                                               \
    namespace {                                                                                                        \
      static bool UNIQUE(_reg_matrix_transpose_ext_field) = []() -> bool {                                             \
        register_extension_matrix_transpose(DEVICE_TYPE, FUNC);                                                        \
        return true;                                                                                                   \
      }();                                                                                                             \
    }

  using extFieldBitReverseOpImpl = std::function<eIcicleError(
    const Device& device, const extension_t* input, uint64_t size, const VecOpsConfig& config, extension_t* output)>;

  void register_extension_bit_reverse(const std::string& deviceType, extFieldBitReverseOpImpl);

  #define REGISTER_BIT_REVERSE_EXT_FIELD_BACKEND(DEVICE_TYPE, FUNC)                                                    \
    namespace {                                                                                                        \
      static bool UNIQUE(_reg_scalar_convert_mont) = []() -> bool {                                                    \
        register_extension_bit_reverse(DEVICE_TYPE, FUNC);                                                             \
        return true;                                                                                                   \
      }();                                                                                                             \
    }

  using extFieldSliceOpImpl = std::function<eIcicleError(
    const Device& device,
    const extension_t* input,
    uint64_t offset,
    uint64_t stride,
    uint64_t size_in,
    uint64_t size_out,
    const VecOpsConfig& config,
    extension_t* output)>;

  void register_extension_slice(const std::string& deviceType, extFieldSliceOpImpl);

  #define REGISTER_SLICE_EXT_FIELD_BACKEND(DEVICE_TYPE, FUNC)                                                          \
    namespace {                                                                                                        \
      static bool UNIQUE(_reg_scalar_slice) = []() -> bool {                                                           \
        register_extension_slice(DEVICE_TYPE, FUNC);                                                                   \
        return true;                                                                                                   \
      }();                                                                                                             \
    }

  using extProgramExecutionImpl = std::function<eIcicleError(
    const Device& device,
    std::vector<extension_t*>& data,
    const Program<extension_t>& program,
    uint64_t size,
    const VecOpsConfig& config)>;

  void register_extension_execute_program(const std::string& deviceType, extProgramExecutionImpl);

  #define REGISTER_EXECUTE_PROGRAM_EXT_FIELD_BACKEND(DEVICE_TYPE, FUNC)                                                \
    namespace {                                                                                                        \
      static bool UNIQUE(_reg_program_execution) = []() -> bool {                                                      \
        register_extension_execute_program(DEVICE_TYPE, FUNC);                                                         \
        return true;                                                                                                   \
      }();                                                                                                             \
    }
#endif // EXT_FIELD

#ifdef RING // for RNS type
  using ringRnsVectorReduceOpImpl = std::function<eIcicleError(
    const Device& device, const scalar_rns_t* vec_a, uint64_t size, const VecOpsConfig& config, scalar_rns_t* output)>;
  using ringRnsVectorOpImpl = std::function<eIcicleError(
    const Device& device,
    const scalar_rns_t* vec_a,
    const scalar_rns_t* vec_b,
    uint64_t size,
    const VecOpsConfig& config,
    scalar_rns_t* output)>;

  using mixedVectorOpImpl = std::function<eIcicleError(
    const Device& device,
    const scalar_rns_t* scalar_a,
    const scalar_t* vec_b,
    uint64_t size,
    const VecOpsConfig& config,
    scalar_rns_t* output)>;

  using ringRnsVectorOpImplInplaceA = std::function<eIcicleError(
    const Device& device, scalar_rns_t* vec_a, const scalar_rns_t* vec_b, uint64_t size, const VecOpsConfig& config)>;

  using ringRnsVectorReduceOpImpl = std::function<eIcicleError(
    const Device& device, const scalar_rns_t* vec_a, uint64_t size, const VecOpsConfig& config, scalar_rns_t* output)>;

  void register_ring_rns_vector_add(const std::string& deviceType, ringRnsVectorOpImpl impl);

  #define REGISTER_VECTOR_ADD_RING_RNS_BACKEND(DEVICE_TYPE, FUNC)                                                      \
    namespace {                                                                                                        \
      static bool UNIQUE(_reg_vec_add_ring_rns) = []() -> bool {                                                       \
        register_ring_rns_vector_add(DEVICE_TYPE, FUNC);                                                               \
        return true;                                                                                                   \
      }();                                                                                                             \
    }

  void register_ring_rns_vector_accumulate(const std::string& deviceType, ringRnsVectorOpImplInplaceA impl);

  #define REGISTER_VECTOR_ACCUMULATE_RING_RNS_BACKEND(DEVICE_TYPE, FUNC)                                               \
    namespace {                                                                                                        \
      static bool UNIQUE(_reg_vec_accumulate_ring_rns) = []() -> bool {                                                \
        register_ring_rns_vector_accumulate(DEVICE_TYPE, FUNC);                                                        \
        return true;                                                                                                   \
      }();                                                                                                             \
    }

  void register_ring_rns_vector_sub(const std::string& deviceType, ringRnsVectorOpImpl impl);
  #define REGISTER_VECTOR_SUB_RING_RNS_BACKEND(DEVICE_TYPE, FUNC)                                                      \
    namespace {                                                                                                        \
      static bool UNIQUE(_reg_vec_sub_ring_rns) = []() -> bool {                                                       \
        register_ring_rns_vector_sub(DEVICE_TYPE, FUNC);                                                               \
        return true;                                                                                                   \
      }();                                                                                                             \
    }

  void register_ring_rns_vector_mul(const std::string& deviceType, ringRnsVectorOpImpl impl);

  #define REGISTER_VECTOR_MUL_RING_RNS_BACKEND(DEVICE_TYPE, FUNC)                                                      \
    namespace {                                                                                                        \
      static bool UNIQUE(_reg_vec_mul_ring_rns) = []() -> bool {                                                       \
        register_ring_rns_vector_mul(DEVICE_TYPE, FUNC);                                                               \
        return true;                                                                                                   \
      }();                                                                                                             \
    }

  void register_ring_rns_vector_mixed_mul(const std::string& deviceType, mixedVectorOpImpl impl);

  #define REGISTER_VECTOR_MIXED_MUL_BACKEND(DEVICE_TYPE, FUNC)                                                         \
    namespace {                                                                                                        \
      static bool UNIQUE(_reg_vec_mixed_mul) = []() -> bool {                                                          \
        register_ring_rns_vector_mixed_mul(DEVICE_TYPE, FUNC);                                                         \
        return true;                                                                                                   \
      }();                                                                                                             \
    }

  void register_ring_rns_vector_div(const std::string& deviceType, ringRnsVectorOpImpl impl);

  #define REGISTER_VECTOR_DIV_RING_RNS_BACKEND(DEVICE_TYPE, FUNC)                                                      \
    namespace {                                                                                                        \
      static bool UNIQUE(_reg_vec_div_ring_rns) = []() -> bool {                                                       \
        register_ring_rns_vector_div(DEVICE_TYPE, FUNC);                                                               \
        return true;                                                                                                   \
      }();                                                                                                             \
    }

  void register_ring_rns_vector_inv(const std::string& deviceType, ringRnsVectorReduceOpImpl impl);

  #define REGISTER_VECTOR_INV_RING_RNS_BACKEND(DEVICE_TYPE, FUNC)                                                      \
    namespace {                                                                                                        \
      static bool UNIQUE(_reg_vec_inv_ring_rns) = []() -> bool {                                                       \
        register_ring_rns_vector_inv(DEVICE_TYPE, FUNC);                                                               \
        return true;                                                                                                   \
      }();                                                                                                             \
    }

  void register_ring_rns_scalar_mul_vec(const std::string& deviceType, ringRnsVectorOpImpl impl);

  #define REGISTER_SCALAR_MUL_VEC_RING_RNS_BACKEND(DEVICE_TYPE, FUNC)                                                  \
    namespace {                                                                                                        \
      static bool UNIQUE(_reg_scalar_mul_vec_ring_rns) = []() -> bool {                                                \
        register_ring_rns_scalar_mul_vec(DEVICE_TYPE, FUNC);                                                           \
        return true;                                                                                                   \
      }();                                                                                                             \
    }

  void register_ring_rns_scalar_add_vec(const std::string& deviceType, ringRnsVectorOpImpl impl);

  #define REGISTER_SCALAR_ADD_VEC_RING_RNS_BACKEND(DEVICE_TYPE, FUNC)                                                  \
    namespace {                                                                                                        \
      static bool UNIQUE(_reg_scalar_add_vec_ring_rns) = []() -> bool {                                                \
        register_ring_rns_scalar_add_vec(DEVICE_TYPE, FUNC);                                                           \
        return true;                                                                                                   \
      }();                                                                                                             \
    }

  void register_ring_rns_scalar_sub_vec(const std::string& deviceType, ringRnsVectorOpImpl impl);

  #define REGISTER_SCALAR_SUB_VEC_RING_RNS_BACKEND(DEVICE_TYPE, FUNC)                                                  \
    namespace {                                                                                                        \
      static bool UNIQUE(_reg_scalar_sub_vec_ring_rns) = []() -> bool {                                                \
        register_ring_rns_scalar_sub_vec(DEVICE_TYPE, FUNC);                                                           \
        return true;                                                                                                   \
      }();                                                                                                             \
    }

  void register_ring_rns_vector_sum(const std::string& deviceType, ringRnsVectorReduceOpImpl impl);

  #define REGISTER_VECTOR_SUM_RING_RNS_BACKEND(DEVICE_TYPE, FUNC)                                                      \
    namespace {                                                                                                        \
      static bool UNIQUE(_reg_vec_sum_ring_rns) = []() -> bool {                                                       \
        register_ring_rns_vector_sum(DEVICE_TYPE, FUNC);                                                               \
        return true;                                                                                                   \
      }();                                                                                                             \
    }

  void register_ring_rns_vector_product(const std::string& deviceType, ringRnsVectorReduceOpImpl impl);

  #define REGISTER_VECTOR_PRODUCT_RING_RNS_BACKEND(DEVICE_TYPE, FUNC)                                                  \
    namespace {                                                                                                        \
      static bool UNIQUE(_reg_vec_product_ring_rns) = []() -> bool {                                                   \
        register_ring_rns_vector_product(DEVICE_TYPE, FUNC);                                                           \
        return true;                                                                                                   \
      }();                                                                                                             \
    }

  using ringRnsConvertMontgomeryImpl = std::function<eIcicleError(
    const Device& device,
    const scalar_rns_t* input,
    uint64_t size,
    bool is_to_montgomery,
    const VecOpsConfig& config,
    scalar_rns_t* output)>;

  void register_ring_rns_scalar_convert_montgomery(const std::string& deviceType, ringRnsConvertMontgomeryImpl);

  #define REGISTER_CONVERT_MONTGOMERY_RING_RNS_BACKEND(DEVICE_TYPE, FUNC)                                              \
    namespace {                                                                                                        \
      static bool UNIQUE(_reg_scalar_convert_mont_ring_rns) = []() -> bool {                                           \
        register_ring_rns_scalar_convert_montgomery(DEVICE_TYPE, FUNC);                                                \
        return true;                                                                                                   \
      }();                                                                                                             \
    }

  using ringRnsMatrixOpImpl = std::function<eIcicleError(
    const Device& device,
    const scalar_rns_t* in,
    uint32_t nof_rows,
    uint32_t nof_cols,
    const VecOpsConfig& config,
    scalar_rns_t* out)>;

  void register_ring_rns_matrix_transpose(const std::string& deviceType, ringRnsMatrixOpImpl impl);

  #define REGISTER_MATRIX_TRANSPOSE_RING_RNS_BACKEND(DEVICE_TYPE, FUNC)                                                \
    namespace {                                                                                                        \
      static bool UNIQUE(_reg_matrix_transpose_ring_rns) = []() -> bool {                                              \
        register_ring_rns_matrix_transpose(DEVICE_TYPE, FUNC);                                                         \
        return true;                                                                                                   \
      }();                                                                                                             \
    }

  using ringRnsBitReverseOpImpl = std::function<eIcicleError(
    const Device& device, const scalar_rns_t* input, uint64_t size, const VecOpsConfig& config, scalar_rns_t* output)>;

  void register_ring_rns_bit_reverse(const std::string& deviceType, ringRnsBitReverseOpImpl);

  #define REGISTER_BIT_REVERSE_RING_RNS_BACKEND(DEVICE_TYPE, FUNC)                                                     \
    namespace {                                                                                                        \
      static bool UNIQUE(_reg_scalar_convert_mont) = []() -> bool {                                                    \
        register_ring_rns_bit_reverse(DEVICE_TYPE, FUNC);                                                              \
        return true;                                                                                                   \
      }();                                                                                                             \
    }

  using ringRnsSliceOpImpl = std::function<eIcicleError(
    const Device& device,
    const scalar_rns_t* input,
    uint64_t offset,
    uint64_t stride,
    uint64_t size_in,
    uint64_t size_out,
    const VecOpsConfig& config,
    scalar_rns_t* output)>;

  void register_ring_rns_slice(const std::string& deviceType, ringRnsSliceOpImpl);

  #define REGISTER_SLICE_RING_RNS_BACKEND(DEVICE_TYPE, FUNC)                                                           \
    namespace {                                                                                                        \
      static bool UNIQUE(_reg_scalar_slice) = []() -> bool {                                                           \
        register_ring_rns_slice(DEVICE_TYPE, FUNC);                                                                    \
        return true;                                                                                                   \
      }();                                                                                                             \
    }

  // RNS <--> direct conversion
  using ringConvertToRnsImpl = std::function<eIcicleError(
    const Device& device, const scalar_t* input, uint64_t size, const VecOpsConfig& config, scalar_rns_t* output)>;

  void register_convert_to_rns(const std::string& deviceType, ringConvertToRnsImpl);
  #define REGISTER_CONVERT_TO_RNS_BACKEND(DEVICE_TYPE, FUNC)                                                           \
    namespace {                                                                                                        \
      static bool UNIQUE(_reg_convert_to_rns) = []() -> bool {                                                         \
        register_convert_to_rns(DEVICE_TYPE, FUNC);                                                                    \
        return true;                                                                                                   \
      }();                                                                                                             \
    }

  using ringConvertFromRnsImpl = std::function<eIcicleError(
    const Device& device, const scalar_rns_t* input, uint64_t size, const VecOpsConfig& config, scalar_t* output)>;

  void register_convert_from_rns(const std::string& deviceType, ringConvertFromRnsImpl);
  #define REGISTER_CONVERT_FROM_RNS_BACKEND(DEVICE_TYPE, FUNC)                                                         \
    namespace {                                                                                                        \
      static bool UNIQUE(_reg_convert_from_rns) = []() -> bool {                                                       \
        register_convert_from_rns(DEVICE_TYPE, FUNC);                                                                  \
        return true;                                                                                                   \
      }();                                                                                                             \
    }

  using rnsProgramExecutionImpl = std::function<eIcicleError(
    const Device& device,
    std::vector<scalar_rns_t*>& data,
    const Program<scalar_rns_t>& program,
    uint64_t size,
    const VecOpsConfig& config)>;

  void register_rns_execute_program(const std::string& deviceType, rnsProgramExecutionImpl);

  #define REGISTER_EXECUTE_PROGRAM_RING_RNS_BACKEND(DEVICE_TYPE, FUNC)                                                 \
    namespace {                                                                                                        \
      static bool UNIQUE(_reg_program_execution_rns) = []() -> bool {                                                  \
        register_rns_execute_program(DEVICE_TYPE, FUNC);                                                               \
        return true;                                                                                                   \
      }();                                                                                                             \
    }

  using balancedDecompositionImpl = std::function<eIcicleError(
    const Device& device,
    const field_t* input,
    size_t input_size,
    uint32_t base,
    const VecOpsConfig& config,
    field_t* output,
    size_t output_size)>;

  void register_decompose_balanced_digits(const std::string& deviceType, balancedDecompositionImpl impl);
  void register_recompose_from_balanced_digits(const std::string& deviceType, balancedDecompositionImpl impl);

  #define REGISTER_BALANCED_DECOMPOSITION_BACKEND(DEVICE_TYPE, DECOMPOSE, RECOMPOSE)                                   \
    namespace {                                                                                                        \
      static bool UNIQUE(_reg_balanced_recomposition) = []() -> bool {                                                 \
        register_decompose_balanced_digits(DEVICE_TYPE, DECOMPOSE);                                                    \
        register_recompose_from_balanced_digits(DEVICE_TYPE, RECOMPOSE);                                               \
        return true;                                                                                                   \
      }();                                                                                                             \
    }

  using balancedDecompositionPolyRingImpl = std::function<eIcicleError(
    const Device& device,
    const PolyRing* input,
    size_t input_size,
    uint32_t base,
    const VecOpsConfig& config,
    PolyRing* output,
    size_t output_size)>;

  void
  register_decompose_balanced_digits_poly_ring(const std::string& deviceType, balancedDecompositionPolyRingImpl impl);
  void register_recompose_from_balanced_digits_poly_ring(
    const std::string& deviceType, balancedDecompositionPolyRingImpl impl);

  #define REGISTER_BALANCED_DECOMPOSITION_POLYRING_BACKEND(DEVICE_TYPE, DECOMPOSE, RECOMPOSE)                          \
    namespace {                                                                                                        \
      static bool UNIQUE(_reg_balanced_recomposition_poly_ring) = []() -> bool {                                       \
        register_decompose_balanced_digits_poly_ring(DEVICE_TYPE, DECOMPOSE);                                          \
        register_recompose_from_balanced_digits_poly_ring(DEVICE_TYPE, RECOMPOSE);                                     \
        return true;                                                                                                   \
      }();                                                                                                             \
    }

  using JLProjectionImpl = std::function<eIcicleError(
    const Device& device,
    const field_t* input,
    size_t input_size,
    const std::byte* seed,
    size_t seed_len,
    const VecOpsConfig& cfg,
    field_t* output,
    size_t output_size)>;

  using JLProjectionGetRowsImpl = std::function<eIcicleError(
    const Device& device,
    const std::byte* seed,
    size_t seed_len,
    size_t row_size,
    size_t start_row,
    size_t num_rows,
    bool negacyclic_conjugate,
    size_t polyring_size_for_conjugate,
    const VecOpsConfig& cfg,
    field_t* output)>;

  void register_jl_projection(const std::string& deviceType, JLProjectionImpl impl);
  void register_jl_projection_get_rows(const std::string& deviceType, JLProjectionGetRowsImpl impl);
  #define REGISTER_JL_PROJECTION_BACKEND(DEVICE_TYPE, PROJECTION, GET_ROWS)                                            \
    namespace {                                                                                                        \
      static bool UNIQUE(_reg_jl_projection) = []() -> bool {                                                          \
        register_jl_projection(DEVICE_TYPE, PROJECTION);                                                               \
        register_jl_projection_get_rows(DEVICE_TYPE, GET_ROWS);                                                        \
        return true;                                                                                                   \
      }();                                                                                                             \
    }

<<<<<<< HEAD
  void register_jl_projection(const std::string& deviceType, JLProjectionImpl impl);
  #define REGISTER_JL_PROJECTION_BACKEND(DEVICE_TYPE, FUNC)                                                            \
    namespace {                                                                                                        \
      static bool UNIQUE(_reg_jl_projection) = []() -> bool {                                                          \
        register_jl_projection(DEVICE_TYPE, FUNC);                                                                     \
        return true;                                                                                                   \
      }();                                                                                                             \
    }

=======
>>>>>>> 42ac388d
  // Norm checking implementations
  using normCheckImpl = std::function<eIcicleError(
    const Device& device,
    const field_t* input,
    size_t size,
    eNormType norm,
    uint64_t norm_bound,
    const VecOpsConfig& config,
    bool* output)>;
<<<<<<< HEAD

  using normCheckRelativeImpl = std::function<eIcicleError(
    const Device& device,
    const field_t* input_a,
    const field_t* input_b,
    size_t size,
    eNormType norm,
    uint64_t scale,
    const VecOpsConfig& config,
    bool* output)>;

  void register_check_norm_bound(const std::string& deviceType, normCheckImpl impl);
  void register_check_norm_relative(const std::string& deviceType, normCheckRelativeImpl impl);

=======

  using normCheckRelativeImpl = std::function<eIcicleError(
    const Device& device,
    const field_t* input_a,
    const field_t* input_b,
    size_t size,
    eNormType norm,
    uint64_t scale,
    const VecOpsConfig& config,
    bool* output)>;

  void register_check_norm_bound(const std::string& deviceType, normCheckImpl impl);
  void register_check_norm_relative(const std::string& deviceType, normCheckRelativeImpl impl);

>>>>>>> 42ac388d
  #define REGISTER_NORM_CHECK_BACKEND(DEVICE_TYPE, CHECK_BOUND, CHECK_RELATIVE)                                        \
    namespace {                                                                                                        \
      static bool UNIQUE(_reg_norm_check) = []() -> bool {                                                             \
        register_check_norm_bound(DEVICE_TYPE, CHECK_BOUND);                                                           \
        register_check_norm_relative(DEVICE_TYPE, CHECK_RELATIVE);                                                     \
        return true;                                                                                                   \
      }();                                                                                                             \
    }
#endif // RING
} // namespace icicle<|MERGE_RESOLUTION|>--- conflicted
+++ resolved
@@ -832,18 +832,6 @@
       }();                                                                                                             \
     }
 
-<<<<<<< HEAD
-  void register_jl_projection(const std::string& deviceType, JLProjectionImpl impl);
-  #define REGISTER_JL_PROJECTION_BACKEND(DEVICE_TYPE, FUNC)                                                            \
-    namespace {                                                                                                        \
-      static bool UNIQUE(_reg_jl_projection) = []() -> bool {                                                          \
-        register_jl_projection(DEVICE_TYPE, FUNC);                                                                     \
-        return true;                                                                                                   \
-      }();                                                                                                             \
-    }
-
-=======
->>>>>>> 42ac388d
   // Norm checking implementations
   using normCheckImpl = std::function<eIcicleError(
     const Device& device,
@@ -853,7 +841,6 @@
     uint64_t norm_bound,
     const VecOpsConfig& config,
     bool* output)>;
-<<<<<<< HEAD
 
   using normCheckRelativeImpl = std::function<eIcicleError(
     const Device& device,
@@ -868,22 +855,6 @@
   void register_check_norm_bound(const std::string& deviceType, normCheckImpl impl);
   void register_check_norm_relative(const std::string& deviceType, normCheckRelativeImpl impl);
 
-=======
-
-  using normCheckRelativeImpl = std::function<eIcicleError(
-    const Device& device,
-    const field_t* input_a,
-    const field_t* input_b,
-    size_t size,
-    eNormType norm,
-    uint64_t scale,
-    const VecOpsConfig& config,
-    bool* output)>;
-
-  void register_check_norm_bound(const std::string& deviceType, normCheckImpl impl);
-  void register_check_norm_relative(const std::string& deviceType, normCheckRelativeImpl impl);
-
->>>>>>> 42ac388d
   #define REGISTER_NORM_CHECK_BACKEND(DEVICE_TYPE, CHECK_BOUND, CHECK_RELATIVE)                                        \
     namespace {                                                                                                        \
       static bool UNIQUE(_reg_norm_check) = []() -> bool {                                                             \
