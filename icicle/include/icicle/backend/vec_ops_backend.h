--- conflicted
+++ resolved
@@ -114,7 +114,6 @@
     }();                                                                                                               \
   }
 
-<<<<<<< HEAD
   void register_vector_inplace_inv(const std::string& deviceType, VectorOpImplInplaceA impl);
 
 #define REGISTER_VECTOR_INPLACE_INV_BACKEND(DEVICE_TYPE, FUNC)                                                         \
@@ -125,8 +124,6 @@
     }();                                                                                                               \
   }
 
-=======
->>>>>>> 8a8c3c49
   void register_vector_sub(const std::string& deviceType, scalarVectorOpImpl impl);
 #define REGISTER_VECTOR_SUB_BACKEND(DEVICE_TYPE, FUNC)                                                                 \
   namespace {                                                                                                          \
