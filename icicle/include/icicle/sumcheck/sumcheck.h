#pragma once

#include "icicle/errors.h"
#include "icicle/program/returning_value_program.h"
#include "icicle/sumcheck/sumcheck_proof.h"
#include "icicle/sumcheck/sumcheck_config.h"
#include "icicle/sumcheck/sumcheck_transcript_config.h"
#include "icicle/backend/sumcheck_backend.h"
<<<<<<< HEAD
#include "cpu_sumcheck_transcript.h"
=======
#include "icicle/sumcheck/sumcheck_transcript.h"
>>>>>>> 040edd39

namespace icicle {
  template <typename F>
  class Sumcheck;

  /**
   * @brief Static factory method to create a Sumcheck instance.
   * @return A Sumcheck object initialized with the specified backend.
   */
  template <typename F>
  Sumcheck<F> create_sumcheck();

  /**
   * @brief Class for performing Sumcheck operations.
   *
   * This class provides a high-level interface for building and managing Sumcheck. The underlying
   * logic for sumcheck operations, such as building  and verifying, is delegated to the
   * backend, which may be device-specific (e.g., CPU, GPU).
   *
   * @tparam F The field type used in the Sumcheck protocol.
   */
  template <typename F>
  class Sumcheck
  {
  public:
    /**
     * @brief Constructor for the Sumcheck class.
     * @param backend Shared pointer to the backend responsible for Sumcheck operations.
     */
    explicit Sumcheck(std::shared_ptr<SumcheckBackend<F>> backend) : m_backend{std::move(backend)} {}

    /**
     * @brief Calculate the sumcheck based on the inputs and retrieve the Sumcheck proof.
     * @param mle_polynomials a vector of MLE polynomials to process.
     * F(X_1,X_2,X_3) = a_0 (1-X_1) (1-X_2) (1-X_3) + a_1 (1-X_1)(1-X_2) X_3 + a_2 (1-X_1) X_2 (1-X_3) +
     * a_3 (1-X_1) X_2 X_3 + a_4 X_1 (1-X_2) (1-X_3) + a_5 X_1 (1-X_2) X_3+ a_6 X_1 X_2 (1-X_3) + a_7 X_1 X_2 X_3
     * @param mle_polynomial_size the size of each MLE polynomial
     * @param claimed_sum The total sum of the values of a multivariate polynomial f(x₁, x₂, ..., xₖ)
     * when evaluated over all possible Boolean input combinations
     * @param combine_function a program that define how to fold all MLS polynomials into the round polynomial.
     * @param transcript_config Configuration for encoding and hashing prover messages.
     * @param sumcheck_config Configuration for the Sumcheck operation.
     * @param sumcheck_proof Reference to the SumcheckProof object where all round polynomials will be stored.
     * @return Error code of type eIcicleError.
     */
    eIcicleError get_proof(
      const std::vector<F*>& mle_polynomials,
      const uint64_t mle_polynomial_size,
      const F& claimed_sum,
      const CombineFunction<F>& combine_function,
      const SumcheckTranscriptConfig<F>&& transcript_config,
      const SumcheckConfig& sumcheck_config,
      SumcheckProof<F>& sumcheck_proof /*out*/) const
    {
      return m_backend->get_proof(
        mle_polynomials, mle_polynomial_size, claimed_sum, combine_function, std::move(transcript_config),
        sumcheck_config, sumcheck_proof);
    }

    /**
     * @brief Verify an element against the Sumcheck round polynomial.
     * First round polynomial is verified against the claimed sum.
     * Last round polynomial is not verified.
     * @param sumcheck_proof The SumcheckProof object includes the round polynomials.
     * @param valid output valid bit. True if the Proof is valid, false otherwise.
     * @return Error code of type eIcicleError indicating success or failure.
     */
    eIcicleError verify(
<<<<<<< HEAD
      SumcheckProof<F>& sumcheck_proof,
=======
      const SumcheckProof<F>& sumcheck_proof,
>>>>>>> 040edd39
      const F& claimed_sum,
      const SumcheckTranscriptConfig<F>&& transcript_config,
      bool& valid /*out*/)
    {
      valid = false;
      const int nof_rounds = sumcheck_proof.get_nof_round_polynomials();
<<<<<<< HEAD
      const std::vector<F>& round_poly_0 = sumcheck_proof.get_round_polynomial(0);
=======
      const std::vector<F>& round_poly_0 = sumcheck_proof.get_const_round_polynomial(0);
>>>>>>> 040edd39
      const uint32_t combine_function_poly_degree = round_poly_0.size() - 1;

      // verify that the sum of round_polynomial-0 is the clamed_sum
      F round_poly_0_sum = round_poly_0[0] + round_poly_0[1];

      if (round_poly_0_sum != claimed_sum) {
        valid = false;
        ICICLE_LOG_ERROR << "verification failed: sum of round polynomial 0 (" << round_poly_0_sum
                         << ") != claimed_sum(" << claimed_sum << ")";
        return eIcicleError::SUCCESS;
      }

      // create sumcheck_transcript for the Fiat-Shamir
<<<<<<< HEAD
      CpuSumcheckTranscript sumcheck_transcript(
        claimed_sum, nof_rounds, combine_function_poly_degree, std::move(transcript_config));

      for (int round_idx = 0; round_idx < nof_rounds - 1; round_idx++) {
        std::vector<F>& round_poly = sumcheck_proof.get_round_polynomial(round_idx);
        const F alpha = sumcheck_transcript.get_alpha(round_poly);
        const F alpha_value = lagrange_interpolation(round_poly, alpha);
        const std::vector<F>& next_round_poly = sumcheck_proof.get_round_polynomial(round_idx + 1);
=======
      SumcheckTranscript sumcheck_transcript(
        claimed_sum, nof_rounds, combine_function_poly_degree, std::move(transcript_config));

      for (int round_idx = 0; round_idx < nof_rounds - 1; round_idx++) {
        const std::vector<F>& round_poly = sumcheck_proof.get_const_round_polynomial(round_idx);
        const F alpha = sumcheck_transcript.get_alpha(round_poly);
        const F alpha_value = lagrange_interpolation(round_poly, alpha);
        const std::vector<F>& next_round_poly = sumcheck_proof.get_const_round_polynomial(round_idx + 1);
>>>>>>> 040edd39
        F expected_alpha_value = next_round_poly[0] + next_round_poly[1];
        if (alpha_value != expected_alpha_value) {
          ICICLE_LOG_ERROR << "verification failed on round: " << round_idx;
          return eIcicleError::SUCCESS;
        }
      }
      valid = true;
      return eIcicleError::SUCCESS;
    }

  private:
    std::shared_ptr<SumcheckBackend<F>>
      m_backend; ///< Shared pointer to the backend responsible for Sumcheck operations.

    // Receive the polynomial in evaluation on x=0,1,2...
    // return the evaluation of the polynomial at x
    F lagrange_interpolation(const std::vector<F>& poly_evaluations, const F& x) const
    {
      uint poly_degree = poly_evaluations.size();
      F result = F::zero();

      // For each coefficient we want to compute
      for (uint i = 0; i < poly_degree; ++i) {
        // Compute the i-th coefficient
        F numerator = poly_evaluations[i];
        F denumerator = F::one();

        // Use Lagrange interpolation formula
        const F i_field = F::from(i);
        for (uint j = 0; j < poly_degree; ++j) {
          if (j != i) {
            const F j_field = F::from(j);
            numerator = numerator * (x - j_field);
            denumerator = denumerator * (i_field - j_field);
          }
        }
        result = result + (numerator * F::inverse(denumerator));
      }
      return result;
    }
  };

} // namespace icicle<|MERGE_RESOLUTION|>--- conflicted
+++ resolved
@@ -6,11 +6,7 @@
 #include "icicle/sumcheck/sumcheck_config.h"
 #include "icicle/sumcheck/sumcheck_transcript_config.h"
 #include "icicle/backend/sumcheck_backend.h"
-<<<<<<< HEAD
-#include "cpu_sumcheck_transcript.h"
-=======
 #include "icicle/sumcheck/sumcheck_transcript.h"
->>>>>>> 040edd39
 
 namespace icicle {
   template <typename F>
@@ -79,22 +75,14 @@
      * @return Error code of type eIcicleError indicating success or failure.
      */
     eIcicleError verify(
-<<<<<<< HEAD
-      SumcheckProof<F>& sumcheck_proof,
-=======
       const SumcheckProof<F>& sumcheck_proof,
->>>>>>> 040edd39
       const F& claimed_sum,
       const SumcheckTranscriptConfig<F>&& transcript_config,
       bool& valid /*out*/)
     {
       valid = false;
       const int nof_rounds = sumcheck_proof.get_nof_round_polynomials();
-<<<<<<< HEAD
-      const std::vector<F>& round_poly_0 = sumcheck_proof.get_round_polynomial(0);
-=======
       const std::vector<F>& round_poly_0 = sumcheck_proof.get_const_round_polynomial(0);
->>>>>>> 040edd39
       const uint32_t combine_function_poly_degree = round_poly_0.size() - 1;
 
       // verify that the sum of round_polynomial-0 is the clamed_sum
@@ -108,16 +96,6 @@
       }
 
       // create sumcheck_transcript for the Fiat-Shamir
-<<<<<<< HEAD
-      CpuSumcheckTranscript sumcheck_transcript(
-        claimed_sum, nof_rounds, combine_function_poly_degree, std::move(transcript_config));
-
-      for (int round_idx = 0; round_idx < nof_rounds - 1; round_idx++) {
-        std::vector<F>& round_poly = sumcheck_proof.get_round_polynomial(round_idx);
-        const F alpha = sumcheck_transcript.get_alpha(round_poly);
-        const F alpha_value = lagrange_interpolation(round_poly, alpha);
-        const std::vector<F>& next_round_poly = sumcheck_proof.get_round_polynomial(round_idx + 1);
-=======
       SumcheckTranscript sumcheck_transcript(
         claimed_sum, nof_rounds, combine_function_poly_degree, std::move(transcript_config));
 
@@ -126,7 +104,6 @@
         const F alpha = sumcheck_transcript.get_alpha(round_poly);
         const F alpha_value = lagrange_interpolation(round_poly, alpha);
         const std::vector<F>& next_round_poly = sumcheck_proof.get_const_round_polynomial(round_idx + 1);
->>>>>>> 040edd39
         F expected_alpha_value = next_round_poly[0] + next_round_poly[1];
         if (alpha_value != expected_alpha_value) {
           ICICLE_LOG_ERROR << "verification failed on round: " << round_idx;
