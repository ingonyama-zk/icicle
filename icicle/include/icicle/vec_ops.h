--- conflicted
+++ resolved
@@ -201,7 +201,6 @@
   template <typename T>
   eIcicleError vector_inv(const T* vec_a, uint64_t size, const VecOpsConfig& config, T* output);
 
-<<<<<<< HEAD
 
   /**
    * @brief Invert vector `a` element-wise inplace.
@@ -219,8 +218,6 @@
   template <typename T>
   eIcicleError vector_inplace_inv(T* vec_a, uint64_t size, const VecOpsConfig& config);
 
-=======
->>>>>>> 8a8c3c49
   /**
    * @brief Converts elements to and from Montgomery form.
    *
