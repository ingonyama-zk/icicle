--- conflicted
+++ resolved
@@ -70,10 +70,6 @@
     return QuarticExtensionField{FF::from(val), FF::zero(), FF::zero(), FF::zero()};
   }
 
-<<<<<<< HEAD
-  constexpr HOST_DEVICE_INLINE QuarticExtensionField to_montgomery() const
-  {
-=======
   static constexpr HOST_DEVICE_INLINE QuarticExtensionField reduce_from_bytes(const std::byte* in)
   {
     return QuarticExtensionField{
@@ -83,7 +79,6 @@
 
   constexpr HOST_DEVICE_INLINE QuarticExtensionField to_montgomery() const
   {
->>>>>>> c70aa0c3
     return QuarticExtensionField{c0.to_montgomery(), c1.to_montgomery(), c2.to_montgomery(), c3.to_montgomery()};
   }
 
@@ -129,7 +124,6 @@
   }
 
   constexpr HOST_DEVICE_INLINE QuarticExtensionField operator+(const FF& ys) const
-<<<<<<< HEAD
   {
     return QuarticExtensionField{c0 + ys, c1, c2, c3};
   }
@@ -165,43 +159,6 @@
     return *this;
   }
 
-=======
-  {
-    return QuarticExtensionField{c0 + ys, c1, c2, c3};
-  }
-
-  constexpr HOST_DEVICE_INLINE QuarticExtensionField operator-(const FF& ys) const
-  {
-    return QuarticExtensionField{c0 - ys, c1, c2, c3};
-  }
-
-  constexpr HOST_DEVICE_INLINE QuarticExtensionField operator-() const { return neg(); }
-
-  constexpr HOST_DEVICE_INLINE QuarticExtensionField& operator+=(const QuarticExtensionField& ys)
-  {
-    *this = *this + ys;
-    return *this;
-  }
-
-  constexpr HOST_DEVICE_INLINE QuarticExtensionField& operator-=(const QuarticExtensionField& ys)
-  {
-    *this = *this - ys;
-    return *this;
-  }
-
-  constexpr HOST_DEVICE_INLINE QuarticExtensionField& operator*=(const QuarticExtensionField& ys)
-  {
-    *this = *this * ys;
-    return *this;
-  }
-
-  constexpr HOST_DEVICE_INLINE QuarticExtensionField& operator+=(const FF& ys)
-  {
-    *this = *this + ys;
-    return *this;
-  }
-
->>>>>>> c70aa0c3
   constexpr HOST_DEVICE_INLINE QuarticExtensionField& operator-=(const FF& ys)
   {
     *this = *this - ys;
