#pragma once

#include "icicle/math/storage.h"
#include "icicle/fields/field.h"
#include "icicle/fields/params_gen.h"
#include "icicle/fields/complex_extension.h"
#ifdef __CUDACC__
  #include "goldilocks_cuda_math.h"
  #include "gpu-utils/sharedmem.h"
#endif // __CUDACC__
#include "icicle/math/goldilocks_host_math.h"

/*A few things to note about goldilocks field:
1. It has no slack bits (the modulus uses the entire 64 bits of storage) meaning we need to make sure there is no
overflow in addition, and that the carry-less optimizations used in other fields do not apply here.
2. It has a special reduction algorithm due to the modulus special form.
3. The operations that are implemented differently from the base Field class are: addition, reduction, inverse and
comparison. The specific details are documented in the relevant functions. */
namespace goldilocks {

  template <class CONFIG>
  class GoldilocksField : public ModArith<GoldilocksField<CONFIG>, CONFIG>
  {
    using Base = ModArith<GoldilocksField<CONFIG>, CONFIG>;

  public:
    static constexpr unsigned TLC = CONFIG::limbs_count;
    static constexpr unsigned NBITS = CONFIG::modulus_bit_count;
    typedef storage<TLC> ff_storage;

    HOST_DEVICE_INLINE GoldilocksField(const GoldilocksField& other) : Base(other) {}
    HOST_DEVICE_INLINE GoldilocksField(const uint32_t& x = 0) : Base({x}) {}
    HOST_DEVICE_INLINE GoldilocksField(storage<CONFIG::limbs_count> x) : Base{x} {}
    HOST_DEVICE_INLINE GoldilocksField(const Field<CONFIG>& other) : Base(other.limbs_storage) {}

    static constexpr HOST_DEVICE_INLINE GoldilocksField zero() { return GoldilocksField{CONFIG::zero}; }

    static constexpr HOST_DEVICE_INLINE GoldilocksField one() { return GoldilocksField{CONFIG::one}; }

    static constexpr HOST_DEVICE_INLINE GoldilocksField from(uint32_t value) { return Base::from(value); }

    // TODO - The fact that for goldilocks the p_i's modulo p are {2^32-1, -2^32, 1, 2^32-1, -2^32, 1,...} can be used
    // for an optimized version of the from functions.
    // The implementation of the following 2 functions is exactly the same as in modular_arithmetic but if we use the
    // function from there it will call the wrong reduce() function at the end.
    template <unsigned NLIMBS>
    static constexpr HOST_DEVICE_INLINE GoldilocksField from(const storage<NLIMBS>& xs)
    {
      static_assert(NLIMBS * 32 <= 576); // for now we support up to 576 bits
      storage<2 * TLC + 2> rs = {}; // we use 2*TLC+2 and not 2*TLC+1 because for now we don't support an odd number of
                                    // limbs in the storage struct
      int constexpr size = NLIMBS / TLC;
      // first reduction step:
      for (int i = 0; i < size; i++) // future optimization - because we assume a maximum value for size anyway, this
                                     // loop can be unrolled with potential performance benefits
      {
        const GoldilocksField& xi =
          *reinterpret_cast<const GoldilocksField*>(xs.limbs + i * TLC); // use casting instead of copying
        GoldilocksField pi =
          Base::get_reduced_digit_for_storage_reduction(i); // use precomputed values - pi = 2^(TLC*32*i) % p
        storage<2 * TLC + 2> temp = {};
        storage<2 * TLC>& temp_storage = *reinterpret_cast<storage<2 * TLC>*>(temp.limbs);
        icicle_math::template multiply_raw<TLC>(xi.limbs_storage, pi.limbs_storage, temp_storage); // multiplication
        icicle_math::template add_sub_limbs<2 * TLC + 2, false, false>(rs, temp, rs);              // accumulation
      }
      int constexpr extra_limbs = NLIMBS - TLC * size;
      if constexpr (extra_limbs > 0) { // handle the extra limbs (when TLC does not divide NLIMBS)
        const storage<extra_limbs>& xi = *reinterpret_cast<const storage<extra_limbs>*>(xs.limbs + size * TLC);
        GoldilocksField pi = Base::get_reduced_digit_for_storage_reduction(size);
        storage<2 * TLC + 2> temp = {};
        storage<extra_limbs + TLC>& temp_storage = *reinterpret_cast<storage<extra_limbs + TLC>*>(temp.limbs);
        icicle_math::template multiply_raw<extra_limbs, TLC>(xi, pi.limbs_storage, temp_storage); // multiplication
        icicle_math::template add_sub_limbs<2 * TLC + 2, false, false>(rs, temp, rs);             // accumulation
      }
      // second reduction step: - an alternative for this step would be to use the barret reduction straight away but
      // with a larger value of m.
      unsigned constexpr msbits_count = 2 * TLC * 32 - (2 * NBITS - 1);
      unsigned top_bits = (rs.limbs[2 * TLC] << msbits_count) + (rs.limbs[2 * TLC - 1] >> (32 - msbits_count));
      icicle_math::template add_sub_limbs<2 * TLC + 2, true, false>(
        rs, Base::get_mod_sub_for_storage_reduction(top_bits),
        rs); // subtracting the precomputed multiple of p from the look-up table
      // third and final step:
      storage<2 * TLC>& res = *reinterpret_cast<storage<2 * TLC>*>(rs.limbs);
      return typename Base::Wide{res}.reduce(); // finally, use goldilocks reduction
    }

    /* This is the non-template version of the from(storage) function above. It receives an array of bytes and its size
    and returns a field element after modular reduction. For now we support up to 576 bits. */
    static constexpr HOST_DEVICE_INLINE GoldilocksField from(const std::byte* in, unsigned nof_bytes)
    {
      storage<2 * TLC + 2> rs = {}; // we use 2*TLC+2 and not 2*TLC+1 because for now we don't support an odd number of
                                    // limbs in the storage struct
      unsigned constexpr bytes_per_field = TLC * 4;
      int size = nof_bytes / bytes_per_field;
      // first reduction step:
      for (int i = 0; i < size; i++) {
        const GoldilocksField& xi =
          *reinterpret_cast<const GoldilocksField*>(in + i * bytes_per_field); // use casting instead of copying
        GoldilocksField pi =
          Base::get_reduced_digit_for_storage_reduction(i); // use precomputed values - pi = 2^(TLC*32*i) % p
        storage<2 * TLC + 2> temp = {};
        storage<2 * TLC>& temp_storage = *reinterpret_cast<storage<2 * TLC>*>(temp.limbs);
        icicle_math::template multiply_raw<TLC>(xi.limbs_storage, pi.limbs_storage, temp_storage); // multiplication
        icicle_math::template add_sub_limbs<2 * TLC + 2, false, false>(rs, temp, rs);              // accumulation
      }
      int extra_bytes = nof_bytes - bytes_per_field * size;
      if (extra_bytes > 0) { // handle the extra limbs (when TLC does not divide NLIMBS)
        std::byte final_bytes[bytes_per_field] = {};
        for (int j = 0; j < extra_bytes; j++) // this copy cannot be avoided in the non-template version
        {
          final_bytes[j] = in[size * bytes_per_field + j];
        }
        const storage<TLC>& xi = *reinterpret_cast<const storage<TLC>*>(final_bytes);
        GoldilocksField pi = Base::get_reduced_digit_for_storage_reduction(size);
        storage<2 * TLC + 2> temp = {};
        storage<2 * TLC>& temp_storage = *reinterpret_cast<storage<2 * TLC>*>(temp.limbs);
        icicle_math::template multiply_raw<TLC>(xi, pi.limbs_storage, temp_storage);  // multiplication
        icicle_math::template add_sub_limbs<2 * TLC + 2, false, false>(rs, temp, rs); // accumulation
      }
      // second reduction step: - an alternative for this step would be to use the barret reduction straight away but
      // with a larger value of m.
      unsigned constexpr msbits_count = 2 * TLC * 32 - (2 * NBITS - 1);
      unsigned top_bits = (rs.limbs[2 * TLC] << msbits_count) + (rs.limbs[2 * TLC - 1] >> (32 - msbits_count));
      icicle_math::template add_sub_limbs<2 * TLC + 2, true, false>(
        rs, Base::get_mod_sub_for_storage_reduction(top_bits),
        rs); // subtracting the precomputed multiple of p from the look-up table
      // third and final step:
      storage<2 * TLC>& res = *reinterpret_cast<storage<2 * TLC>*>(rs.limbs);
      return typename Base::Wide{res}.reduce(); // finally, use goldilocks reduction
    }

    // TODO: reinterpret cast
    HOST_DEVICE_INLINE GoldilocksField operator+(const GoldilocksField& ys) const
    {
      GoldilocksField rs = {};
      icicle_math::goldi_add(
        this->limbs_storage, ys.limbs_storage, Base::get_modulus(), Base::get_neg_modulus(), rs.limbs_storage);
      return rs;
    }

    HOST_DEVICE_INLINE GoldilocksField operator-(const GoldilocksField& ys) const
    {
      GoldilocksField rs = {};
      icicle_math::goldi_add(
        this->limbs_storage, ys.neg().limbs_storage, Base::get_modulus(), Base::get_neg_modulus(), rs.limbs_storage);
      return rs;
    }

    /*This function performs the goldilocks reduction:
    xs[63:0] + xs[95:64] * (2^32 - 1) - xs[127:96]
     */
    template <unsigned MODULUS_MULTIPLE = 1>
    constexpr HOST_DEVICE_INLINE GoldilocksField reduce() const
    {
      GoldilocksField rs = {};
      icicle_math::goldi_reduce(this->limbs_storage, Base::get_modulus(), Base::get_neg_modulus(), rs.limbs_storage);
      return static_cast<Base>(rs);
    }

    constexpr HOST_DEVICE_INLINE GoldilocksField inverse() const
    {
      if (*this == zero()) return zero();
      const GoldilocksField one = GoldilocksField{CONFIG::one};
      const GoldilocksField zero = GoldilocksField{CONFIG::zero};
      const ff_storage modulus = CONFIG::modulus;
      GoldilocksField u = *this;
      GoldilocksField v = GoldilocksField{modulus};
      GoldilocksField b = one;
      GoldilocksField c = {};
      while (!(u == one) && !(v == one)) {
        while (u.is_even()) {
          uint32_t carry = 0;
          u = u.div2();
          if (b.is_odd()) carry = Base::template add_limbs<TLC, true>(b.limbs_storage, modulus, b.limbs_storage);
          b = b.div2();
          if (carry) {
            b.limbs_storage.limbs[1] =
              b.limbs_storage.limbs[1] |
              (1U << 31); // If there is a carry then after the division by 2 we can insert it as the top bit
          }
        }
        while (v.is_even()) {
          uint32_t carry = 0;
          v = v.div2();
          if (c.is_odd()) carry = Base::template add_limbs<TLC, true>(c.limbs_storage, modulus, c.limbs_storage);
          c = c.div2();
          if (carry) {
            c.limbs_storage.limbs[1] =
              c.limbs_storage.limbs[1] |
              (1U << 31); // If there is a carry then after the division by 2 we can insert it as the top bit
          }
        }
        if (Base::lt(v, u)) {
          u = u - v;
          b = b - c;
        } else {
          v = v - u;
          c = c - b;
        }
      }
      return (u == one) ? b : c;
    }

    HOST_DEVICE_INLINE GoldilocksField operator*(const GoldilocksField& ys) const
    {
      return this->mul_wide(ys).reduce();
    }

    static HOST_INLINE GoldilocksField omega(uint32_t logn)
    {
      if (logn == 0) { return GoldilocksField{CONFIG::one}; }

      if (logn > CONFIG::omegas_count) {
        THROW_ICICLE_ERR(icicle::eIcicleError::INVALID_ARGUMENT, "ModArith: Invalid omega index");
      }

      GoldilocksField omega = GoldilocksField{CONFIG::rou};
      for (int i = 0; i < CONFIG::omegas_count - logn; i++) {
        omega = omega.sqr();
      }
      return omega;
    }

    static HOST_INLINE GoldilocksField omega_inv(uint32_t logn)
    {
      if (logn == 0) { return GoldilocksField{CONFIG::one}; }

      if (logn > CONFIG::omegas_count) {
        THROW_ICICLE_ERR(icicle::eIcicleError::INVALID_ARGUMENT, "ModArith: Invalid omega_inv index");
      }

      GoldilocksField omega = GoldilocksField{CONFIG::rou}.inverse();
      for (int i = 0; i < CONFIG::omegas_count - logn; i++)
        omega = omega.sqr();
      return omega;
    }

    static HOST_DEVICE_INLINE GoldilocksField inv_log_size(uint32_t logn) { return Base::inv_log_size(logn); }

    HOST_DEVICE_INLINE GoldilocksField sqr() const { return *this * *this; }

    HOST_DEVICE_INLINE GoldilocksField to_montgomery() const { return *this * GoldilocksField{CONFIG::montgomery_r}; }

    HOST_DEVICE_INLINE GoldilocksField from_montgomery() const
    {
      return *this * GoldilocksField{CONFIG::montgomery_r_inv};
    }

    constexpr HOST_DEVICE_INLINE GoldilocksField pow(int exp) const
    {
      GoldilocksField res = one();
      GoldilocksField base = *this;
      while (exp > 0) {
        if (exp & 1) res = res * base;
        base = base * base;
        exp >>= 1;
      }
      return res;
    }

    // Add a static reduce method to fix the Wide::reduce() call
    static constexpr HOST_DEVICE_INLINE GoldilocksField reduce(const typename Base::Wide& wide)
    {
      GoldilocksField rs = {};
      icicle_math::goldi_reduce(wide.limbs_storage, Base::get_modulus(), Base::get_neg_modulus(), rs.limbs_storage);
      return rs;
    }
  };

  struct fp_config {
    static constexpr storage<2> modulus = {0x00000001, 0xffffffff}; // 2^64 - 2^32 + 1
    static constexpr unsigned reduced_digits_count = 9;
    static constexpr storage_array<reduced_digits_count, 2> reduced_digits = {
      {{0x00000001, 0x00000000},
       {0xffffffff, 0x00000000},
       {0x00000001, 0xfffffffe},
       {0x00000001, 0x00000000},
       {0xffffffff, 0x00000000},
       {0x00000001, 0xfffffffe},
       {0x00000001, 0x00000000},
       {0xffffffff, 0x00000000},
       {0x00000001, 0xfffffffe}}};
    static constexpr unsigned limbs_count = 2;
    static constexpr unsigned modulus_bit_count = 64;
    static constexpr storage<limbs_count> zero = {};
    static constexpr storage<limbs_count> one = {1};
    static constexpr storage<limbs_count> neg_modulus = {0xffffffff, 0x00000000};
    static constexpr storage<limbs_count> montgomery_r = {0xffffffff, 0x00000000};
    static constexpr storage<limbs_count> montgomery_r_inv = {0x00000001, 0xfffffffe};
    // The next 2 parameters are unused and are only needed for compilation:
    static constexpr storage<limbs_count> m = {0x00000000, 0x00000000};
    static constexpr unsigned num_of_reductions = 0;
    static constexpr storage<2 * limbs_count> modulus_squared =
      params_gen::template get_square<limbs_count, 0>(modulus);
    static constexpr storage<2 * limbs_count> modulus_squared_2 =
      host_math::template left_shift<2 * limbs_count, 1>(modulus_squared);
    static constexpr storage<2 * limbs_count> modulus_squared_4 =
      host_math::template left_shift<2 * limbs_count, 1>(modulus_squared_2);
    static constexpr storage<limbs_count> modulus_2 = host_math::template left_shift<limbs_count, 1>(modulus);
    static constexpr storage<limbs_count> modulus_4 = host_math::template left_shift<limbs_count, 1>(modulus_2);
    MOD_SQR_SUBS()
    static constexpr storage_array<mod_subs_count, 2 * limbs_count + 2> mod_subs = {
      {{0x00000000, 0x00000000, 0x00000000, 0x00000000, 0x00000000, 0x00000000},
       {0x7fffffff, 0x00000001, 0xffffffff, 0x7fffffff, 0x00000000, 0x00000000},
       {0xffffffff, 0x00000001, 0xffffffff, 0xffffffff, 0x00000000, 0x00000000},
       {0x7fffffff, 0x00000002, 0xffffffff, 0x7fffffff, 0x00000001, 0x00000000},
       {0xffffffff, 0x00000002, 0xffffffff, 0xffffffff, 0x00000001, 0x00000000},
       {0x7fffffff, 0x00000003, 0xffffffff, 0x7fffffff, 0x00000002, 0x00000000},
       {0xffffffff, 0x00000003, 0xffffffff, 0xffffffff, 0x00000002, 0x00000000},
       {0x7fffffff, 0x00000004, 0xffffffff, 0x7fffffff, 0x00000003, 0x00000000},
       {0xffffffff, 0x00000004, 0xffffffff, 0xffffffff, 0x00000003, 0x00000000},
       {0x7fffffff, 0x00000005, 0xffffffff, 0x7fffffff, 0x00000004, 0x00000000},
       {0xffffffff, 0x00000005, 0xffffffff, 0xffffffff, 0x00000004, 0x00000000},
       {0x7fffffff, 0x00000006, 0xffffffff, 0x7fffffff, 0x00000005, 0x00000000},
       {0xffffffff, 0x00000006, 0xffffffff, 0xffffffff, 0x00000005, 0x00000000},
       {0x7fffffff, 0x00000007, 0xffffffff, 0x7fffffff, 0x00000006, 0x00000000},
       {0xffffffff, 0x00000007, 0xffffffff, 0xffffffff, 0x00000006, 0x00000000},
       {0x7fffffff, 0x00000008, 0xffffffff, 0x7fffffff, 0x00000007, 0x00000000},
       {0xffffffff, 0x00000008, 0xffffffff, 0xffffffff, 0x00000007, 0x00000000},
       {0x7fffffff, 0x00000009, 0xffffffff, 0x7fffffff, 0x00000008, 0x00000000}}};
    static constexpr storage<2> rou = {0xda58878c, 0x185629dc};
    static constexpr unsigned omegas_count = 32;
    static constexpr storage_array<omegas_count, limbs_count> inv = {
      {{0x80000001, 0x7fffffff}, {0x40000001, 0xbfffffff}, {0x20000001, 0xdfffffff}, {0x10000001, 0xefffffff},
       {0x08000001, 0xf7ffffff}, {0x04000001, 0xfbffffff}, {0x02000001, 0xfdffffff}, {0x01000001, 0xfeffffff},
       {0x00800001, 0xff7fffff}, {0x00400001, 0xffbfffff}, {0x00200001, 0xffdfffff}, {0x00100001, 0xffefffff},
       {0x00080001, 0xfff7ffff}, {0x00040001, 0xfffbffff}, {0x00020001, 0xfffdffff}, {0x00010001, 0xfffeffff},
       {0x00008001, 0xffff7fff}, {0x00004001, 0xffffbfff}, {0x00002001, 0xffffdfff}, {0x00001001, 0xffffefff},
       {0x00000801, 0xfffff7ff}, {0x00000401, 0xfffffbff}, {0x00000201, 0xfffffdff}, {0x00000101, 0xfffffeff},
       {0x00000081, 0xffffff7f}, {0x00000041, 0xffffffbf}, {0x00000021, 0xffffffdf}, {0x00000011, 0xffffffef},
       {0x00000009, 0xfffffff7}, {0x00000005, 0xfffffffb}, {0x00000003, 0xfffffffd}, {0x00000002, 0xfffffffe}}};

    // nonresidue to generate the extension field
    static constexpr uint32_t nonresidue = 7;
    // true if nonresidue is negative.
    static constexpr bool nonresidue_is_negative = false;
    static constexpr bool nonresidue_is_u32 = true;
  };

  /**
   * Scalar field. Is always a prime field.
   */
  typedef GoldilocksField<fp_config> scalar_t;

  template <class CONFIG, class T>
  class GoldilocksComplexExtensionField
  {
    friend T;

  public:
    typedef T FF;
    static constexpr unsigned TLC = 2 * FF::TLC;

    FF c0;
    FF c1;

    typedef typename FF::Wide FWide;

    struct Wide {
      FWide c0;
      FWide c1;

      static constexpr Wide HOST_DEVICE_INLINE from_field(const GoldilocksComplexExtensionField& xs)
      {
        return Wide{FWide::from_field(xs.c0), FWide::from_field(xs.c1)};
      }

      friend HOST_DEVICE_INLINE Wide operator+(const Wide& xs, const Wide& ys)
      {
        return Wide{xs.c0 + ys.c0, xs.c1 + ys.c1};
      }

      HOST_DEVICE_INLINE Wide operator-(const Wide& ys) const { return Wide{c0 - ys.c0, c1 - ys.c1}; }
<<<<<<< HEAD

      constexpr HOST_DEVICE_INLINE Wide neg() const { return Wide{FWide::neg(c0), FWide::neg(c1)}; }

=======

      constexpr HOST_DEVICE_INLINE Wide neg() const { return Wide{FWide::neg(c0), FWide::neg(c1)}; }

>>>>>>> c70aa0c3
      // Reduce the wide representation back to a GoldilocksComplexExtensionField element
      constexpr HOST_DEVICE_INLINE GoldilocksComplexExtensionField reduce() const
      {
        return GoldilocksComplexExtensionField{c0.reduce(), c1.reduce()};
      }
    };

    static constexpr HOST_DEVICE_INLINE GoldilocksComplexExtensionField zero()
    {
      return GoldilocksComplexExtensionField{FF::zero(), FF::zero()};
    }

    static constexpr HOST_DEVICE_INLINE GoldilocksComplexExtensionField one()
    {
      return GoldilocksComplexExtensionField{FF::one(), FF::zero()};
    }

    static constexpr HOST_DEVICE_INLINE GoldilocksComplexExtensionField from(uint32_t val)
    {
      return GoldilocksComplexExtensionField{FF::from(val), FF::zero()};
    }

<<<<<<< HEAD
    HOST_DEVICE_INLINE GoldilocksComplexExtensionField to_montgomery() const
    {
      return GoldilocksComplexExtensionField{c0.to_montgomery(), c1.to_montgomery()};
    }

=======
    static constexpr HOST_DEVICE_INLINE GoldilocksComplexExtensionField reduce_from_bytes(const std::byte* in)
    {
      return GoldilocksComplexExtensionField{FF::reduce_from_bytes(in), FF::reduce_from_bytes(in + sizeof(FF))};
    }

    HOST_DEVICE_INLINE GoldilocksComplexExtensionField to_montgomery() const
    {
      return GoldilocksComplexExtensionField{c0.to_montgomery(), c1.to_montgomery()};
    }

>>>>>>> c70aa0c3
    HOST_DEVICE_INLINE GoldilocksComplexExtensionField from_montgomery() const
    {
      return GoldilocksComplexExtensionField{c0.from_montgomery(), c1.from_montgomery()};
    }

    static HOST_INLINE GoldilocksComplexExtensionField rand_host()
    {
      return GoldilocksComplexExtensionField{FF::rand_host(), FF::rand_host()};
    }

    static void rand_host_many(GoldilocksComplexExtensionField* out, int size)
    {
      for (int i = 0; i < size; i++)
        out[i] = rand_host();
    }

    template <unsigned REDUCTION_SIZE = 1>
    static constexpr HOST_DEVICE_INLINE GoldilocksComplexExtensionField
    sub_modulus(const GoldilocksComplexExtensionField& xs)
    {
      return GoldilocksComplexExtensionField{
        FF::sub_modulus<REDUCTION_SIZE>(&xs.c0), FF::sub_modulus<REDUCTION_SIZE>(&xs.c1)};
    }

    friend std::ostream& operator<<(std::ostream& os, const GoldilocksComplexExtensionField& xs)
    {
      os << "{ Real: " << xs.c0 << " }; { Imaginary: " << xs.c1 << " }";
      return os;
    }

    friend HOST_DEVICE_INLINE GoldilocksComplexExtensionField
    operator+(GoldilocksComplexExtensionField xs, const GoldilocksComplexExtensionField& ys)
    {
      return GoldilocksComplexExtensionField{xs.c0 + ys.c0, xs.c1 + ys.c1};
    }

    friend HOST_DEVICE_INLINE GoldilocksComplexExtensionField
    operator-(GoldilocksComplexExtensionField xs, const GoldilocksComplexExtensionField& ys)
    {
      return GoldilocksComplexExtensionField{xs.c0 - ys.c0, xs.c1 - ys.c1};
    }

    friend HOST_DEVICE_INLINE GoldilocksComplexExtensionField
    operator+(FF xs, const GoldilocksComplexExtensionField& ys)
    {
      return GoldilocksComplexExtensionField{xs + ys.c0, ys.c1};
    }

    friend HOST_DEVICE_INLINE GoldilocksComplexExtensionField
    operator-(FF xs, const GoldilocksComplexExtensionField& ys)
    {
      return GoldilocksComplexExtensionField{xs - ys.c0, FF::neg(ys.c1)};
    }

    friend HOST_DEVICE_INLINE GoldilocksComplexExtensionField
    operator+(GoldilocksComplexExtensionField xs, const FF& ys)
    {
      return GoldilocksComplexExtensionField{xs.c0 + ys, xs.c1};
    }

    friend HOST_DEVICE_INLINE GoldilocksComplexExtensionField
    operator-(GoldilocksComplexExtensionField xs, const FF& ys)
    {
      return GoldilocksComplexExtensionField{xs.c0 - ys, xs.c1};
    }

    constexpr HOST_DEVICE_INLINE GoldilocksComplexExtensionField operator-() const
    {
      return GoldilocksComplexExtensionField{FF::neg(c0), FF::neg(c1)};
    }

    constexpr HOST_DEVICE_INLINE GoldilocksComplexExtensionField& operator+=(const GoldilocksComplexExtensionField& ys)
    {
      *this = *this + ys;
      return *this;
    }

    constexpr HOST_DEVICE_INLINE GoldilocksComplexExtensionField& operator-=(const GoldilocksComplexExtensionField& ys)
    {
      *this = *this - ys;
      return *this;
    }

    constexpr HOST_DEVICE_INLINE GoldilocksComplexExtensionField& operator*=(const GoldilocksComplexExtensionField& ys)
    {
      *this = *this * ys;
      return *this;
    }

    constexpr HOST_DEVICE_INLINE GoldilocksComplexExtensionField& operator+=(const FF& ys)
    {
      *this = *this + ys;
      return *this;
    }

    constexpr HOST_DEVICE_INLINE GoldilocksComplexExtensionField& operator-=(const FF& ys)
    {
      *this = *this - ys;
      return *this;
    }

    constexpr HOST_DEVICE_INLINE GoldilocksComplexExtensionField& operator*=(const FF& ys)
    {
      *this = *this * ys;
      return *this;
    }

    /*
     * Multiply by the quadratic non-residue used to construct the extension field.
     * For Goldilocks we currently have a small u32 non-residue (7), so we can use the
     * optimized unsigned multiplication variant that exists on the base field.
     */
    static constexpr HOST_DEVICE FF mul_by_nonresidue(const FF& xs)
    {
      if constexpr (CONFIG::nonresidue_is_u32) {
        return FF::template mul_unsigned<CONFIG::nonresidue>(xs);
      } else {
        return FF::template mul_const<CONFIG::nonresidue>(xs);
      }
    }

    static constexpr HOST_DEVICE FWide mul_by_nonresidue(const FWide& xs)
    {
      if constexpr (CONFIG::nonresidue_is_u32) {
        // First reduce to avoid potential overflow issues
        FF reduced = xs.reduce();
        // Then multiply by the nonresidue and convert back to wide
        return FF::template mul_unsigned<CONFIG::nonresidue>(reduced).mul_wide(FF::one());
      } else {
        FF reduced = xs.reduce();
        return reduced.mul_wide(FF::from(CONFIG::nonresidue));
      }
    }

    template <unsigned MODULUS_MULTIPLE = 1>
    HOST_DEVICE_INLINE Wide mul_wide(const GoldilocksComplexExtensionField& ys) const
    {
      FWide real_prod = c0.mul_wide(ys.c0);
      FWide imaginary_prod = c1.mul_wide(ys.c1);
      FWide prod_of_sums = (c0 + c1).mul_wide(ys.c0 + ys.c1);
      FWide nonresidue_times_im = mul_by_nonresidue(imaginary_prod);
      return Wide{real_prod + nonresidue_times_im, prod_of_sums - real_prod - imaginary_prod};
    }

    // Non-templated version for FF type
    HOST_DEVICE_INLINE Wide mul_wide(const FF& ys) const { return Wide{c0.mul_wide(ys), c1.mul_wide(ys)}; }

    template <unsigned MODULUS_MULTIPLE = 1>
    static constexpr HOST_DEVICE_INLINE Wide mul_wide(const GoldilocksComplexExtensionField& xs, const FF& ys)
    {
      return Wide{FF::mul_wide(xs.c0, ys), FF::mul_wide(xs.c1, ys)};
    }

    template <unsigned MODULUS_MULTIPLE = 1>
    static constexpr HOST_DEVICE_INLINE Wide mul_wide(const FF& xs, const GoldilocksComplexExtensionField& ys)
    {
      return mul_wide(ys, xs);
    }

    HOST_DEVICE_INLINE GoldilocksComplexExtensionField reduce() const
    {
      return GoldilocksComplexExtensionField{c0.reduce(), c1.reduce()};
    }

    HOST_DEVICE_INLINE GoldilocksComplexExtensionField operator*(const GoldilocksComplexExtensionField& ys) const
    {
      Wide xy = mul_wide(ys);
      return xy.reduce();
    }

    HOST_DEVICE_INLINE GoldilocksComplexExtensionField operator*(const FF& ys) const
    {
      Wide xy = mul_wide(ys);
      return xy.reduce();
    }

    friend HOST_DEVICE_INLINE GoldilocksComplexExtensionField
    operator*(const FF& ys, const GoldilocksComplexExtensionField& xs)
    {
      return xs * ys;
    }

    friend HOST_DEVICE_INLINE bool
    operator==(const GoldilocksComplexExtensionField& xs, const GoldilocksComplexExtensionField& ys)
    {
      return (xs.c0 == ys.c0) && (xs.c1 == ys.c1);
    }

    friend HOST_DEVICE_INLINE bool
    operator!=(const GoldilocksComplexExtensionField& xs, const GoldilocksComplexExtensionField& ys)
    {
      return !(xs == ys);
    }

    HOST_DEVICE_INLINE GoldilocksComplexExtensionField sqr() const
    {
      // TODO: change to a more efficient squaring
      return *this * *this;
    }

    HOST_DEVICE_INLINE GoldilocksComplexExtensionField neg() const
    {
      return GoldilocksComplexExtensionField{c0.neg(), c1.neg()};
    }

    // inverse of zero is set to be zero which is what we want most of the time
    HOST_DEVICE_INLINE GoldilocksComplexExtensionField inverse() const
    {
      GoldilocksComplexExtensionField xs_conjugate = {c0, c1.neg()};
      FF nonresidue_times_im = mul_by_nonresidue(c1.sqr());
      nonresidue_times_im = CONFIG::nonresidue_is_negative ? nonresidue_times_im.neg() : nonresidue_times_im;
      // TODO: wide here
      FF xs_norm_squared = c0.sqr() - nonresidue_times_im;
      return xs_conjugate * GoldilocksComplexExtensionField{xs_norm_squared.inverse(), FF::zero()};
    }

    HOST_DEVICE_INLINE GoldilocksComplexExtensionField pow(int exp) const
    {
      GoldilocksComplexExtensionField res = GoldilocksComplexExtensionField::one();
      GoldilocksComplexExtensionField base = *this;
      while (exp > 0) {
        if (exp & 1) res = res * base;
        base = base * base;
        exp >>= 1;
      }
      return res;
    }

    template <unsigned NLIMBS>
    static constexpr HOST_DEVICE GoldilocksComplexExtensionField
    pow(GoldilocksComplexExtensionField base, storage<NLIMBS> exp)
    {
      GoldilocksComplexExtensionField res = one();
      while (host_math::is_zero(exp)) {
        if (host_math::get_bit<NLIMBS>(exp, 0)) res = res * base;
        base = base * base;
        exp = host_math::right_shift<NLIMBS, 1>(exp);
      }
      return res;
    }

    /* Receives an array of bytes and its size and returns extension field element. */
    static constexpr HOST_DEVICE_INLINE GoldilocksComplexExtensionField from(const std::byte* in, unsigned nof_bytes)
    {
      if (nof_bytes < 2 * sizeof(FF)) {
#ifndef __CUDACC__
        ICICLE_LOG_ERROR << "Input size is too small";
#endif // __CUDACC__
        return GoldilocksComplexExtensionField::zero();
      }
      return GoldilocksComplexExtensionField{FF::from(in, sizeof(FF)), FF::from(in + sizeof(FF), sizeof(FF))};
    }
  };

  /**
   * Complex extension field of `scalar_t` enabled if `-DEXT_FIELD` env variable is.
   */
  typedef GoldilocksComplexExtensionField<fp_config, scalar_t> extension_t;
} // namespace goldilocks

template <class CONFIG>
struct std::hash<goldilocks::GoldilocksField<CONFIG>> {
  std::size_t operator()(const goldilocks::GoldilocksField<CONFIG>& key) const
  {
    std::size_t hash = 0;
    for (int i = 0; i < CONFIG::limbs_count; i++)
      hash ^= std::hash<uint32_t>()(key.limbs_storage.limbs[i]) + 0x9e3779b9 + (hash << 6) + (hash >> 2);
    return hash;
  }
};

#ifdef __CUDACC__
template <class CONFIG>
struct SharedMemory<goldilocks::GoldilocksField<CONFIG>> {
  __device__ goldilocks::GoldilocksField<CONFIG>* getPointer()
  {
    extern __shared__ goldilocks::GoldilocksField<CONFIG> s_scalar_[];
    return s_scalar_;
  }
};

template <class CONFIG, class T>
struct SharedMemory<goldilocks::GoldilocksComplexExtensionField<CONFIG, T>> {
  __device__ goldilocks::GoldilocksComplexExtensionField<CONFIG, T>* getPointer()
  {
    extern __shared__ goldilocks::GoldilocksComplexExtensionField<CONFIG, T> s_ext2_scalar_[];
    return s_ext2_scalar_;
  }
};

#endif // __CUDACC__<|MERGE_RESOLUTION|>--- conflicted
+++ resolved
@@ -371,15 +371,9 @@
       }
 
       HOST_DEVICE_INLINE Wide operator-(const Wide& ys) const { return Wide{c0 - ys.c0, c1 - ys.c1}; }
-<<<<<<< HEAD
 
       constexpr HOST_DEVICE_INLINE Wide neg() const { return Wide{FWide::neg(c0), FWide::neg(c1)}; }
 
-=======
-
-      constexpr HOST_DEVICE_INLINE Wide neg() const { return Wide{FWide::neg(c0), FWide::neg(c1)}; }
-
->>>>>>> c70aa0c3
       // Reduce the wide representation back to a GoldilocksComplexExtensionField element
       constexpr HOST_DEVICE_INLINE GoldilocksComplexExtensionField reduce() const
       {
@@ -402,24 +396,16 @@
       return GoldilocksComplexExtensionField{FF::from(val), FF::zero()};
     }
 
-<<<<<<< HEAD
+    static constexpr HOST_DEVICE_INLINE GoldilocksComplexExtensionField reduce_from_bytes(const std::byte* in)
+    {
+      return GoldilocksComplexExtensionField{FF::reduce_from_bytes(in), FF::reduce_from_bytes(in + sizeof(FF))};
+    }
+
     HOST_DEVICE_INLINE GoldilocksComplexExtensionField to_montgomery() const
     {
       return GoldilocksComplexExtensionField{c0.to_montgomery(), c1.to_montgomery()};
     }
 
-=======
-    static constexpr HOST_DEVICE_INLINE GoldilocksComplexExtensionField reduce_from_bytes(const std::byte* in)
-    {
-      return GoldilocksComplexExtensionField{FF::reduce_from_bytes(in), FF::reduce_from_bytes(in + sizeof(FF))};
-    }
-
-    HOST_DEVICE_INLINE GoldilocksComplexExtensionField to_montgomery() const
-    {
-      return GoldilocksComplexExtensionField{c0.to_montgomery(), c1.to_montgomery()};
-    }
-
->>>>>>> c70aa0c3
     HOST_DEVICE_INLINE GoldilocksComplexExtensionField from_montgomery() const
     {
       return GoldilocksComplexExtensionField{c0.from_montgomery(), c1.from_montgomery()};
