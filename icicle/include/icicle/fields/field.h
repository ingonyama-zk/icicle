#pragma once

/**
 * This file contains methods for working with elements of a prime field. It is based on and evolved from Matter Labs'
 * [Zprize
 * submission](https://github.com/matter-labs/z-prize-msm-gpu/blob/main/bellman-cuda-rust/bellman-cuda-sys/native/ff_dispatch_st.h).
 *
 * TODO: DmytroTym: current version needs refactoring (e.g. there's no reason to have different classes Field and
 * ff_storage among other issues). But because this is an internal file and correctness and performance are unaffected,
 * refactoring it is low in the priority list.
 *
 * Documentation of methods is intended to explain inner workings to developers working on icicle. In its current state
 * it mostly explains modular multiplication and related methods. One important quirk of modern CUDA that's affecting
 * most methods is explained by [Niall Emmart](https://youtu.be/KAWlySN7Hm8?si=h7nzDujnvubWXeDX&t=4039). In short, when
 * 64-bit MAD (`r = a * b + c`) instructions get compiled down to SASS (CUDA assembly) they require two-register values
 * `r` and `c` to start from even register (e.g. `r` can live in registers 20 and 21, or 14 and 15, but not 15 and 16).
 * This complicates implementations forcing us to segregate terms into two categories depending on their alignment.
 * Which is where `even` and `odd` arrays across the codebase come from.
 */

#ifdef __CUDACC__
  #include "gpu-utils/sharedmem.h"
  #include "ptx.h"
#endif // __CUDACC__

#include "icicle/errors.h"
#include "host_math.h"
#include "device_math.h"
#include "storage.h"

#include <iomanip>
#include <iostream>
#include <random>
#include <sstream>
#include <string>

using namespace icicle;

template <class CONFIG>
class Field
{
public:
  static constexpr unsigned TLC = CONFIG::limbs_count;
  static constexpr unsigned NBITS = CONFIG::modulus_bit_count;

  static constexpr HOST_DEVICE_INLINE Field zero() { return Field{CONFIG::zero}; }

#ifdef BARRET
  static constexpr HOST_DEVICE_INLINE Field one() { return Field{CONFIG::one}; }
#else
  static constexpr HOST_DEVICE_INLINE Field one() { return Field{CONFIG::montgomery_r}; }
#endif

  static constexpr HOST_DEVICE_INLINE Field from(uint32_t value)
  {
    storage<TLC> scalar{};
    scalar.limbs[0] = value;
    for (int i = 1; i < TLC; i++) {
      scalar.limbs[i] = 0;
    }
#ifdef BARRET
    return Field{scalar};
#else
    return to_montgomery(Field{scalar});
#endif
  }

  static HOST_INLINE Field omega(uint32_t logn)
  {
    if (logn == 0) { return one(); }

    if (logn > CONFIG::omegas_count) { THROW_ICICLE_ERR(eIcicleError::INVALID_ARGUMENT, "Field: Invalid omega index"); }
#ifdef BARRET
    Field omega = Field{CONFIG::rou};
#else
    Field omega = to_montgomery(Field{CONFIG::rou});
#endif
    for (int i = 0; i < CONFIG::omegas_count - logn; i++)
      omega = sqr(omega);
    return omega;
  }

  static HOST_INLINE Field omega_inv(uint32_t logn)
  {
    if (logn == 0) { return one(); }

    if (logn > CONFIG::omegas_count) {
      THROW_ICICLE_ERR(eIcicleError::INVALID_ARGUMENT, "Field: Invalid omega_inv index");
    }
#ifdef BARRET
    Field omega = inverse(Field{CONFIG::rou});
#else
    Field omega = inverse(to_montgomery(Field{CONFIG::rou}));
#endif
    for (int i = 0; i < CONFIG::omegas_count - logn; i++)
      omega = sqr(omega);
    return omega;
  }

  static HOST_DEVICE_INLINE Field inv_log_size(uint32_t logn)
  {
    if (logn == 0) { return one(); }
#ifndef __CUDA_ARCH__
    if (logn > CONFIG::omegas_count) THROW_ICICLE_ERR(eIcicleError::INVALID_ARGUMENT, "Field: Invalid inv index");
#else
    if (logn > CONFIG::omegas_count) {
      printf(
        "CUDA ERROR: field.h: error on inv_log_size(logn): logn(=%u) > omegas_count (=%u)", logn, CONFIG::omegas_count);
      assert(false);
    }
#endif // __CUDA_ARCH__
    storage_array<CONFIG::omegas_count, TLC> const inv = CONFIG::inv;
#ifdef BARRET
    return Field{inv.storages[logn - 1]};
#else
    return to_montgomery(Field{inv.storages[logn - 1]});
#endif
  }

  static constexpr HOST_INLINE unsigned get_omegas_count()
  {
    if constexpr (has_member_omegas_count<CONFIG>()) {
      return CONFIG::omegas_count;
    } else {
      return 0;
    }
  }

  template <typename T>
  static constexpr bool has_member_omegas_count()
  {
    return sizeof(T::omegas_count) > 0;
  }

  // private:
  typedef storage<TLC> ff_storage;
  typedef storage<2 * TLC> ff_wide_storage;

  /**
   * A new addition to the config file - \f$ 2^{32 \cdot num\_limbs} - p \f$.
   */
  static constexpr HOST_DEVICE_INLINE ff_storage get_neg_modulus() { return CONFIG::neg_modulus; }

  static constexpr HOST_DEVICE_INLINE ff_storage get_mont_inv_modulus() { return CONFIG::mont_inv_modulus; }
  static constexpr HOST_DEVICE_INLINE ff_storage get_mont_r() { return CONFIG::montgomery_r; }
  static constexpr HOST_DEVICE_INLINE ff_storage get_mont_r_sqr() { return CONFIG::montgomery_r_sqr; }
  static constexpr HOST_DEVICE_INLINE ff_storage get_mont_r_inv() { return CONFIG::montgomery_r_inv; }
  /**
   * A new addition to the config file - the number of times to reduce in [reduce](@ref reduce) function.
   */
  static constexpr HOST_DEVICE_INLINE unsigned num_of_reductions() { return CONFIG::num_of_reductions; }

  static constexpr unsigned slack_bits = 32 * TLC - NBITS;

  struct Wide {
    ff_wide_storage limbs_storage;

    static constexpr Wide HOST_DEVICE_INLINE from_field(const Field& xs)
    {
      Wide out{};
#ifdef __CUDA_ARCH__
      UNROLL
#endif
      for (unsigned i = 0; i < TLC; i++)
        out.limbs_storage.limbs[i] = xs.limbs_storage.limbs[i];
      return out;
    }

    static constexpr Field HOST_DEVICE_INLINE get_lower(const Wide& xs)
    {
      Field out{};
#ifdef __CUDA_ARCH__
      UNROLL
#endif
      for (unsigned i = 0; i < TLC; i++)
        out.limbs_storage.limbs[i] = xs.limbs_storage.limbs[i];
      return out;
    }

    static constexpr Field HOST_DEVICE_INLINE get_higher(const Wide& xs)
    {
      Field out{};
#ifdef __CUDA_ARCH__
      UNROLL
#endif
      for (unsigned i = 0; i < TLC; i++)
        out.limbs_storage.limbs[i] = xs.limbs_storage.limbs[i + TLC];
      return out;
    }

    static constexpr Field HOST_DEVICE_INLINE get_higher_with_slack(const Wide& xs)
    {
      Field out{};
#ifdef __CUDA_ARCH__
      UNROLL
#endif
      for (unsigned i = 0; i < TLC; i++) {
#ifdef __CUDA_ARCH__
        out.limbs_storage.limbs[i] =
          __funnelshift_lc(xs.limbs_storage.limbs[i + TLC - 1], xs.limbs_storage.limbs[i + TLC], 2 * slack_bits);
#else
        out.limbs_storage.limbs[i] = (xs.limbs_storage.limbs[i + TLC] << 2 * slack_bits) +
                                     (xs.limbs_storage.limbs[i + TLC - 1] >> (32 - 2 * slack_bits));
#endif
      }
      return out;
    }

    template <unsigned REDUCTION_SIZE = 1>
    static constexpr HOST_DEVICE_INLINE Wide sub_modulus_squared(const Wide& xs)
    {
      if (REDUCTION_SIZE == 0) return xs;
      const ff_wide_storage modulus = get_modulus_squared<REDUCTION_SIZE>();
      Wide rs = {};
      return sub_limbs<2 * TLC, true>(xs.limbs_storage, modulus, rs.limbs_storage) ? xs : rs;
    }

    template <unsigned MODULUS_MULTIPLE = 1>
    static constexpr HOST_DEVICE_INLINE Wide neg(const Wide& xs)
    {
      const ff_wide_storage modulus = get_modulus_squared<MODULUS_MULTIPLE>();
      Wide rs = {};
      sub_limbs<2 * TLC, false>(modulus, xs.limbs_storage, rs.limbs_storage);
      return rs;
    }

    friend HOST_DEVICE Wide operator+(Wide xs, const Wide& ys)
    {
      Wide rs = {};
      add_limbs<2 * TLC, false>(xs.limbs_storage, ys.limbs_storage, rs.limbs_storage);
      return sub_modulus_squared<1>(rs);
    }

    friend HOST_DEVICE_INLINE Wide operator-(Wide xs, const Wide& ys)
    {
      Wide rs = {};
      uint32_t carry = sub_limbs<2 * TLC, true>(xs.limbs_storage, ys.limbs_storage, rs.limbs_storage);
      if (carry == 0) return rs;
      const ff_wide_storage modulus = get_modulus_squared<1>();
      add_limbs<2 * TLC, false>(rs.limbs_storage, modulus, rs.limbs_storage);
      return rs;
    }
  };

  // return modulus multiplied by 1, 2 or 4
  template <unsigned MULTIPLIER = 1>
  static constexpr HOST_DEVICE_INLINE ff_storage get_modulus()
  {
    switch (MULTIPLIER) {
    case 1:
      return CONFIG::modulus;
    case 2:
      return CONFIG::modulus_2;
    case 4:
      return CONFIG::modulus_4;
    default:
      return {};
    }
  }

  // return m
  static constexpr HOST_DEVICE_INLINE ff_storage get_m() { return CONFIG::m; }

  // return modulus^2, helpful for ab +/- cd
  template <unsigned MULTIPLIER = 1>
  static constexpr HOST_DEVICE_INLINE ff_wide_storage get_modulus_squared()
  {
    switch (MULTIPLIER) {
    case 1:
      return CONFIG::modulus_squared;
    case 2:
      return CONFIG::modulus_squared_2;
    case 4:
      return CONFIG::modulus_squared_4;
    default:
      return {};
    }
  }

  template <unsigned NLIMBS, bool CARRY_OUT>
  static constexpr HOST_DEVICE_INLINE uint32_t
  add_limbs(const storage<NLIMBS>& xs, const storage<NLIMBS>& ys, storage<NLIMBS>& rs)
  {
#ifdef __CUDA_ARCH__
    return device_math::template add_sub_limbs_device<NLIMBS, false, CARRY_OUT>(xs, ys, rs);
#else
    return host_math::template add_sub_limbs<NLIMBS, false, CARRY_OUT>(xs, ys, rs);
#endif
  }

  template <unsigned NLIMBS, bool CARRY_OUT>
  static constexpr HOST_DEVICE_INLINE uint32_t
  sub_limbs(const storage<NLIMBS>& xs, const storage<NLIMBS>& ys, storage<NLIMBS>& rs)
  {
#ifdef __CUDA_ARCH__
    return device_math::template add_sub_limbs_device<NLIMBS, true, CARRY_OUT>(xs, ys, rs);
#else
    return host_math::template add_sub_limbs<NLIMBS, true, CARRY_OUT>(xs, ys, rs);
#endif
  }

<<<<<<< HEAD
=======
#ifdef __CUDACC__

  template <unsigned OPS_COUNT = UINT32_MAX, bool CARRY_IN = false, bool CARRY_OUT = false>
  struct carry_chainz {
    unsigned index;

    constexpr __device__ __forceinline__ carry_chainz() : index(0) {}

    __device__ __forceinline__ uint32_t add(const uint32_t x, const uint32_t y)
    {
      index++;
      if (index == 1 && OPS_COUNT == 1 && !CARRY_IN && !CARRY_OUT)
        return ptx::add(x, y);
      else if (index == 1 && !CARRY_IN)
        return ptx::add_cc(x, y);
      else if (index < OPS_COUNT || CARRY_OUT)
        return ptx::addc_cc(x, y);
      else
        return ptx::addc(x, y);
    }

    __device__ __forceinline__ uint32_t sub(const uint32_t x, const uint32_t y)
    {
      index++;
      if (index == 1 && OPS_COUNT == 1 && !CARRY_IN && !CARRY_OUT)
        return ptx::sub(x, y);
      else if (index == 1 && !CARRY_IN)
        return ptx::sub_cc(x, y);
      else if (index < OPS_COUNT || CARRY_OUT)
        return ptx::subc_cc(x, y);
      else
        return ptx::subc(x, y);
    }

    __device__ __forceinline__ uint32_t mad_lo(const uint32_t x, const uint32_t y, const uint32_t z)
    {
      index++;
      if (index == 1 && OPS_COUNT == 1 && !CARRY_IN && !CARRY_OUT)
        return ptx::mad_lo(x, y, z);
      else if (index == 1 && !CARRY_IN)
        return ptx::mad_lo_cc(x, y, z);
      else if (index < OPS_COUNT || CARRY_OUT)
        return ptx::madc_lo_cc(x, y, z);
      else
        return ptx::madc_lo(x, y, z);
    }

    __device__ __forceinline__ uint32_t mad_hi(const uint32_t x, const uint32_t y, const uint32_t z)
    {
      index++;
      if (index == 1 && OPS_COUNT == 1 && !CARRY_IN && !CARRY_OUT)
        return ptx::mad_hi(x, y, z);
      else if (index == 1 && !CARRY_IN)
        return ptx::mad_hi_cc(x, y, z);
      else if (index < OPS_COUNT || CARRY_OUT)
        return ptx::madc_hi_cc(x, y, z);
      else
        return ptx::madc_hi(x, y, z);
    }
  };

  // add or subtract limbs
  template <bool SUBTRACT, bool CARRY_OUT>
  static constexpr DEVICE_INLINE uint32_t
  add_sub_limbs_devicez(const ff_storage& xs, const ff_storage& ys, ff_storage& rs)
  {
    const uint32_t* x = xs.limbs;
    const uint32_t* y = ys.limbs;
    uint32_t* r = rs.limbs;
    carry_chainz<CARRY_OUT ? TLC + 1 : TLC> chain;
  #pragma unroll
    for (unsigned i = 0; i < TLC; i++)
      r[i] = SUBTRACT ? chain.sub(x[i], y[i]) : chain.add(x[i], y[i]);
    if (!CARRY_OUT) return 0;
    return SUBTRACT ? chain.sub(0, 0) : chain.add(0, 0);
  }

  // If we want, we could make "2*TLC" a template parameter to deduplicate with "ff_storage" overload, but that's a
  // minor issue.
  template <bool SUBTRACT, bool CARRY_OUT>
  static constexpr DEVICE_INLINE uint32_t
  add_sub_limbs_devicez(const ff_wide_storage& xs, const ff_wide_storage& ys, ff_wide_storage& rs)
  {
    const uint32_t* x = xs.limbs;
    const uint32_t* y = ys.limbs;
    uint32_t* r = rs.limbs;
    carry_chainz<CARRY_OUT ? 2 * TLC + 1 : 2 * TLC> chain;
  #pragma unroll
    for (unsigned i = 0; i < 2 * TLC; i++) {
      r[i] = SUBTRACT ? chain.sub(x[i], y[i]) : chain.add(x[i], y[i]);
    }
    if (!CARRY_OUT) return 0;
    return SUBTRACT ? chain.sub(0, 0) : chain.add(0, 0);
  }

  template <bool SUBTRACT, bool CARRY_OUT, typename T>
  static constexpr DEVICE_INLINE uint32_t add_sub_limbsz(const T& xs, const T& ys, T& rs)
  {
    // No need for static_assert(std::is_same<T, ff_storage>::value || std::is_same<T, ff_wide_storage>::value).
    // Instantiation will fail if appropriate add_sub_limbs_device overload does not exist.
    return add_sub_limbs_devicez<SUBTRACT, CARRY_OUT>(xs, ys, rs);
  }

  template <bool CARRY_OUT, typename T>
  static constexpr DEVICE_INLINE uint32_t add_limbsz(const T& xs, const T& ys, T& rs)
  {
    return add_sub_limbsz<false, CARRY_OUT>(xs, ys, rs);
  }

  template <bool CARRY_OUT, typename T>
  static constexpr DEVICE_INLINE uint32_t sub_limbsz(const T& xs, const T& ys, T& rs)
  {
    return add_sub_limbsz<true, CARRY_OUT>(xs, ys, rs);
  }

  // return xs == 0 with field operands
  static constexpr DEVICE_INLINE bool is_zero_devicez(const ff_storage& xs)
  {
    const uint32_t* x = xs.limbs;
    uint32_t limbs_or = x[0];
  #pragma unroll
    for (unsigned i = 1; i < TLC; i++)
      limbs_or |= x[i];
    return limbs_or == 0;
  }

  static constexpr DEVICE_INLINE bool is_zeroz(const ff_storage& xs) { return is_zero_devicez(xs); }

  // return xs == ys with field operands
  static constexpr DEVICE_INLINE bool eq_devicez(const ff_storage& xs, const ff_storage& ys)
  {
    const uint32_t* x = xs.limbs;
    const uint32_t* y = ys.limbs;
    uint32_t limbs_or = x[0] ^ y[0];
  #pragma unroll
    for (unsigned i = 1; i < TLC; i++)
      limbs_or |= x[i] ^ y[i];
    return limbs_or == 0;
  }

  static constexpr DEVICE_INLINE bool eqz(const ff_storage& xs, const ff_storage& ys) { return eq_devicez(xs, ys); }

  template <unsigned REDUCTION_SIZE = 1>
  static constexpr DEVICE_INLINE ff_storage reducez(const ff_storage& xs)
  {
    if (REDUCTION_SIZE == 0) return xs;
    const ff_storage modulus = get_modulus<REDUCTION_SIZE>();
    ff_storage rs = {};
    return sub_limbsz<true>(xs, modulus, rs) ? xs : rs;
  }

  template <unsigned REDUCTION_SIZE = 1>
  static constexpr DEVICE_INLINE ff_wide_storage reduce_widez(const ff_wide_storage& xs)
  {
    if (REDUCTION_SIZE == 0) return xs;
    const ff_wide_storage modulus_squared = get_modulus_squared<REDUCTION_SIZE>();
    ff_wide_storage rs = {};
    return sub_limbsz<true>(xs, modulus_squared, rs) ? xs : rs;
  }

  // return xs + ys with field operands
  template <unsigned REDUCTION_SIZE = 1>
  static constexpr DEVICE_INLINE ff_storage addz(const ff_storage& xs, const ff_storage& ys)
  {
    ff_storage rs = {};
    add_limbsz<false>(xs, ys, rs);
    return reducez<REDUCTION_SIZE>(rs);
  }

  template <unsigned REDUCTION_SIZE = 1>
  static constexpr DEVICE_INLINE ff_wide_storage add_widez(const ff_wide_storage& xs, const ff_wide_storage& ys)
  {
    ff_wide_storage rs = {};
    add_limbsz<false>(xs, ys, rs);
    return reduce_widez<REDUCTION_SIZE>(rs);
  }

  // return xs - ys with field operands
  template <unsigned REDUCTION_SIZE = 1>
  static DEVICE_INLINE ff_storage subz(const ff_storage& xs, const ff_storage& ys)
  {
    ff_storage rs = {};
    if (REDUCTION_SIZE == 0) {
      sub_limbsz<false>(xs, ys, rs);
    } else {
      uint32_t carry = sub_limbsz<true>(xs, ys, rs);
      if (carry == 0) return rs;
      const ff_storage modulus = get_modulus<REDUCTION_SIZE>();
      add_limbsz<false>(rs, modulus, rs);
    }
    return rs;
  }

  template <unsigned REDUCTION_SIZE = 1>
  static DEVICE_INLINE ff_wide_storage sub_widez(const ff_wide_storage& xs, const ff_wide_storage& ys)
  {
    ff_wide_storage rs = {};
    if (REDUCTION_SIZE == 0) {
      sub_limbsz<false>(xs, ys, rs);
    } else {
      uint32_t carry = sub_limbsz<true>(xs, ys, rs);
      if (carry == 0) return rs;
      const ff_wide_storage modulus_squared = get_modulus_squared<REDUCTION_SIZE>();
      add_limbsz<false>(rs, modulus_squared, rs);
    }
    return rs;
  }

  // The following algorithms are adaptations of
  // http://www.acsel-lab.com/arithmetic/arith23/data/1616a047.pdf,
  // taken from https://github.com/z-prize/test-msm-gpu (under Apache 2.0 license)
  // and modified to use our datatypes.
  // We had our own implementation of http://www.acsel-lab.com/arithmetic/arith23/data/1616a047.pdf,
  // but the sppark versions achieved lower instruction count thanks to clever carry handling,
  // so we decided to just use theirs.

  // change
  static DEVICE_INLINE void mul_nz(uint32_t* acc, const uint32_t* a, uint32_t bi, size_t n = TLC)
  {
  #pragma unroll
    for (size_t i = 0; i < n; i += 2) {
      acc[i] = ptx::mul_lo(a[i], bi);
      acc[i + 1] = ptx::mul_hi(a[i], bi);
    }
  }

  // change
  static DEVICE_INLINE void cmad_nz(uint32_t* acc, const uint32_t* a, uint32_t bi, size_t n = TLC)
  {
    acc[0] = ptx::mad_lo_cc(a[0], bi, acc[0]);
    acc[1] = ptx::madc_hi_cc(a[0], bi, acc[1]);
  #pragma unroll
    for (size_t i = 2; i < n; i += 2) {
      acc[i] = ptx::madc_lo_cc(a[i], bi, acc[i]);
      acc[i + 1] = ptx::madc_hi_cc(a[i], bi, acc[i + 1]);
    }
    // return carry flag
  }

  // add
  static DEVICE_INLINE void madc_n_rshiftz(uint32_t* odd, const uint32_t* a, uint32_t bi)
  {
    constexpr uint32_t n = TLC;
  #pragma unroll
    for (size_t i = 0; i < n - 2; i += 2) {
      odd[i] = ptx::madc_lo_cc(a[i], bi, odd[i + 2]);
      odd[i + 1] = ptx::madc_hi_cc(a[i], bi, odd[i + 3]);
    }
    odd[n - 2] = ptx::madc_lo_cc(a[n - 2], bi, 0);
    odd[n - 1] = ptx::madc_hi(a[n - 2], bi, 0);
  }

  // add
  static DEVICE_INLINE void
  mad_n_redcz(uint32_t* even, uint32_t* odd, const uint32_t* a, uint32_t bi, bool first = false)
  {
    constexpr uint32_t n = TLC;
    constexpr auto modulus = CONFIG::modulus;
    const uint32_t* const MOD = modulus.limbs;
    constexpr auto mont_inv_modulus = CONFIG::mont_inv_modulus;
    if (first) {
      mul_nz(odd, a + 1, bi);
      mul_nz(even, a, bi);
    } else {
      even[0] = ptx::add_cc(even[0], odd[1]);
      madc_n_rshiftz(odd, a + 1, bi);
      cmad_nz(even, a, bi);
      odd[n - 1] = ptx::addc(odd[n - 1], 0);
    }
    uint32_t mi = even[0] * mont_inv_modulus.limbs[0];
    cmad_nz(odd, MOD + 1, mi);
    cmad_nz(even, MOD, mi);
    odd[n - 1] = ptx::addc(odd[n - 1], 0);
  }

  // change
  static DEVICE_INLINE void mad_rowz(uint32_t* odd, uint32_t* even, const uint32_t* a, uint32_t bi, size_t n = TLC)
  {
    cmad_nz(odd, a + 1, bi, n - 2);
    odd[n - 2] = ptx::madc_lo_cc(a[n - 1], bi, 0);
    odd[n - 1] = ptx::madc_hi(a[n - 1], bi, 0);
    cmad_nz(even, a, bi, n);
    odd[n - 1] = ptx::addc(odd[n - 1], 0);
  }

  // add
  static DEVICE_INLINE void qad_rowz(uint32_t* odd, uint32_t* even, const uint32_t* a, uint32_t bi, size_t n = TLC)
  {
    cmad_nz(odd, a, bi, n - 2);
    odd[n - 2] = ptx::madc_lo_cc(a[n - 2], bi, 0);
    odd[n - 1] = ptx::madc_hi(a[n - 2], bi, 0);
    cmad_nz(even, a + 1, bi, n - 2);
    odd[n - 1] = ptx::addc(odd[n - 1], 0);
  }

  // change
  static DEVICE_INLINE void multiply_rawz(const ff_storage& as, const ff_storage& bs, ff_wide_storage& rs)
  {
    const uint32_t* a = as.limbs;
    const uint32_t* b = bs.limbs;
    uint32_t* even = rs.limbs;
    __align__(8) uint32_t odd[2 * TLC - 2];
    mul_nz(even, a, b[0]);
    mul_nz(odd, a + 1, b[0]);
    mad_rowz(&even[2], &odd[0], a, b[1]);
    size_t i;
  #pragma unroll
    for (i = 2; i < TLC - 1; i += 2) {
      mad_rowz(&odd[i], &even[i], a, b[i]);
      mad_rowz(&even[i + 2], &odd[i], a, b[i + 1]);
    }
    // merge |even| and |odd|
    even[1] = ptx::add_cc(even[1], odd[0]);
    for (i = 1; i < 2 * TLC - 2; i++)
      even[i + 1] = ptx::addc_cc(even[i + 1], odd[i]);
    even[i + 1] = ptx::addc(even[i + 1], 0);
  }

  static DEVICE_INLINE void sqr_rawz(const ff_storage& as, ff_wide_storage& rs)
  {
    const uint32_t* a = as.limbs;
    uint32_t* even = rs.limbs;
    size_t i = 0, j;
    __align__(8) uint32_t odd[2 * TLC - 2];

    // perform |a[i]|*|a[j]| for all j>i
    mul_nz(even + 2, a + 2, a[0], TLC - 2);
    mul_nz(odd, a + 1, a[0], TLC);

  #pragma unroll
    while (i < TLC - 4) {
      ++i;
      mad_rowz(&even[2 * i + 2], &odd[2 * i], &a[i + 1], a[i], TLC - i - 1);
      ++i;
      qad_rowz(&odd[2 * i], &even[2 * i + 2], &a[i + 1], a[i], TLC - i);
    }

    even[2 * TLC - 4] = ptx::mul_lo(a[TLC - 1], a[TLC - 3]);
    even[2 * TLC - 3] = ptx::mul_hi(a[TLC - 1], a[TLC - 3]);
    odd[2 * TLC - 6] = ptx::mad_lo_cc(a[TLC - 2], a[TLC - 3], odd[2 * TLC - 6]);
    odd[2 * TLC - 5] = ptx::madc_hi_cc(a[TLC - 2], a[TLC - 3], odd[2 * TLC - 5]);
    even[2 * TLC - 3] = ptx::addc(even[2 * TLC - 3], 0);

    odd[2 * TLC - 4] = ptx::mul_lo(a[TLC - 1], a[TLC - 2]);
    odd[2 * TLC - 3] = ptx::mul_hi(a[TLC - 1], a[TLC - 2]);

    // merge |even[2:]| and |odd[1:]|
    even[2] = ptx::add_cc(even[2], odd[1]);
    for (j = 2; j < 2 * TLC - 3; j++)
      even[j + 1] = ptx::addc_cc(even[j + 1], odd[j]);
    even[j + 1] = ptx::addc(odd[j], 0);

    // double |even|
    even[0] = 0;
    even[1] = ptx::add_cc(odd[0], odd[0]);
    for (j = 2; j < 2 * TLC - 1; j++)
      even[j] = ptx::addc_cc(even[j], even[j]);
    even[j] = ptx::addc(0, 0);

    // accumulate "diagonal" |a[i]|*|a[i]| product
    i = 0;
    even[2 * i] = ptx::mad_lo_cc(a[i], a[i], even[2 * i]);
    even[2 * i + 1] = ptx::madc_hi_cc(a[i], a[i], even[2 * i + 1]);
    for (++i; i < TLC; i++) {
      even[2 * i] = ptx::madc_lo_cc(a[i], a[i], even[2 * i]);
      even[2 * i + 1] = ptx::madc_hi_cc(a[i], a[i], even[2 * i + 1]);
    }
  }

  // add
  static DEVICE_INLINE void mul_by_1_rowz(uint32_t* even, uint32_t* odd, bool first = false)
  {
    uint32_t mi;
    constexpr auto modulus = CONFIG::modulus;
    const uint32_t* const MOD = modulus.limbs;
    constexpr auto mont_inv_modulus = CONFIG::mont_inv_modulus;
    if (first) {
      mi = even[0] * mont_inv_modulus.limbs[0];
      mul_nz(odd, MOD + 1, mi);
      cmad_nz(even, MOD, mi);
      odd[TLC - 1] = ptx::addc(odd[TLC - 1], 0);
    } else {
      even[0] = ptx::add_cc(even[0], odd[1]);
      // we trust the compiler to *not* touch the carry flag here
      // this code sits in between two "asm volatile" instructions witch should guarantee that nothing else interferes
      // wit the carry flag
      mi = even[0] * mont_inv_modulus.limbs[0];
      madc_n_rshiftz(odd, MOD + 1, mi);
      cmad_nz(even, MOD, mi);
      odd[TLC - 1] = ptx::addc(odd[TLC - 1], 0);
    }
  }

  // add
  //  Performs Montgomery reduction on a ff_wide_storage input. Input value must be in the range [0, mod*2^(32*TLC)).
  //  Does not implement an in-place reduce<REDUCTION_SIZE> epilogue. If you want to further reduce the result,
  //  call reduce<whatever>(xs.get_lo()) after the call to redc_wide_inplace.
  static DEVICE_INLINE void redc_wide_inplacez(ff_wide_storage& xs)
  {
    uint32_t* even = xs.limbs;
    // Yields montmul of lo TLC limbs * 1.
    // Since the hi TLC limbs don't participate in computing the "mi" factor at each mul-and-rightshift stage,
    // it's ok to ignore the hi TLC limbs during this process and just add them in afterward.
    uint32_t odd[TLC];
    size_t i;
  #pragma unroll
    for (i = 0; i < TLC; i += 2) {
      mul_by_1_rowz(&even[0], &odd[0], i == 0);
      mul_by_1_rowz(&odd[0], &even[0]);
    }
    even[0] = ptx::add_cc(even[0], odd[1]);
  #pragma unroll
    for (i = 1; i < TLC - 1; i++)
      even[i] = ptx::addc_cc(even[i], odd[i + 1]);
    even[i] = ptx::addc(even[i], 0);
    // Adds in (hi TLC limbs), implicitly right-shifting them by TLC limbs as if they had participated in the
    // add-and-rightshift stages above.
    xs.limbs[0] = ptx::add_cc(xs.limbs[0], xs.limbs[TLC]);
  #pragma unroll
    for (i = 1; i < TLC - 1; i++)
      xs.limbs[i] = ptx::addc_cc(xs.limbs[i], xs.limbs[i + TLC]);
    xs.limbs[TLC - 1] = ptx::addc(xs.limbs[TLC - 1], xs.limbs[2 * TLC - 1]);
  }

  // add
  static DEVICE_INLINE void montmul_rawz(const ff_storage& a_in, const ff_storage& b_in, ff_storage& r_in)
  {
    constexpr uint32_t n = TLC;
    constexpr auto modulus = CONFIG::modulus;
    const uint32_t* const MOD = modulus.limbs;
    const uint32_t* a = a_in.limbs;
    const uint32_t* b = b_in.limbs;
    uint32_t* even = r_in.limbs;
    __align__(8) uint32_t odd[n + 1];
    size_t i;
  #pragma unroll
    for (i = 0; i < n; i += 2) {
      mad_n_redcz(&even[0], &odd[0], a, b[i], i == 0);
      mad_n_redcz(&odd[0], &even[0], a, b[i + 1]);
    }
    // merge |even| and |odd|
    even[0] = ptx::add_cc(even[0], odd[1]);
  #pragma unroll
    for (i = 1; i < n - 1; i++)
      even[i] = ptx::addc_cc(even[i], odd[i + 1]);
    even[i] = ptx::addc(even[i], 0);
    // final reduction from [0, 2*mod) to [0, mod) not done here, instead performed optionally in mul_device wrapper
  }

  // change
  //  Returns xs * ys without Montgomery reduction.
  template <unsigned REDUCTION_SIZE = 1>
  static constexpr DEVICE_INLINE ff_wide_storage mul_widez(const ff_storage& xs, const ff_storage& ys)
  {
    // Forces us to think more carefully about the last carry bit if we use a modulus with fewer than 2 leading zeroes
    // of slack
    static_assert(!(CONFIG::modulus.limbs[TLC - 1] >> 30));
    ff_wide_storage rs = {0};
    multiply_rawz(xs, ys, rs);
    return reduce_widez<REDUCTION_SIZE>(rs);
  }

  // add
  //  Performs Montgomery reduction on a ff_wide_storage input. Input value must be in the range [0, mod*2^(32*TLC)).
  template <unsigned REDUCTION_SIZE = 1>
  static constexpr DEVICE_INLINE ff_storage redc_widez(const ff_wide_storage& xs)
  {
    ff_wide_storage tmp{xs};
    redc_wide_inplacez(tmp); // after reduce_twopass, tmp's low TLC limbs should represent a value in [0, 2*mod)
    return reducez<REDUCTION_SIZE>(tmp.get_lo());
  }

  // add
  template <unsigned REDUCTION_SIZE>
  static constexpr DEVICE_INLINE ff_storage mul_devicez(const ff_storage& xs, const ff_storage& ys)
  {
    // Forces us to think more carefully about the last carry bit if we use a modulus with fewer than 2 leading zeroes
    // of slack
    static_assert(!(CONFIG::modulus.limbs[TLC - 1] >> 30));
    // printf(" ");
    ff_storage rs = {0};
    montmul_rawz(xs, ys, rs);
    return reducez<REDUCTION_SIZE>(rs);
  }

  template <unsigned REDUCTION_SIZE>
  static constexpr DEVICE_INLINE ff_storage sqr_devicez(const ff_storage& xs)
  {
    // Forces us to think more carefully about the last carry bit if we use a modulus with fewer than 2 leading zeroes
    // of slack
    static_assert(!(CONFIG::modulus.limbs[TLC - 1] >> 30));
    ff_wide_storage rs = {0};
    sqr_rawz(xs, rs);
    redc_wide_inplacez(rs); // after reduce_twopass, tmp's low TLC limbs should represent a value in [0, 2*mod)
    return reducez<REDUCTION_SIZE>(rs.get_lo());
  }

  // add
  //  return xs * ys with field operands
  //  Device path adapts http://www.acsel-lab.com/arithmetic/arith23/data/1616a047.pdf to use IMAD.WIDE.
  //  Host path uses CIOS.
  template <unsigned REDUCTION_SIZE = 1>
  static constexpr DEVICE_INLINE ff_storage mulz(const ff_storage& xs, const ff_storage& ys)
  {
    return mul_devicez<REDUCTION_SIZE>(xs, ys);
  }

  static DEVICE_INLINE void mul_n(uint32_t* acc, const uint32_t* a, uint32_t bi, size_t n = TLC)
  {
    UNROLL
    for (size_t i = 0; i < n; i += 2) {
      acc[i] = ptx::mul_lo(a[i], bi);
      acc[i + 1] = ptx::mul_hi(a[i], bi);
    }
  }

  static DEVICE_INLINE void mul_n_msb(uint32_t* acc, const uint32_t* a, uint32_t bi, size_t n = TLC, size_t start_i = 0)
  {
    UNROLL
    for (size_t i = start_i; i < n; i += 2) {
      acc[i] = ptx::mul_lo(a[i], bi);
      acc[i + 1] = ptx::mul_hi(a[i], bi);
    }
  }

  template <bool CARRY_IN = false>
  static DEVICE_INLINE void
  cmad_n(uint32_t* acc, const uint32_t* a, uint32_t bi, size_t n = TLC, uint32_t optional_carry = 0)
  {
    if (CARRY_IN) ptx::add_cc(UINT32_MAX, optional_carry);
    acc[0] = CARRY_IN ? ptx::madc_lo_cc(a[0], bi, acc[0]) : ptx::mad_lo_cc(a[0], bi, acc[0]);
    acc[1] = ptx::madc_hi_cc(a[0], bi, acc[1]);

    UNROLL
    for (size_t i = 2; i < n; i += 2) {
      acc[i] = ptx::madc_lo_cc(a[i], bi, acc[i]);
      acc[i + 1] = ptx::madc_hi_cc(a[i], bi, acc[i + 1]);
    }
  }

  template <bool EVEN_PHASE>
  static DEVICE_INLINE void cmad_n_msb(uint32_t* acc, const uint32_t* a, uint32_t bi, size_t n = TLC)
  {
    if (EVEN_PHASE) {
      acc[0] = ptx::mad_lo_cc(a[0], bi, acc[0]);
      acc[1] = ptx::madc_hi_cc(a[0], bi, acc[1]);
    } else {
      acc[1] = ptx::mad_hi_cc(a[0], bi, acc[1]);
    }

    UNROLL
    for (size_t i = 2; i < n; i += 2) {
      acc[i] = ptx::madc_lo_cc(a[i], bi, acc[i]);
      acc[i + 1] = ptx::madc_hi_cc(a[i], bi, acc[i + 1]);
    }
  }

  static DEVICE_INLINE void cmad_n_lsb(uint32_t* acc, const uint32_t* a, uint32_t bi, size_t n = TLC)
  {
    if (n > 1)
      acc[0] = ptx::mad_lo_cc(a[0], bi, acc[0]);
    else
      acc[0] = ptx::mad_lo(a[0], bi, acc[0]);

    size_t i;
    UNROLL
    for (i = 1; i < n - 1; i += 2) {
      acc[i] = ptx::madc_hi_cc(a[i - 1], bi, acc[i]);
      if (i == n - 2)
        acc[i + 1] = ptx::madc_lo(a[i + 1], bi, acc[i + 1]);
      else
        acc[i + 1] = ptx::madc_lo_cc(a[i + 1], bi, acc[i + 1]);
    }
    if (i == n - 1) acc[i] = ptx::madc_hi(a[i - 1], bi, acc[i]);
  }

  template <bool CARRY_OUT = false, bool CARRY_IN = false>
  static DEVICE_INLINE uint32_t mad_row(
    uint32_t* odd,
    uint32_t* even,
    const uint32_t* a,
    uint32_t bi,
    size_t n = TLC,
    uint32_t ci = 0,
    uint32_t di = 0,
    uint32_t carry_for_high = 0,
    uint32_t carry_for_low = 0)
  {
    cmad_n<CARRY_IN>(odd, a + 1, bi, n - 2, carry_for_low);
    odd[n - 2] = ptx::madc_lo_cc(a[n - 1], bi, ci);
    odd[n - 1] = CARRY_OUT ? ptx::madc_hi_cc(a[n - 1], bi, di) : ptx::madc_hi(a[n - 1], bi, di);
    uint32_t cr = CARRY_OUT ? ptx::addc(0, 0) : 0;
    cmad_n(even, a, bi, n);
    if (CARRY_OUT) {
      odd[n - 1] = ptx::addc_cc(odd[n - 1], carry_for_high);
      cr = ptx::addc(cr, 0);
    } else
      odd[n - 1] = ptx::addc(odd[n - 1], carry_for_high);
    return cr;
  }

  template <bool EVEN_PHASE>
  static DEVICE_INLINE void mad_row_msb(uint32_t* odd, uint32_t* even, const uint32_t* a, uint32_t bi, size_t n = TLC)
  {
    cmad_n_msb<!EVEN_PHASE>(odd, EVEN_PHASE ? a : (a + 1), bi, n - 2);
    odd[EVEN_PHASE ? (n - 1) : (n - 2)] = ptx::madc_lo_cc(a[n - 1], bi, 0);
    odd[EVEN_PHASE ? n : (n - 1)] = ptx::madc_hi(a[n - 1], bi, 0);
    cmad_n_msb<EVEN_PHASE>(even, EVEN_PHASE ? (a + 1) : a, bi, n - 1);
    odd[EVEN_PHASE ? n : (n - 1)] = ptx::addc(odd[EVEN_PHASE ? n : (n - 1)], 0);
  }

  static DEVICE_INLINE void mad_row_lsb(uint32_t* odd, uint32_t* even, const uint32_t* a, uint32_t bi, size_t n = TLC)
  {
    // bi here is constant so we can do a compile-time check for zero (which does happen once for bls12-381 scalar field
    // modulus)
    if (bi != 0) {
      if (n > 1) cmad_n_lsb(odd, a + 1, bi, n - 1);
      cmad_n_lsb(even, a, bi, n);
    }
    return;
  }

  static DEVICE_INLINE uint32_t
  mul_n_and_add(uint32_t* acc, const uint32_t* a, uint32_t bi, uint32_t* extra, size_t n = (TLC >> 1))
  {
    acc[0] = ptx::mad_lo_cc(a[0], bi, extra[0]);

    UNROLL
    for (size_t i = 1; i < n - 1; i += 2) {
      acc[i] = ptx::madc_hi_cc(a[i - 1], bi, extra[i]);
      acc[i + 1] = ptx::madc_lo_cc(a[i + 1], bi, extra[i + 1]);
    }

    acc[n - 1] = ptx::madc_hi_cc(a[n - 2], bi, extra[n - 1]);
    return ptx::addc(0, 0);
  }

  /**
   * A function that computes wide product \f$ rs = as \cdot bs \f$ that's correct for the higher TLC + 1 limbs with a
   * small maximum error.
   *
   * The way this function saves computations (as compared to regular school-book multiplication) is by not including
   * terms that are too small. Namely, limb product \f$ a_i \cdot b_j \f$ is excluded if \f$ i + j < TLC - 2 \f$ and
   * only the higher half is included if \f$ i + j = TLC - 2 \f$. All other limb products are included. So, the error
   * i.e. difference between true product and the result of this function written to `rs` is exactly the sum of all
   * dropped limbs products, which we can bound: \f$ a_0 \cdot b_0 + 2^{32}(a_0 \cdot b_1 + a_1 \cdot b_0) + \dots +
   * 2^{32(TLC - 3)}(a_{TLC - 3} \cdot b_0 + \dots + a_0 \cdot b_{TLC - 3}) + 2^{32(TLC - 2)}(\floor{\frac{a_{TLC - 2}
   * \cdot b_0}{2^{32}}} + \dots + \floor{\frac{a_0 \cdot b_{TLC - 2}}{2^{32}}}) \leq 2^{64} + 2\cdot 2^{96} + \dots +
   * (TLC - 2) \cdot 2^{32(TLC - 1)} + (TLC - 1) \cdot 2^{32(TLC - 1)} \leq 2(TLC - 1) \cdot 2^{32(TLC - 1)}\f$.
   */
  static DEVICE_INLINE void multiply_msb_raw_device(const ff_storage& as, const ff_storage& bs, ff_wide_storage& rs)
  {
    if constexpr (TLC > 1) {
      const uint32_t* a = as.limbs;
      const uint32_t* b = bs.limbs;
      uint32_t* even = rs.limbs;
      __align__(16) uint32_t odd[2 * TLC - 2];

      even[TLC - 1] = ptx::mul_hi(a[TLC - 2], b[0]);
      odd[TLC - 2] = ptx::mul_lo(a[TLC - 1], b[0]);
      odd[TLC - 1] = ptx::mul_hi(a[TLC - 1], b[0]);
      size_t i;
      UNROLL
      for (i = 2; i < TLC - 1; i += 2) {
        mad_row_msb<true>(&even[TLC - 2], &odd[TLC - 2], &a[TLC - i - 1], b[i - 1], i + 1);
        mad_row_msb<false>(&odd[TLC - 2], &even[TLC - 2], &a[TLC - i - 2], b[i], i + 2);
      }
      mad_row(&even[TLC], &odd[TLC - 2], a, b[TLC - 1]);

      // merge |even| and |odd|
      ptx::add_cc(even[TLC - 1], odd[TLC - 2]);
      for (i = TLC - 1; i < 2 * TLC - 2; i++)
        even[i + 1] = ptx::addc_cc(even[i + 1], odd[i]);
      even[i + 1] = ptx::addc(even[i + 1], 0);
    } else {
      multiply_raw_device(as, bs, rs);
    }
  }

  /**
   * A function that computes the low half of the fused multiply-and-add \f$ rs = as \cdot bs + cs \f$ where
   * \f$ bs = 2^{32*nof_limbs} \f$.
   *
   * For efficiency, this method does not include terms that are too large. Namely, limb product \f$ a_i \cdot b_j \f$
   * is excluded if \f$ i + j > TLC - 1 \f$ and only the lower half is included if \f$ i + j = TLC - 1 \f$. All other
   * limb products are included.
   */
  static DEVICE_INLINE void
  multiply_and_add_lsb_neg_modulus_raw_device(const ff_storage& as, ff_storage& cs, ff_storage& rs)
  {
    ff_storage bs = get_neg_modulus();
    const uint32_t* a = as.limbs;
    const uint32_t* b = bs.limbs;
    uint32_t* c = cs.limbs;
    uint32_t* even = rs.limbs;

    if constexpr (TLC > 2) {
      __align__(16) uint32_t odd[TLC - 1];
      size_t i;
      // `b[0]` is \f$ 2^{32} \f$ minus the last limb of prime modulus. Because most scalar (and some base) primes
      // are necessarily NTT-friendly, `b[0]` often turns out to be \f$ 2^{32} - 1 \f$. This actually leads to
      // less efficient SASS generated by nvcc, so this case needed separate handling.
      if (b[0] == UINT32_MAX) {
        add_sub_u32_device<TLC, true, false>(c, a, even);
        for (i = 0; i < TLC - 1; i++)
          odd[i] = a[i];
      } else {
        mul_n_and_add(even, a, b[0], c, TLC);
        mul_n(odd, a + 1, b[0], TLC - 1);
      }
      mad_row_lsb(&even[2], &odd[0], a, b[1], TLC - 1);
      UNROLL
      for (i = 2; i < TLC - 1; i += 2) {
        mad_row_lsb(&odd[i], &even[i], a, b[i], TLC - i);
        mad_row_lsb(&even[i + 2], &odd[i], a, b[i + 1], TLC - i - 1);
      }

      // merge |even| and |odd|
      even[1] = ptx::add_cc(even[1], odd[0]);
      for (i = 1; i < TLC - 2; i++)
        even[i + 1] = ptx::addc_cc(even[i + 1], odd[i]);
      even[i + 1] = ptx::addc(even[i + 1], odd[i]);
    } else if (TLC == 2) {
      even[0] = ptx::mad_lo(a[0], b[0], c[0]);
      even[1] = ptx::mad_hi(a[0], b[0], c[0]);
      even[1] = ptx::mad_lo(a[0], b[1], even[1]);
      even[1] = ptx::mad_lo(a[1], b[0], even[1]);
    } else if (TLC == 1) {
      even[0] = ptx::mad_lo(a[0], b[0], c[0]);
    }
  }

  /**
   * This method multiplies `a` and `b` (both assumed to have TLC / 2 limbs) and adds `in1` and `in2` (TLC limbs each)
   * to the result which is written to `even`.
   *
   * It is used to compute the "middle" part of Karatsuba: \f$ a_{lo} \cdot b_{hi} + b_{lo} \cdot a_{hi} =
   * (a_{hi} - a_{lo})(b_{lo} - b_{hi}) + a_{lo} \cdot b_{lo} + a_{hi} \cdot b_{hi} \f$. Currently this method assumes
   * that the top bit of \f$ a_{hi} \f$ and \f$ b_{hi} \f$ are unset. This ensures correctness by allowing to keep the
   * result inside TLC limbs and ignore the carries from the highest limb.
   */
  static DEVICE_INLINE void
  multiply_and_add_short_raw_device(const uint32_t* a, const uint32_t* b, uint32_t* even, uint32_t* in1, uint32_t* in2)
  {
    __align__(16) uint32_t odd[TLC - 2];
    uint32_t first_row_carry = mul_n_and_add(even, a, b[0], in1);
    uint32_t carry = mul_n_and_add(odd, a + 1, b[0], &in2[1]);

    size_t i;
    UNROLL
    for (i = 2; i < ((TLC >> 1) - 1); i += 2) {
      carry = mad_row<true, false>(
        &even[i], &odd[i - 2], a, b[i - 1], TLC >> 1, in1[(TLC >> 1) + i - 2], in1[(TLC >> 1) + i - 1], carry);
      carry =
        mad_row<true, false>(&odd[i], &even[i], a, b[i], TLC >> 1, in2[(TLC >> 1) + i - 1], in2[(TLC >> 1) + i], carry);
    }
    mad_row<false, true>(
      &even[TLC >> 1], &odd[(TLC >> 1) - 2], a, b[(TLC >> 1) - 1], TLC >> 1, in1[TLC - 2], in1[TLC - 1], carry,
      first_row_carry);
    // merge |even| and |odd| plus the parts of `in2` we haven't added yet (first and last limbs)
    even[0] = ptx::add_cc(even[0], in2[0]);
    for (i = 0; i < (TLC - 2); i++)
      even[i + 1] = ptx::addc_cc(even[i + 1], odd[i]);
    even[i + 1] = ptx::addc(even[i + 1], in2[i + 1]);
  }

  /**
   * This method multiplies `a` and `b` and writes the result into `even`. It assumes that `a` and `b` are TLC/2 limbs
   * long. The usual schoolbook algorithm is used.
   */
  static DEVICE_INLINE void multiply_short_raw_device(const uint32_t* a, const uint32_t* b, uint32_t* even)
  {
    __align__(16) uint32_t odd[TLC - 2];
    mul_n(even, a, b[0], TLC >> 1);
    mul_n(odd, a + 1, b[0], TLC >> 1);
    mad_row(&even[2], &odd[0], a, b[1], TLC >> 1);

    size_t i;
    UNROLL
    for (i = 2; i < ((TLC >> 1) - 1); i += 2) {
      mad_row(&odd[i], &even[i], a, b[i], TLC >> 1);
      mad_row(&even[i + 2], &odd[i], a, b[i + 1], TLC >> 1);
    }
    // merge |even| and |odd|
    even[1] = ptx::add_cc(even[1], odd[0]);
    for (i = 1; i < TLC - 2; i++)
      even[i + 1] = ptx::addc_cc(even[i + 1], odd[i]);
    even[i + 1] = ptx::addc(even[i + 1], 0);
  }

  /**
   * This method multiplies `as` and `bs` and writes the (wide) result into `rs`.
   *
   * It is assumed that the highest bits of `as` and `bs` are unset which is true for all the numbers icicle had to deal
   * with so far. This method implements [subtractive
   * Karatsuba](https://en.wikipedia.org/wiki/Karatsuba_algorithm#Implementation).
   */
  static DEVICE_INLINE void multiply_raw_device(const ff_storage& as, const ff_storage& bs, ff_wide_storage& rs)
  {
    const uint32_t* a = as.limbs;
    const uint32_t* b = bs.limbs;
    uint32_t* r = rs.limbs;
    if constexpr (TLC > 2) {
      // Next two lines multiply high and low halves of operands (\f$ a_{lo} \cdot b_{lo}; a_{hi} \cdot b_{hi} \$f) and
      // write the results into `r`.
      multiply_short_raw_device(a, b, r);
      multiply_short_raw_device(&a[TLC >> 1], &b[TLC >> 1], &r[TLC]);
      __align__(16) uint32_t middle_part[TLC];
      __align__(16) uint32_t diffs[TLC];
      // Differences of halves \f$ a_{hi} - a_{lo}; b_{lo} - b_{hi} \$f are written into `diffs`, signs written to
      // `carry1` and `carry2`.
      uint32_t carry1 = add_sub_u32_device<(TLC >> 1), true, true>(&a[TLC >> 1], a, diffs);
      uint32_t carry2 = add_sub_u32_device<(TLC >> 1), true, true>(b, &b[TLC >> 1], &diffs[TLC >> 1]);
      // Compute the "middle part" of Karatsuba: \f$ a_{lo} \cdot b_{hi} + b_{lo} \cdot a_{hi} \f$.
      // This is where the assumption about unset high bit of `a` and `b` is relevant.
      multiply_and_add_short_raw_device(diffs, &diffs[TLC >> 1], middle_part, r, &r[TLC]);
      // Corrections that need to be performed when differences are negative.
      // Again, carry doesn't need to be propagated due to unset high bits of `a` and `b`.
      if (carry1)
        add_sub_u32_device<(TLC >> 1), true, false>(&middle_part[TLC >> 1], &diffs[TLC >> 1], &middle_part[TLC >> 1]);
      if (carry2) add_sub_u32_device<(TLC >> 1), true, false>(&middle_part[TLC >> 1], diffs, &middle_part[TLC >> 1]);
      // Now that middle part is fully correct, it can be added to the result.
      add_sub_u32_device<TLC, false, true>(&r[TLC >> 1], middle_part, &r[TLC >> 1]);

      // Carry from adding middle part has to be propagated to the highest limb.
      for (size_t i = TLC + (TLC >> 1); i < 2 * TLC; i++)
        r[i] = ptx::addc_cc(r[i], 0);
    } else if (TLC == 2) {
      __align__(8) uint32_t odd[2];
      r[0] = ptx::mul_lo(a[0], b[0]);
      r[1] = ptx::mul_hi(a[0], b[0]);
      r[2] = ptx::mul_lo(a[1], b[1]);
      r[3] = ptx::mul_hi(a[1], b[1]);
      odd[0] = ptx::mul_lo(a[0], b[1]);
      odd[1] = ptx::mul_hi(a[0], b[1]);
      odd[0] = ptx::mad_lo(a[1], b[0], odd[0]);
      odd[1] = ptx::mad_hi(a[1], b[0], odd[1]);
      r[1] = ptx::add_cc(r[1], odd[0]);
      r[2] = ptx::addc_cc(r[2], odd[1]);
      r[3] = ptx::addc(r[3], 0);
    } else if (TLC == 1) {
      r[0] = ptx::mul_lo(a[0], b[0]);
      r[1] = ptx::mul_hi(a[0], b[0]);
    }
  }

#endif // __CUDACC__
>>>>>>> b2533cd9
  static HOST_DEVICE_INLINE void multiply_raw(const ff_storage& as, const ff_storage& bs, ff_wide_storage& rs)
  {
#ifdef __CUDA_ARCH__
    return device_math::template multiply_raw_device(as, bs, rs);
#else
    return host_math::template multiply_raw<TLC>(as, bs, rs);
#endif
  }

  static HOST_DEVICE_INLINE void
  multiply_and_add_lsb_neg_modulus_raw(const ff_storage& as, ff_storage& cs, ff_storage& rs)
  {
#ifdef __CUDA_ARCH__
    return device_math::template multiply_and_add_lsb_neg_modulus_raw_device(as, get_neg_modulus(), cs, rs);
#else
    Wide r_wide = {};
    host_math::template multiply_raw<TLC>(as, get_neg_modulus(), r_wide.limbs_storage);
    Field r = Wide::get_lower(r_wide);
    add_limbs<TLC, false>(cs, r.limbs_storage, rs);
#endif
  }

  static HOST_DEVICE_INLINE void multiply_msb_raw(const ff_storage& as, const ff_storage& bs, ff_wide_storage& rs)
  {
#ifdef __CUDA_ARCH__
    return device_math::template multiply_msb_raw_device(as, bs, rs);
#else
    return host_math::template multiply_raw<TLC>(as, bs, rs);
#endif
  }

public:
  ff_storage limbs_storage;

  HOST_DEVICE_INLINE uint32_t* export_limbs() { return (uint32_t*)limbs_storage.limbs; }

  HOST_DEVICE_INLINE unsigned get_scalar_digit(unsigned digit_num, unsigned digit_width) const
  {
    const uint32_t limb_lsb_idx = (digit_num * digit_width) / 32;
    const uint32_t shift_bits = (digit_num * digit_width) % 32;
    unsigned rv = limbs_storage.limbs[limb_lsb_idx] >> shift_bits;
    if ((shift_bits + digit_width > 32) && (limb_lsb_idx + 1 < TLC)) {
      rv += limbs_storage.limbs[limb_lsb_idx + 1] << (32 - shift_bits);
    }
    rv &= ((1 << digit_width) - 1);
    return rv;
  }

  static HOST_INLINE Field rand_host()
  {
    std::random_device rd;
    std::mt19937_64 generator(rd());
    std::uniform_int_distribution<unsigned> distribution;
    Field value{};
    for (unsigned i = 0; i < TLC; i++)
      value.limbs_storage.limbs[i] = distribution(generator);
    while (lt(Field{get_modulus()}, value))
      value = value - Field{get_modulus()};
#ifdef BARRET
    return value;
#else
    return to_montgomery(value);
#endif
  }

  static void rand_host_many(Field* out, int size)
  {
    for (int i = 0; i < size; i++)
      out[i] = rand_host();
  }

  template <unsigned REDUCTION_SIZE = 1>
  static constexpr HOST_DEVICE_INLINE Field sub_modulus(const Field& xs)
  {
    if (REDUCTION_SIZE == 0) return xs;
    const ff_storage modulus = get_modulus<REDUCTION_SIZE>();
    Field rs = {};
    return sub_limbs<TLC, true>(xs.limbs_storage, modulus, rs.limbs_storage) ? xs : rs;
  }

  friend std::ostream& operator<<(std::ostream& os, const Field& xs)
  {
    std::stringstream hex_string;
    hex_string << std::hex << std::setfill('0');

    for (int i = 0; i < TLC; i++) {
      hex_string << std::setw(8) << xs.limbs_storage.limbs[TLC - i - 1];
    }

    os << "0x" << hex_string.str();
    return os;
  }

  friend HOST_DEVICE Field operator+(Field xs, const Field& ys)
  {
    Field rs = {};
    add_limbs<TLC, false>(xs.limbs_storage, ys.limbs_storage, rs.limbs_storage);
    return sub_modulus<1>(rs);
  }

  friend HOST_DEVICE Field operator-(Field xs, const Field& ys)
  {
    Field rs = {};
    uint32_t carry = sub_limbs<TLC, true>(xs.limbs_storage, ys.limbs_storage, rs.limbs_storage);
    if (carry == 0) return rs;
    const ff_storage modulus = get_modulus<1>();
    add_limbs<TLC, false>(rs.limbs_storage, modulus, rs.limbs_storage);
    return rs;
  }

  template <unsigned MODULUS_MULTIPLE = 1>
  static constexpr HOST_DEVICE_INLINE Wide mul_wide(const Field& xs, const Field& ys)
  {
    Wide rs = {};
    multiply_raw(xs.limbs_storage, ys.limbs_storage, rs.limbs_storage);
    return rs;
  }

  /**
   * This method reduces a Wide number `xs` modulo `p` and returns the result as a Field element.
   *
   * It is assumed that the high `2 * slack_bits` bits of `xs` are unset which is always the case for the product of 2
   * numbers with their high `slack_bits` unset. Larger Wide numbers should be reduced by subtracting an appropriate
   * factor of `modulus_squared` first.
   *
   * This function implements ["multi-precision Barrett"](https://github.com/ingonyama-zk/modular_multiplication). As
   * opposed to Montgomery reduction, it doesn't require numbers to have a special representation but lets us work with
   * them as-is. The general idea of Barrett reduction is to estimate the quotient \f$ l \approx \floor{\frac{xs}{p}}
   * \f$ and return \f$ xs - l \cdot p \f$. But since \f$ l \f$ is inevitably computed with an error (it's always less
   * or equal than the real quotient). So the modulus `p` might need to be subtracted several times before the result is
   * in the desired range \f$ [0;p-1] \f$. The estimate of the error is as follows: \f[ \frac{xs}{p} - l = \frac{xs}{p}
   * - \frac{xs \cdot m}{2^{2n}} + \frac{xs \cdot m}{2^{2n}} - \floor{\frac{xs}{2^k}}\frac{m}{2^{2n-k}}
   *  + \floor{\frac{xs}{2^k}}\frac{m}{2^{2n-k}} - l \leq p^2(\frac{1}{p}-\frac{m}{2^{2n}}) + \frac{m}{2^{2n-k}} + 2(TLC
   * - 1) \cdot 2^{-32} \f] Here \f$ l \f$ is the result of [multiply_msb_raw](@ref multiply_msb_raw) function and the
   * last term in the error is due to its approximation. \f$ n \f$ is the number of bits in \f$ p \f$ and \f$ k = 2n -
   * 32\cdot TLC \f$. Overall, the error is always less than 2 so at most 2 reductions are needed. However, in most
   * cases it's less than 1, so setting the [num_of_reductions](@ref num_of_reductions) variable for a field equal to 1
   * will cause only 1 reduction to be performed.
   */
  template <unsigned MODULUS_MULTIPLE = 1>
  static constexpr HOST_DEVICE_INLINE Field reduce(const Wide& xs) //TODO = add reduce_mont_inplace
  {
    // `xs` is left-shifted by `2 * slack_bits` and higher half is written to `xs_hi`
    Field xs_hi = Wide::get_higher_with_slack(xs);
    Wide l = {};
    multiply_msb_raw(xs_hi.limbs_storage, get_m(), l.limbs_storage); // MSB mult by `m`
    Field l_hi = Wide::get_higher(l);
    Field r = {};
    Field xs_lo = Wide::get_lower(xs);
    // Here we need to compute the lsb of `xs - l \cdot p` and to make use of fused multiply-and-add, we rewrite it as
    // `xs + l \cdot (2^{32 \cdot TLC}-p)` which is the same as original (up to higher limbs which we don't care about).
    multiply_and_add_lsb_neg_modulus_raw(l_hi.limbs_storage, xs_lo.limbs_storage, r.limbs_storage);
    ff_storage r_reduced = {};
    uint32_t carry = 0;
    // As mentioned, either 2 or 1 reduction can be performed depending on the field in question.
    if (num_of_reductions() == 2) {
      carry = sub_limbs<TLC, true>(r.limbs_storage, get_modulus<2>(), r_reduced);
      if (carry == 0) r = Field{r_reduced};
    }
    carry = sub_limbs<TLC, true>(r.limbs_storage, get_modulus<1>(), r_reduced);
    if (carry == 0) r = Field{r_reduced};

    return r;
  }

  template <unsigned MODULUS_MULTIPLE = 1>
  static constexpr HOST_DEVICE_INLINE Field mont_reduce(const Wide& xs, bool get_higher_half = false)
  {
    //  Field xs_lo = Wide::get_lower(xs);
    //  Field xs_hi = Wide::get_higher(xs);
    //  Wide l1 = {};
    //  Wide l2 = {};
    //  host_math::template multiply_raw<TLC>(xs_lo.limbs_storage, get_m(), l1.limbs_storage);
    //  Field l1_lo = Wide::get_lower(l1);
    //  host_math::template multiply_raw<TLC>(l1_lo.limbs_storage, get_modulus<1>(), l2.limbs_storage);
    //  Field l2_hi = Wide::get_higher(l2);
    //  Field r = {};
    //  add_limbs<TLC, false>(l2_hi.limbs_storage, xs_hi.limbs_storage, r.limbs_storage);

    Field r = get_higher_half ? Wide::get_higher(xs) : Wide::get_lower(xs);
    Field p = Field{get_modulus<1>()};
    if (p.limbs_storage.limbs[TLC - 1] > r.limbs_storage.limbs[TLC - 1]) return r;
    ff_storage r_reduced = {};
    uint64_t carry = 0;
    carry = sub_limbs<TLC, true>(r.limbs_storage, get_modulus<1>(), r_reduced);
    if (carry == 0) r = Field{r_reduced};
    return r;
  }

  HOST_DEVICE Field& operator=(Field const& other)
  {
    for (int i = 0; i < TLC; i++) {
      this->limbs_storage.limbs[i] = other.limbs_storage.limbs[i];
    }
    return *this;
  }

  // #if defined(__CUDACC__)
#if 1
  friend HOST_DEVICE Field operator*(const Field& xs, const Field& ys)
  {
  #ifdef __CUDA_ARCH__ // cuda
    #ifdef BARRET
    Wide xy = mul_wide(xs, ys); // full mult
    return reduce(xy);          // reduce mod p
    // return Wide::get_lower(xy);          // reduce mod p
    #else
<<<<<<< HEAD
      return sub_modulus<1>(Field{device_math::template mulmont_device<TLC>(xs.limbs_storage,ys.limbs_storage,get_modulus<1>(),get_mont_inv_modulus())});
    #endif
    #else
    #ifdef BARRET
      Wide xy = mul_wide(xs, ys); // full mult
      return reduce(xy);          // reduce mod p
      // return Wide::get_lower(xy);
    #else
    return mont_mult(xs,ys);
=======
    return Field{mulz(xs.limbs_storage, ys.limbs_storage)};
>>>>>>> b2533cd9
    #endif
  #else
    #ifdef BARRET
    Wide xy = mul_wide(xs, ys); // full mult
    return reduce(xy);          // reduce mod p
    #else
    return mont_mult(xs, ys);
    #endif
  #endif
  }

  static constexpr HOST_INLINE Field mont_mult(const Field& xs, const Field& ys)
  {
    Wide r = {};
    host_math::multiply_mont_64<TLC>(
      xs.limbs_storage.limbs64, ys.limbs_storage.limbs64, get_mont_inv_modulus().limbs64, get_modulus<1>().limbs64,
      r.limbs_storage.limbs64);
    return mont_reduce(r);
  }

  /**
   * @brief Perform  SOS reduction on a number in montgomery representation \p t in range [0,p^2-1] (p is the field's
   * modulus) limiting it to the range [0,2p-1].
   * @param t Number to be reduced. Must be in montgomery rep, and in range [0,p^2-1].
   * @return \p t mod p
   */
  static constexpr HOST_INLINE Field sos_mont_reduce(const Wide& t)
  {
    Wide r = {};
    host_math::sos_mont_reduction_64<TLC>(
      t.limbs_storage.limbs64, get_modulus<1>().limbs64, get_mont_inv_modulus().limbs64, r.limbs_storage.limbs64);
    return mont_reduce(r, /* get_higher_half = */ true);
  }

#else

  // #if defined(__GNUC__) && !defined(__NVCC__) && !defined(__clang__)
  //   #pragma GCC optimize("no-strict-aliasing")
  // #endif

  friend HOST_DEVICE_INLINE Field original_multiplier(const Field& xs, const Field& ys)
  {
    Wide xy = mul_wide(xs, ys); // full mult
    return reduce(xy);          // reduce mod p
  }

  // #include <x86intrin.h>

  /* GNARK CODE START*/
  // those two funcs are copied from bits.go implementation (/usr/local/go/src/math/bits/bits.go)
  static HOST_DEVICE_INLINE void Mul64(uint64_t x, uint64_t y, uint64_t& hi, uint64_t& lo)
  {
    // constexpr uint64_t mask32 = 4294967295ULL; // 2^32 - 1
    // uint64_t x0 = x & mask32;
    // uint64_t x1 = x >> 32;
    // uint64_t y0 = y & mask32;
    // uint64_t y1 = y >> 32;
    // uint64_t w0 = x0 * y0;
    // uint64_t t = x1 * y0 + w0 >> 32;
    // uint64_t w1 = t & mask32;
    // uint64_t w2 = t >> 32;
    // w1 += x0 * y1;
    // hi = x1 * y1 + w2 + w1 >> 32;
    // lo = x * y;

    // #if defined(__GNUC__) || defined(__clang__)
    // lo = _umul128(x, y, &hi);
    // #else
    __uint128_t result = static_cast<__uint128_t>(x) * y;
    hi = static_cast<uint64_t>(result >> 64);
    lo = static_cast<uint64_t>(result);
    // #endif
  }

  // #if defined(__GNUC__) || defined(__clang__)
  // #include <x86intrin.h>
  // #endif

  static HOST_DEVICE_INLINE void Add64(uint64_t x, uint64_t y, uint64_t carry, uint64_t& sum, uint64_t& carry_out)
  {
    // #if defined(__GNUC__) || defined(__clang__)
    // carry_out = _addcarry_u64(carry, x, y, &sum);
    // #else
    sum = x + y + carry;
    carry_out = ((x & y) | ((x | y) & ~sum)) >> 63;
    // #endif
  }

  static HOST_DEVICE_INLINE void Sub64(uint64_t x, uint64_t y, uint64_t borrow, uint64_t& diff, uint64_t& borrowOut)
  {
    // #if defined(__GNUC__) || defined(__clang__)
    // borrowOut = _subborrow_u64(borrow, x, y, &diff);
    // #else
    diff = x - y - borrow;
    // See Sub32 for the bit logic.
    borrowOut = ((~x & y) | (~(x ^ y) & diff)) >> 63;
    // #endif
  }

  static HOST_DEVICE_INLINE bool smallerThanModulus(const Field& z)
  {
    // for bn254 specifically
    constexpr uint64_t q0 = 4891460686036598785ULL;
    constexpr uint64_t q1 = 2896914383306846353ULL;
    constexpr uint64_t q2 = 13281191951274694749ULL;
    constexpr uint64_t q3 = 3486998266802970665ULL;
    return (
      z.limbs_storage.limbs64[3] < q3 ||
      (z.limbs_storage.limbs64[3] == q3 &&
       (z.limbs_storage.limbs64[2] < q2 ||
        (z.limbs_storage.limbs64[2] == q2 &&
         (z.limbs_storage.limbs64[1] < q1 ||
          (z.limbs_storage.limbs64[1] == q1 && (z.limbs_storage.limbs64[0] < q0)))))));
  }

  // #define WITH_MONT_CONVERSIONS

  #ifdef WITH_MONT_CONVERSIONS
  friend HOST_DEVICE Field operator*(const Field& x_orig, const Field& y_orig)
  #else
  friend HOST_DEVICE Field operator*(const Field& x, const Field& y)
  #endif
  {
    // for bn254 specifically
    constexpr uint64_t qInvNeg = 14042775128853446655ULL;
    constexpr uint64_t q0 = 4891460686036598785ULL;
    constexpr uint64_t q1 = 2896914383306846353ULL;
    constexpr uint64_t q2 = 13281191951274694749ULL;
    constexpr uint64_t q3 = 3486998266802970665ULL;

  #ifdef WITH_MONT_CONVERSIONS
    // auto x = original_multiplier(x_orig, original_multiplier(Field{CONFIG::montgomery_r},
    // Field{CONFIG::montgomery_r})); auto y = original_multiplier(y_orig,
    // original_multiplier(Field{CONFIG::montgomery_r}, Field{CONFIG::montgomery_r}));
    auto x = original_multiplier(x_orig, Field{CONFIG::montgomery_r});
    auto y = original_multiplier(y_orig, Field{CONFIG::montgomery_r});
  #endif

    Field z{};
    uint64_t t0, t1, t2, t3;
    uint64_t u0, u1, u2, u3;

    {
      uint64_t c0, c1, c2, _;
      uint64_t v = x.limbs_storage.limbs64[0];
      Mul64(v, y.limbs_storage.limbs64[0], u0, t0);
      Mul64(v, y.limbs_storage.limbs64[1], u1, t1);
      Mul64(v, y.limbs_storage.limbs64[2], u2, t2);
      Mul64(v, y.limbs_storage.limbs64[3], u3, t3);
      Add64(u0, t1, 0, t1, c0);
      Add64(u1, t2, c0, t2, c0);
      Add64(u2, t3, c0, t3, c0);
      Add64(u3, 0, c0, c2, _);

      uint64_t m = qInvNeg * t0;

      Mul64(m, q0, u0, c1);
      Add64(t0, c1, 0, _, c0);
      Mul64(m, q1, u1, c1);
      Add64(t1, c1, c0, t0, c0);
      Mul64(m, q2, u2, c1);
      Add64(t2, c1, c0, t1, c0);
      Mul64(m, q3, u3, c1);

      Add64(0, c1, c0, t2, c0);
      Add64(u3, 0, c0, u3, _);
      Add64(u0, t0, 0, t0, c0);
      Add64(u1, t1, c0, t1, c0);
      Add64(u2, t2, c0, t2, c0);
      Add64(c2, 0, c0, c2, _);
      Add64(t3, t2, 0, t2, c0);
      Add64(u3, c2, c0, t3, _);
    }

    {
      uint64_t c0, c1, c2, _;
      uint64_t v = x.limbs_storage.limbs64[1];
      Mul64(v, y.limbs_storage.limbs64[0], u0, c1);
      Add64(c1, t0, 0, t0, c0);
      Mul64(v, y.limbs_storage.limbs64[1], u1, c1);
      Add64(c1, t1, c0, t1, c0);
      Mul64(v, y.limbs_storage.limbs64[2], u2, c1);
      Add64(c1, t2, c0, t2, c0);
      Mul64(v, y.limbs_storage.limbs64[3], u3, c1);
      Add64(c1, t3, c0, t3, c0);

      Add64(0, 0, c0, c2, _);
      Add64(u0, t1, 0, t1, c0);
      Add64(u1, t2, c0, t2, c0);
      Add64(u2, t3, c0, t3, c0);
      Add64(u3, c2, c0, c2, _);

      uint64_t m = qInvNeg * t0;

      Mul64(m, q0, u0, c1);
      Add64(t0, c1, 0, _, c0);
      Mul64(m, q1, u1, c1);
      Add64(t1, c1, c0, t0, c0);
      Mul64(m, q2, u2, c1);
      Add64(t2, c1, c0, t1, c0);
      Mul64(m, q3, u3, c1);

      Add64(0, c1, c0, t2, c0);
      Add64(u3, 0, c0, u3, _);
      Add64(u0, t0, 0, t0, c0);
      Add64(u1, t1, c0, t1, c0);
      Add64(u2, t2, c0, t2, c0);
      Add64(c2, 0, c0, c2, _);
      Add64(t3, t2, 0, t2, c0);
      Add64(u3, c2, c0, t3, _);
    }

    {
      uint64_t c0, c1, c2, _;
      uint64_t v = x.limbs_storage.limbs64[2];
      Mul64(v, y.limbs_storage.limbs64[0], u0, c1);
      Add64(c1, t0, 0, t0, c0);
      Mul64(v, y.limbs_storage.limbs64[1], u1, c1);
      Add64(c1, t1, c0, t1, c0);
      Mul64(v, y.limbs_storage.limbs64[2], u2, c1);
      Add64(c1, t2, c0, t2, c0);
      Mul64(v, y.limbs_storage.limbs64[3], u3, c1);
      Add64(c1, t3, c0, t3, c0);

      Add64(0, 0, c0, c2, _);
      Add64(u0, t1, 0, t1, c0);
      Add64(u1, t2, c0, t2, c0);
      Add64(u2, t3, c0, t3, c0);
      Add64(u3, c2, c0, c2, _);

      uint64_t m = qInvNeg * t0;

      Mul64(m, q0, u0, c1);
      Add64(t0, c1, 0, _, c0);
      Mul64(m, q1, u1, c1);
      Add64(t1, c1, c0, t0, c0);
      Mul64(m, q2, u2, c1);
      Add64(t2, c1, c0, t1, c0);
      Mul64(m, q3, u3, c1);

      Add64(0, c1, c0, t2, c0);
      Add64(u3, 0, c0, u3, _);
      Add64(u0, t0, 0, t0, c0);
      Add64(u1, t1, c0, t1, c0);
      Add64(u2, t2, c0, t2, c0);
      Add64(c2, 0, c0, c2, _);
      Add64(t3, t2, 0, t2, c0);
      Add64(u3, c2, c0, t3, _);
    }

    {
      uint64_t c0, c1, c2, _;
      uint64_t v = x.limbs_storage.limbs64[3];
      Mul64(v, y.limbs_storage.limbs64[0], u0, c1);
      Add64(c1, t0, 0, t0, c0);
      Mul64(v, y.limbs_storage.limbs64[1], u1, c1);
      Add64(c1, t1, c0, t1, c0);
      Mul64(v, y.limbs_storage.limbs64[2], u2, c1);
      Add64(c1, t2, c0, t2, c0);
      Mul64(v, y.limbs_storage.limbs64[3], u3, c1);
      Add64(c1, t3, c0, t3, c0);

      Add64(0, 0, c0, c2, _);
      Add64(u0, t1, 0, t1, c0);
      Add64(u1, t2, c0, t2, c0);
      Add64(u2, t3, c0, t3, c0);
      Add64(u3, c2, c0, c2, _);

      uint64_t m = qInvNeg * t0;

      Mul64(m, q0, u0, c1);
      Add64(t0, c1, 0, _, c0);
      Mul64(m, q1, u1, c1);
      Add64(t1, c1, c0, t0, c0);
      Mul64(m, q2, u2, c1);
      Add64(t2, c1, c0, t1, c0);
      Mul64(m, q3, u3, c1);

      Add64(0, c1, c0, t2, c0);
      Add64(u3, 0, c0, u3, _);
      Add64(u0, t0, 0, t0, c0);
      Add64(u1, t1, c0, t1, c0);
      Add64(u2, t2, c0, t2, c0);
      Add64(c2, 0, c0, c2, _);
      Add64(t3, t2, 0, t2, c0);
      Add64(u3, c2, c0, t3, _);
    }

    z.limbs_storage.limbs64[0] = t0;
    z.limbs_storage.limbs64[1] = t1;
    z.limbs_storage.limbs64[2] = t2;
    z.limbs_storage.limbs64[3] = t3;

    if (smallerThanModulus(z)) {
      uint64_t b, _;
      Sub64(z.limbs_storage.limbs64[0], q0, 0, z.limbs_storage.limbs64[0], b);
      Sub64(z.limbs_storage.limbs64[1], q1, b, z.limbs_storage.limbs64[1], b);
      Sub64(z.limbs_storage.limbs64[2], q2, b, z.limbs_storage.limbs64[2], b);
      Sub64(z.limbs_storage.limbs64[3], q3, b, z.limbs_storage.limbs64[3], _);
    }

  #ifdef WITH_MONT_CONVERSIONS
    z = original_multiplier(z, Field{CONFIG::montgomery_r_inv});
      // z = original_multiplier(z, original_multiplier(Field{CONFIG::montgomery_r_inv},
      // Field{CONFIG::montgomery_r_inv}));
  #endif
    return z;
  }

  // #if defined(__GNUC__) && !defined(__NVCC__) && !defined(__clang__)
  //   #pragma GCC reset_options
  // #endif

#endif // __CUDACC__

  /*GNARK CODE END*/

  friend HOST_DEVICE bool operator==(const Field& xs, const Field& ys)
  {
#ifdef __CUDA_ARCH__
    const uint32_t* x = xs.limbs_storage.limbs;
    const uint32_t* y = ys.limbs_storage.limbs;
    uint32_t limbs_or = x[0] ^ y[0];
    UNROLL
    for (unsigned i = 1; i < TLC; i++)
      limbs_or |= x[i] ^ y[i];
    return limbs_or == 0;
#else
    for (unsigned i = 0; i < TLC; i++)
      if (xs.limbs_storage.limbs[i] != ys.limbs_storage.limbs[i]) return false;
    return true;
#endif
  }

  friend HOST_DEVICE bool operator!=(const Field& xs, const Field& ys) { return !(xs == ys); }

  template <const Field& multiplier>
  static HOST_DEVICE_INLINE Field mul_const(const Field& xs)
  {
    Field mul = multiplier;
    #ifdef BARRET
    static bool is_u32 = true;
#ifdef __CUDA_ARCH__
    UNROLL
#endif
    for (unsigned i = 1; i < TLC; i++)
      is_u32 &= (mul.limbs_storage.limbs[i] == 0);

    if (is_u32) return mul_unsigned<multiplier.limbs_storage.limbs[0], Field>(xs);
    #endif
    #ifndef BARRET
    mul = to_montgomery(mul);
    #endif
    return mul * xs;
  }

  template <uint32_t multiplier, class T, unsigned REDUCTION_SIZE = 1>
  static constexpr HOST_DEVICE_INLINE T mul_unsigned(const T& xs)
  {
    T rs = {};
    T temp = xs;
    bool is_zero = true;
#ifdef __CUDA_ARCH__
    UNROLL
#endif
    for (unsigned i = 0; i < 32; i++) {
      if (multiplier & (1 << i)) {
        rs = is_zero ? temp : (rs + temp);
        is_zero = false;
      }
      if (multiplier & ((1 << (31 - i - 1)) << (i + 1))) break;
      temp = temp + temp;
    }
    return rs;
  }

  template <unsigned MODULUS_MULTIPLE = 1>
  static constexpr HOST_DEVICE_INLINE Wide sqr_wide(const Field& xs)
  {
    // TODO: change to a more efficient squaring
    return mul_wide<MODULUS_MULTIPLE>(xs, xs);
  }

  template <unsigned MODULUS_MULTIPLE = 1>
  static constexpr HOST_DEVICE_INLINE Field sqr(const Field& xs)
  {
    // TODO: change to a more efficient squaring
    return xs * xs;
  }
#ifdef BARRET
  static constexpr HOST_DEVICE_INLINE Field to_montgomery(const Field& xs) { return xs * Field{CONFIG::montgomery_r}; }
  static constexpr HOST_DEVICE_INLINE Field from_montgomery(const Field& xs)
  {
    return xs * Field{CONFIG::montgomery_r_inv};
  }
#else
  static constexpr HOST_DEVICE_INLINE Field to_montgomery(const Field& xs)
  {
    return xs * Field{CONFIG::montgomery_r_sqr};
  }
  static constexpr HOST_DEVICE_INLINE Field from_montgomery(const Field& xs) { return xs * Field{CONFIG::one}; }
#endif

  template <unsigned MODULUS_MULTIPLE = 1>
  static constexpr HOST_DEVICE Field neg(const Field& xs)
  {
    const ff_storage modulus = get_modulus<MODULUS_MULTIPLE>();
    Field rs = {};
    sub_limbs<TLC, false>(modulus, xs.limbs_storage, rs.limbs_storage);
    return rs;
  }

  // Assumes the number is even!
  template <unsigned MODULUS_MULTIPLE = 1>
  static constexpr HOST_DEVICE_INLINE Field div2(const Field& xs)
  {
    const uint32_t* x = xs.limbs_storage.limbs;
    Field rs = {};
    uint32_t* r = rs.limbs_storage.limbs;
    if constexpr (TLC > 1) {
#ifdef __CUDA_ARCH__
      UNROLL
#endif
      for (unsigned i = 0; i < TLC - 1; i++) {
#ifdef __CUDA_ARCH__
        r[i] = __funnelshift_rc(x[i], x[i + 1], 1);
#else
        r[i] = (x[i] >> 1) | (x[i + 1] << 31);
#endif
      }
    }
    r[TLC - 1] = x[TLC - 1] >> 1;
    return sub_modulus<MODULUS_MULTIPLE>(rs);
  }

  static constexpr HOST_DEVICE_INLINE bool lt(const Field& xs, const Field& ys)
  {
    ff_storage dummy = {};
    uint32_t carry = sub_limbs<TLC, true>(xs.limbs_storage, ys.limbs_storage, dummy);
    return carry;
  }

  static constexpr HOST_DEVICE_INLINE bool is_odd(const Field& xs) { return xs.limbs_storage.limbs[0] & 1; }

  static constexpr HOST_DEVICE_INLINE bool is_even(const Field& xs) { return ~xs.limbs_storage.limbs[0] & 1; }

  static constexpr HOST_DEVICE Field inverse(const Field& xs)
  {
    if (xs == zero()) return zero();
    constexpr Field one = {1};
    constexpr ff_storage modulus = CONFIG::modulus;
#ifdef BARRET
    Field u = xs;
#else
    Field u = from_montgomery(xs);
#endif
    Field v = Field{modulus};
    Field b = one;
    Field c = {};
    while (!(u == one) && !(v == one)) {
      while (is_even(u)) {
        u = div2(u);
        if (is_odd(b)) add_limbs<TLC, false>(b.limbs_storage, modulus, b.limbs_storage);
        b = div2(b);
      }
      while (is_even(v)) {
        v = div2(v);
        if (is_odd(c)) add_limbs<TLC, false>(c.limbs_storage, modulus, c.limbs_storage);
        c = div2(c);
      }
      if (lt(v, u)) {
        u = u - v;
        b = b - c;
      } else {
        v = v - u;
        c = c - b;
      }
    }
#ifdef BARRET
    return (u == one) ? b : c;
#else
    return (u == one) ? to_montgomery(b) : to_montgomery(c);
#endif
  }

  static constexpr HOST_DEVICE Field pow(Field base, int exp)
  {
    Field res = one();
    while (exp > 0) {
      if (exp & 1) res = res * base;
      base = base * base;
      exp >>= 1;
    }
    return res;
  }
};

template <class CONFIG>
struct std::hash<Field<CONFIG>> {
  std::size_t operator()(const Field<CONFIG>& key) const
  {
    std::size_t hash = 0;
    // boost hashing, see
    // https://stackoverflow.com/questions/35985960/c-why-is-boosthash-combine-the-best-way-to-combine-hash-values/35991300#35991300
    for (int i = 0; i < CONFIG::limbs_count; i++)
      hash ^= std::hash<uint32_t>()(key.limbs_storage.limbs[i]) + 0x9e3779b9 + (hash << 6) + (hash >> 2);
    return hash;
  }
};

#ifdef __CUDACC__
template <class CONFIG>
struct SharedMemory<Field<CONFIG>> {
  __device__ Field<CONFIG>* getPointer()
  {
    extern __shared__ Field<CONFIG> s_scalar_[];
    return s_scalar_;
  }
};

#endif // __CUDACC__<|MERGE_RESOLUTION|>--- conflicted
+++ resolved
@@ -299,856 +299,6 @@
 #endif
   }
 
-<<<<<<< HEAD
-=======
-#ifdef __CUDACC__
-
-  template <unsigned OPS_COUNT = UINT32_MAX, bool CARRY_IN = false, bool CARRY_OUT = false>
-  struct carry_chainz {
-    unsigned index;
-
-    constexpr __device__ __forceinline__ carry_chainz() : index(0) {}
-
-    __device__ __forceinline__ uint32_t add(const uint32_t x, const uint32_t y)
-    {
-      index++;
-      if (index == 1 && OPS_COUNT == 1 && !CARRY_IN && !CARRY_OUT)
-        return ptx::add(x, y);
-      else if (index == 1 && !CARRY_IN)
-        return ptx::add_cc(x, y);
-      else if (index < OPS_COUNT || CARRY_OUT)
-        return ptx::addc_cc(x, y);
-      else
-        return ptx::addc(x, y);
-    }
-
-    __device__ __forceinline__ uint32_t sub(const uint32_t x, const uint32_t y)
-    {
-      index++;
-      if (index == 1 && OPS_COUNT == 1 && !CARRY_IN && !CARRY_OUT)
-        return ptx::sub(x, y);
-      else if (index == 1 && !CARRY_IN)
-        return ptx::sub_cc(x, y);
-      else if (index < OPS_COUNT || CARRY_OUT)
-        return ptx::subc_cc(x, y);
-      else
-        return ptx::subc(x, y);
-    }
-
-    __device__ __forceinline__ uint32_t mad_lo(const uint32_t x, const uint32_t y, const uint32_t z)
-    {
-      index++;
-      if (index == 1 && OPS_COUNT == 1 && !CARRY_IN && !CARRY_OUT)
-        return ptx::mad_lo(x, y, z);
-      else if (index == 1 && !CARRY_IN)
-        return ptx::mad_lo_cc(x, y, z);
-      else if (index < OPS_COUNT || CARRY_OUT)
-        return ptx::madc_lo_cc(x, y, z);
-      else
-        return ptx::madc_lo(x, y, z);
-    }
-
-    __device__ __forceinline__ uint32_t mad_hi(const uint32_t x, const uint32_t y, const uint32_t z)
-    {
-      index++;
-      if (index == 1 && OPS_COUNT == 1 && !CARRY_IN && !CARRY_OUT)
-        return ptx::mad_hi(x, y, z);
-      else if (index == 1 && !CARRY_IN)
-        return ptx::mad_hi_cc(x, y, z);
-      else if (index < OPS_COUNT || CARRY_OUT)
-        return ptx::madc_hi_cc(x, y, z);
-      else
-        return ptx::madc_hi(x, y, z);
-    }
-  };
-
-  // add or subtract limbs
-  template <bool SUBTRACT, bool CARRY_OUT>
-  static constexpr DEVICE_INLINE uint32_t
-  add_sub_limbs_devicez(const ff_storage& xs, const ff_storage& ys, ff_storage& rs)
-  {
-    const uint32_t* x = xs.limbs;
-    const uint32_t* y = ys.limbs;
-    uint32_t* r = rs.limbs;
-    carry_chainz<CARRY_OUT ? TLC + 1 : TLC> chain;
-  #pragma unroll
-    for (unsigned i = 0; i < TLC; i++)
-      r[i] = SUBTRACT ? chain.sub(x[i], y[i]) : chain.add(x[i], y[i]);
-    if (!CARRY_OUT) return 0;
-    return SUBTRACT ? chain.sub(0, 0) : chain.add(0, 0);
-  }
-
-  // If we want, we could make "2*TLC" a template parameter to deduplicate with "ff_storage" overload, but that's a
-  // minor issue.
-  template <bool SUBTRACT, bool CARRY_OUT>
-  static constexpr DEVICE_INLINE uint32_t
-  add_sub_limbs_devicez(const ff_wide_storage& xs, const ff_wide_storage& ys, ff_wide_storage& rs)
-  {
-    const uint32_t* x = xs.limbs;
-    const uint32_t* y = ys.limbs;
-    uint32_t* r = rs.limbs;
-    carry_chainz<CARRY_OUT ? 2 * TLC + 1 : 2 * TLC> chain;
-  #pragma unroll
-    for (unsigned i = 0; i < 2 * TLC; i++) {
-      r[i] = SUBTRACT ? chain.sub(x[i], y[i]) : chain.add(x[i], y[i]);
-    }
-    if (!CARRY_OUT) return 0;
-    return SUBTRACT ? chain.sub(0, 0) : chain.add(0, 0);
-  }
-
-  template <bool SUBTRACT, bool CARRY_OUT, typename T>
-  static constexpr DEVICE_INLINE uint32_t add_sub_limbsz(const T& xs, const T& ys, T& rs)
-  {
-    // No need for static_assert(std::is_same<T, ff_storage>::value || std::is_same<T, ff_wide_storage>::value).
-    // Instantiation will fail if appropriate add_sub_limbs_device overload does not exist.
-    return add_sub_limbs_devicez<SUBTRACT, CARRY_OUT>(xs, ys, rs);
-  }
-
-  template <bool CARRY_OUT, typename T>
-  static constexpr DEVICE_INLINE uint32_t add_limbsz(const T& xs, const T& ys, T& rs)
-  {
-    return add_sub_limbsz<false, CARRY_OUT>(xs, ys, rs);
-  }
-
-  template <bool CARRY_OUT, typename T>
-  static constexpr DEVICE_INLINE uint32_t sub_limbsz(const T& xs, const T& ys, T& rs)
-  {
-    return add_sub_limbsz<true, CARRY_OUT>(xs, ys, rs);
-  }
-
-  // return xs == 0 with field operands
-  static constexpr DEVICE_INLINE bool is_zero_devicez(const ff_storage& xs)
-  {
-    const uint32_t* x = xs.limbs;
-    uint32_t limbs_or = x[0];
-  #pragma unroll
-    for (unsigned i = 1; i < TLC; i++)
-      limbs_or |= x[i];
-    return limbs_or == 0;
-  }
-
-  static constexpr DEVICE_INLINE bool is_zeroz(const ff_storage& xs) { return is_zero_devicez(xs); }
-
-  // return xs == ys with field operands
-  static constexpr DEVICE_INLINE bool eq_devicez(const ff_storage& xs, const ff_storage& ys)
-  {
-    const uint32_t* x = xs.limbs;
-    const uint32_t* y = ys.limbs;
-    uint32_t limbs_or = x[0] ^ y[0];
-  #pragma unroll
-    for (unsigned i = 1; i < TLC; i++)
-      limbs_or |= x[i] ^ y[i];
-    return limbs_or == 0;
-  }
-
-  static constexpr DEVICE_INLINE bool eqz(const ff_storage& xs, const ff_storage& ys) { return eq_devicez(xs, ys); }
-
-  template <unsigned REDUCTION_SIZE = 1>
-  static constexpr DEVICE_INLINE ff_storage reducez(const ff_storage& xs)
-  {
-    if (REDUCTION_SIZE == 0) return xs;
-    const ff_storage modulus = get_modulus<REDUCTION_SIZE>();
-    ff_storage rs = {};
-    return sub_limbsz<true>(xs, modulus, rs) ? xs : rs;
-  }
-
-  template <unsigned REDUCTION_SIZE = 1>
-  static constexpr DEVICE_INLINE ff_wide_storage reduce_widez(const ff_wide_storage& xs)
-  {
-    if (REDUCTION_SIZE == 0) return xs;
-    const ff_wide_storage modulus_squared = get_modulus_squared<REDUCTION_SIZE>();
-    ff_wide_storage rs = {};
-    return sub_limbsz<true>(xs, modulus_squared, rs) ? xs : rs;
-  }
-
-  // return xs + ys with field operands
-  template <unsigned REDUCTION_SIZE = 1>
-  static constexpr DEVICE_INLINE ff_storage addz(const ff_storage& xs, const ff_storage& ys)
-  {
-    ff_storage rs = {};
-    add_limbsz<false>(xs, ys, rs);
-    return reducez<REDUCTION_SIZE>(rs);
-  }
-
-  template <unsigned REDUCTION_SIZE = 1>
-  static constexpr DEVICE_INLINE ff_wide_storage add_widez(const ff_wide_storage& xs, const ff_wide_storage& ys)
-  {
-    ff_wide_storage rs = {};
-    add_limbsz<false>(xs, ys, rs);
-    return reduce_widez<REDUCTION_SIZE>(rs);
-  }
-
-  // return xs - ys with field operands
-  template <unsigned REDUCTION_SIZE = 1>
-  static DEVICE_INLINE ff_storage subz(const ff_storage& xs, const ff_storage& ys)
-  {
-    ff_storage rs = {};
-    if (REDUCTION_SIZE == 0) {
-      sub_limbsz<false>(xs, ys, rs);
-    } else {
-      uint32_t carry = sub_limbsz<true>(xs, ys, rs);
-      if (carry == 0) return rs;
-      const ff_storage modulus = get_modulus<REDUCTION_SIZE>();
-      add_limbsz<false>(rs, modulus, rs);
-    }
-    return rs;
-  }
-
-  template <unsigned REDUCTION_SIZE = 1>
-  static DEVICE_INLINE ff_wide_storage sub_widez(const ff_wide_storage& xs, const ff_wide_storage& ys)
-  {
-    ff_wide_storage rs = {};
-    if (REDUCTION_SIZE == 0) {
-      sub_limbsz<false>(xs, ys, rs);
-    } else {
-      uint32_t carry = sub_limbsz<true>(xs, ys, rs);
-      if (carry == 0) return rs;
-      const ff_wide_storage modulus_squared = get_modulus_squared<REDUCTION_SIZE>();
-      add_limbsz<false>(rs, modulus_squared, rs);
-    }
-    return rs;
-  }
-
-  // The following algorithms are adaptations of
-  // http://www.acsel-lab.com/arithmetic/arith23/data/1616a047.pdf,
-  // taken from https://github.com/z-prize/test-msm-gpu (under Apache 2.0 license)
-  // and modified to use our datatypes.
-  // We had our own implementation of http://www.acsel-lab.com/arithmetic/arith23/data/1616a047.pdf,
-  // but the sppark versions achieved lower instruction count thanks to clever carry handling,
-  // so we decided to just use theirs.
-
-  // change
-  static DEVICE_INLINE void mul_nz(uint32_t* acc, const uint32_t* a, uint32_t bi, size_t n = TLC)
-  {
-  #pragma unroll
-    for (size_t i = 0; i < n; i += 2) {
-      acc[i] = ptx::mul_lo(a[i], bi);
-      acc[i + 1] = ptx::mul_hi(a[i], bi);
-    }
-  }
-
-  // change
-  static DEVICE_INLINE void cmad_nz(uint32_t* acc, const uint32_t* a, uint32_t bi, size_t n = TLC)
-  {
-    acc[0] = ptx::mad_lo_cc(a[0], bi, acc[0]);
-    acc[1] = ptx::madc_hi_cc(a[0], bi, acc[1]);
-  #pragma unroll
-    for (size_t i = 2; i < n; i += 2) {
-      acc[i] = ptx::madc_lo_cc(a[i], bi, acc[i]);
-      acc[i + 1] = ptx::madc_hi_cc(a[i], bi, acc[i + 1]);
-    }
-    // return carry flag
-  }
-
-  // add
-  static DEVICE_INLINE void madc_n_rshiftz(uint32_t* odd, const uint32_t* a, uint32_t bi)
-  {
-    constexpr uint32_t n = TLC;
-  #pragma unroll
-    for (size_t i = 0; i < n - 2; i += 2) {
-      odd[i] = ptx::madc_lo_cc(a[i], bi, odd[i + 2]);
-      odd[i + 1] = ptx::madc_hi_cc(a[i], bi, odd[i + 3]);
-    }
-    odd[n - 2] = ptx::madc_lo_cc(a[n - 2], bi, 0);
-    odd[n - 1] = ptx::madc_hi(a[n - 2], bi, 0);
-  }
-
-  // add
-  static DEVICE_INLINE void
-  mad_n_redcz(uint32_t* even, uint32_t* odd, const uint32_t* a, uint32_t bi, bool first = false)
-  {
-    constexpr uint32_t n = TLC;
-    constexpr auto modulus = CONFIG::modulus;
-    const uint32_t* const MOD = modulus.limbs;
-    constexpr auto mont_inv_modulus = CONFIG::mont_inv_modulus;
-    if (first) {
-      mul_nz(odd, a + 1, bi);
-      mul_nz(even, a, bi);
-    } else {
-      even[0] = ptx::add_cc(even[0], odd[1]);
-      madc_n_rshiftz(odd, a + 1, bi);
-      cmad_nz(even, a, bi);
-      odd[n - 1] = ptx::addc(odd[n - 1], 0);
-    }
-    uint32_t mi = even[0] * mont_inv_modulus.limbs[0];
-    cmad_nz(odd, MOD + 1, mi);
-    cmad_nz(even, MOD, mi);
-    odd[n - 1] = ptx::addc(odd[n - 1], 0);
-  }
-
-  // change
-  static DEVICE_INLINE void mad_rowz(uint32_t* odd, uint32_t* even, const uint32_t* a, uint32_t bi, size_t n = TLC)
-  {
-    cmad_nz(odd, a + 1, bi, n - 2);
-    odd[n - 2] = ptx::madc_lo_cc(a[n - 1], bi, 0);
-    odd[n - 1] = ptx::madc_hi(a[n - 1], bi, 0);
-    cmad_nz(even, a, bi, n);
-    odd[n - 1] = ptx::addc(odd[n - 1], 0);
-  }
-
-  // add
-  static DEVICE_INLINE void qad_rowz(uint32_t* odd, uint32_t* even, const uint32_t* a, uint32_t bi, size_t n = TLC)
-  {
-    cmad_nz(odd, a, bi, n - 2);
-    odd[n - 2] = ptx::madc_lo_cc(a[n - 2], bi, 0);
-    odd[n - 1] = ptx::madc_hi(a[n - 2], bi, 0);
-    cmad_nz(even, a + 1, bi, n - 2);
-    odd[n - 1] = ptx::addc(odd[n - 1], 0);
-  }
-
-  // change
-  static DEVICE_INLINE void multiply_rawz(const ff_storage& as, const ff_storage& bs, ff_wide_storage& rs)
-  {
-    const uint32_t* a = as.limbs;
-    const uint32_t* b = bs.limbs;
-    uint32_t* even = rs.limbs;
-    __align__(8) uint32_t odd[2 * TLC - 2];
-    mul_nz(even, a, b[0]);
-    mul_nz(odd, a + 1, b[0]);
-    mad_rowz(&even[2], &odd[0], a, b[1]);
-    size_t i;
-  #pragma unroll
-    for (i = 2; i < TLC - 1; i += 2) {
-      mad_rowz(&odd[i], &even[i], a, b[i]);
-      mad_rowz(&even[i + 2], &odd[i], a, b[i + 1]);
-    }
-    // merge |even| and |odd|
-    even[1] = ptx::add_cc(even[1], odd[0]);
-    for (i = 1; i < 2 * TLC - 2; i++)
-      even[i + 1] = ptx::addc_cc(even[i + 1], odd[i]);
-    even[i + 1] = ptx::addc(even[i + 1], 0);
-  }
-
-  static DEVICE_INLINE void sqr_rawz(const ff_storage& as, ff_wide_storage& rs)
-  {
-    const uint32_t* a = as.limbs;
-    uint32_t* even = rs.limbs;
-    size_t i = 0, j;
-    __align__(8) uint32_t odd[2 * TLC - 2];
-
-    // perform |a[i]|*|a[j]| for all j>i
-    mul_nz(even + 2, a + 2, a[0], TLC - 2);
-    mul_nz(odd, a + 1, a[0], TLC);
-
-  #pragma unroll
-    while (i < TLC - 4) {
-      ++i;
-      mad_rowz(&even[2 * i + 2], &odd[2 * i], &a[i + 1], a[i], TLC - i - 1);
-      ++i;
-      qad_rowz(&odd[2 * i], &even[2 * i + 2], &a[i + 1], a[i], TLC - i);
-    }
-
-    even[2 * TLC - 4] = ptx::mul_lo(a[TLC - 1], a[TLC - 3]);
-    even[2 * TLC - 3] = ptx::mul_hi(a[TLC - 1], a[TLC - 3]);
-    odd[2 * TLC - 6] = ptx::mad_lo_cc(a[TLC - 2], a[TLC - 3], odd[2 * TLC - 6]);
-    odd[2 * TLC - 5] = ptx::madc_hi_cc(a[TLC - 2], a[TLC - 3], odd[2 * TLC - 5]);
-    even[2 * TLC - 3] = ptx::addc(even[2 * TLC - 3], 0);
-
-    odd[2 * TLC - 4] = ptx::mul_lo(a[TLC - 1], a[TLC - 2]);
-    odd[2 * TLC - 3] = ptx::mul_hi(a[TLC - 1], a[TLC - 2]);
-
-    // merge |even[2:]| and |odd[1:]|
-    even[2] = ptx::add_cc(even[2], odd[1]);
-    for (j = 2; j < 2 * TLC - 3; j++)
-      even[j + 1] = ptx::addc_cc(even[j + 1], odd[j]);
-    even[j + 1] = ptx::addc(odd[j], 0);
-
-    // double |even|
-    even[0] = 0;
-    even[1] = ptx::add_cc(odd[0], odd[0]);
-    for (j = 2; j < 2 * TLC - 1; j++)
-      even[j] = ptx::addc_cc(even[j], even[j]);
-    even[j] = ptx::addc(0, 0);
-
-    // accumulate "diagonal" |a[i]|*|a[i]| product
-    i = 0;
-    even[2 * i] = ptx::mad_lo_cc(a[i], a[i], even[2 * i]);
-    even[2 * i + 1] = ptx::madc_hi_cc(a[i], a[i], even[2 * i + 1]);
-    for (++i; i < TLC; i++) {
-      even[2 * i] = ptx::madc_lo_cc(a[i], a[i], even[2 * i]);
-      even[2 * i + 1] = ptx::madc_hi_cc(a[i], a[i], even[2 * i + 1]);
-    }
-  }
-
-  // add
-  static DEVICE_INLINE void mul_by_1_rowz(uint32_t* even, uint32_t* odd, bool first = false)
-  {
-    uint32_t mi;
-    constexpr auto modulus = CONFIG::modulus;
-    const uint32_t* const MOD = modulus.limbs;
-    constexpr auto mont_inv_modulus = CONFIG::mont_inv_modulus;
-    if (first) {
-      mi = even[0] * mont_inv_modulus.limbs[0];
-      mul_nz(odd, MOD + 1, mi);
-      cmad_nz(even, MOD, mi);
-      odd[TLC - 1] = ptx::addc(odd[TLC - 1], 0);
-    } else {
-      even[0] = ptx::add_cc(even[0], odd[1]);
-      // we trust the compiler to *not* touch the carry flag here
-      // this code sits in between two "asm volatile" instructions witch should guarantee that nothing else interferes
-      // wit the carry flag
-      mi = even[0] * mont_inv_modulus.limbs[0];
-      madc_n_rshiftz(odd, MOD + 1, mi);
-      cmad_nz(even, MOD, mi);
-      odd[TLC - 1] = ptx::addc(odd[TLC - 1], 0);
-    }
-  }
-
-  // add
-  //  Performs Montgomery reduction on a ff_wide_storage input. Input value must be in the range [0, mod*2^(32*TLC)).
-  //  Does not implement an in-place reduce<REDUCTION_SIZE> epilogue. If you want to further reduce the result,
-  //  call reduce<whatever>(xs.get_lo()) after the call to redc_wide_inplace.
-  static DEVICE_INLINE void redc_wide_inplacez(ff_wide_storage& xs)
-  {
-    uint32_t* even = xs.limbs;
-    // Yields montmul of lo TLC limbs * 1.
-    // Since the hi TLC limbs don't participate in computing the "mi" factor at each mul-and-rightshift stage,
-    // it's ok to ignore the hi TLC limbs during this process and just add them in afterward.
-    uint32_t odd[TLC];
-    size_t i;
-  #pragma unroll
-    for (i = 0; i < TLC; i += 2) {
-      mul_by_1_rowz(&even[0], &odd[0], i == 0);
-      mul_by_1_rowz(&odd[0], &even[0]);
-    }
-    even[0] = ptx::add_cc(even[0], odd[1]);
-  #pragma unroll
-    for (i = 1; i < TLC - 1; i++)
-      even[i] = ptx::addc_cc(even[i], odd[i + 1]);
-    even[i] = ptx::addc(even[i], 0);
-    // Adds in (hi TLC limbs), implicitly right-shifting them by TLC limbs as if they had participated in the
-    // add-and-rightshift stages above.
-    xs.limbs[0] = ptx::add_cc(xs.limbs[0], xs.limbs[TLC]);
-  #pragma unroll
-    for (i = 1; i < TLC - 1; i++)
-      xs.limbs[i] = ptx::addc_cc(xs.limbs[i], xs.limbs[i + TLC]);
-    xs.limbs[TLC - 1] = ptx::addc(xs.limbs[TLC - 1], xs.limbs[2 * TLC - 1]);
-  }
-
-  // add
-  static DEVICE_INLINE void montmul_rawz(const ff_storage& a_in, const ff_storage& b_in, ff_storage& r_in)
-  {
-    constexpr uint32_t n = TLC;
-    constexpr auto modulus = CONFIG::modulus;
-    const uint32_t* const MOD = modulus.limbs;
-    const uint32_t* a = a_in.limbs;
-    const uint32_t* b = b_in.limbs;
-    uint32_t* even = r_in.limbs;
-    __align__(8) uint32_t odd[n + 1];
-    size_t i;
-  #pragma unroll
-    for (i = 0; i < n; i += 2) {
-      mad_n_redcz(&even[0], &odd[0], a, b[i], i == 0);
-      mad_n_redcz(&odd[0], &even[0], a, b[i + 1]);
-    }
-    // merge |even| and |odd|
-    even[0] = ptx::add_cc(even[0], odd[1]);
-  #pragma unroll
-    for (i = 1; i < n - 1; i++)
-      even[i] = ptx::addc_cc(even[i], odd[i + 1]);
-    even[i] = ptx::addc(even[i], 0);
-    // final reduction from [0, 2*mod) to [0, mod) not done here, instead performed optionally in mul_device wrapper
-  }
-
-  // change
-  //  Returns xs * ys without Montgomery reduction.
-  template <unsigned REDUCTION_SIZE = 1>
-  static constexpr DEVICE_INLINE ff_wide_storage mul_widez(const ff_storage& xs, const ff_storage& ys)
-  {
-    // Forces us to think more carefully about the last carry bit if we use a modulus with fewer than 2 leading zeroes
-    // of slack
-    static_assert(!(CONFIG::modulus.limbs[TLC - 1] >> 30));
-    ff_wide_storage rs = {0};
-    multiply_rawz(xs, ys, rs);
-    return reduce_widez<REDUCTION_SIZE>(rs);
-  }
-
-  // add
-  //  Performs Montgomery reduction on a ff_wide_storage input. Input value must be in the range [0, mod*2^(32*TLC)).
-  template <unsigned REDUCTION_SIZE = 1>
-  static constexpr DEVICE_INLINE ff_storage redc_widez(const ff_wide_storage& xs)
-  {
-    ff_wide_storage tmp{xs};
-    redc_wide_inplacez(tmp); // after reduce_twopass, tmp's low TLC limbs should represent a value in [0, 2*mod)
-    return reducez<REDUCTION_SIZE>(tmp.get_lo());
-  }
-
-  // add
-  template <unsigned REDUCTION_SIZE>
-  static constexpr DEVICE_INLINE ff_storage mul_devicez(const ff_storage& xs, const ff_storage& ys)
-  {
-    // Forces us to think more carefully about the last carry bit if we use a modulus with fewer than 2 leading zeroes
-    // of slack
-    static_assert(!(CONFIG::modulus.limbs[TLC - 1] >> 30));
-    // printf(" ");
-    ff_storage rs = {0};
-    montmul_rawz(xs, ys, rs);
-    return reducez<REDUCTION_SIZE>(rs);
-  }
-
-  template <unsigned REDUCTION_SIZE>
-  static constexpr DEVICE_INLINE ff_storage sqr_devicez(const ff_storage& xs)
-  {
-    // Forces us to think more carefully about the last carry bit if we use a modulus with fewer than 2 leading zeroes
-    // of slack
-    static_assert(!(CONFIG::modulus.limbs[TLC - 1] >> 30));
-    ff_wide_storage rs = {0};
-    sqr_rawz(xs, rs);
-    redc_wide_inplacez(rs); // after reduce_twopass, tmp's low TLC limbs should represent a value in [0, 2*mod)
-    return reducez<REDUCTION_SIZE>(rs.get_lo());
-  }
-
-  // add
-  //  return xs * ys with field operands
-  //  Device path adapts http://www.acsel-lab.com/arithmetic/arith23/data/1616a047.pdf to use IMAD.WIDE.
-  //  Host path uses CIOS.
-  template <unsigned REDUCTION_SIZE = 1>
-  static constexpr DEVICE_INLINE ff_storage mulz(const ff_storage& xs, const ff_storage& ys)
-  {
-    return mul_devicez<REDUCTION_SIZE>(xs, ys);
-  }
-
-  static DEVICE_INLINE void mul_n(uint32_t* acc, const uint32_t* a, uint32_t bi, size_t n = TLC)
-  {
-    UNROLL
-    for (size_t i = 0; i < n; i += 2) {
-      acc[i] = ptx::mul_lo(a[i], bi);
-      acc[i + 1] = ptx::mul_hi(a[i], bi);
-    }
-  }
-
-  static DEVICE_INLINE void mul_n_msb(uint32_t* acc, const uint32_t* a, uint32_t bi, size_t n = TLC, size_t start_i = 0)
-  {
-    UNROLL
-    for (size_t i = start_i; i < n; i += 2) {
-      acc[i] = ptx::mul_lo(a[i], bi);
-      acc[i + 1] = ptx::mul_hi(a[i], bi);
-    }
-  }
-
-  template <bool CARRY_IN = false>
-  static DEVICE_INLINE void
-  cmad_n(uint32_t* acc, const uint32_t* a, uint32_t bi, size_t n = TLC, uint32_t optional_carry = 0)
-  {
-    if (CARRY_IN) ptx::add_cc(UINT32_MAX, optional_carry);
-    acc[0] = CARRY_IN ? ptx::madc_lo_cc(a[0], bi, acc[0]) : ptx::mad_lo_cc(a[0], bi, acc[0]);
-    acc[1] = ptx::madc_hi_cc(a[0], bi, acc[1]);
-
-    UNROLL
-    for (size_t i = 2; i < n; i += 2) {
-      acc[i] = ptx::madc_lo_cc(a[i], bi, acc[i]);
-      acc[i + 1] = ptx::madc_hi_cc(a[i], bi, acc[i + 1]);
-    }
-  }
-
-  template <bool EVEN_PHASE>
-  static DEVICE_INLINE void cmad_n_msb(uint32_t* acc, const uint32_t* a, uint32_t bi, size_t n = TLC)
-  {
-    if (EVEN_PHASE) {
-      acc[0] = ptx::mad_lo_cc(a[0], bi, acc[0]);
-      acc[1] = ptx::madc_hi_cc(a[0], bi, acc[1]);
-    } else {
-      acc[1] = ptx::mad_hi_cc(a[0], bi, acc[1]);
-    }
-
-    UNROLL
-    for (size_t i = 2; i < n; i += 2) {
-      acc[i] = ptx::madc_lo_cc(a[i], bi, acc[i]);
-      acc[i + 1] = ptx::madc_hi_cc(a[i], bi, acc[i + 1]);
-    }
-  }
-
-  static DEVICE_INLINE void cmad_n_lsb(uint32_t* acc, const uint32_t* a, uint32_t bi, size_t n = TLC)
-  {
-    if (n > 1)
-      acc[0] = ptx::mad_lo_cc(a[0], bi, acc[0]);
-    else
-      acc[0] = ptx::mad_lo(a[0], bi, acc[0]);
-
-    size_t i;
-    UNROLL
-    for (i = 1; i < n - 1; i += 2) {
-      acc[i] = ptx::madc_hi_cc(a[i - 1], bi, acc[i]);
-      if (i == n - 2)
-        acc[i + 1] = ptx::madc_lo(a[i + 1], bi, acc[i + 1]);
-      else
-        acc[i + 1] = ptx::madc_lo_cc(a[i + 1], bi, acc[i + 1]);
-    }
-    if (i == n - 1) acc[i] = ptx::madc_hi(a[i - 1], bi, acc[i]);
-  }
-
-  template <bool CARRY_OUT = false, bool CARRY_IN = false>
-  static DEVICE_INLINE uint32_t mad_row(
-    uint32_t* odd,
-    uint32_t* even,
-    const uint32_t* a,
-    uint32_t bi,
-    size_t n = TLC,
-    uint32_t ci = 0,
-    uint32_t di = 0,
-    uint32_t carry_for_high = 0,
-    uint32_t carry_for_low = 0)
-  {
-    cmad_n<CARRY_IN>(odd, a + 1, bi, n - 2, carry_for_low);
-    odd[n - 2] = ptx::madc_lo_cc(a[n - 1], bi, ci);
-    odd[n - 1] = CARRY_OUT ? ptx::madc_hi_cc(a[n - 1], bi, di) : ptx::madc_hi(a[n - 1], bi, di);
-    uint32_t cr = CARRY_OUT ? ptx::addc(0, 0) : 0;
-    cmad_n(even, a, bi, n);
-    if (CARRY_OUT) {
-      odd[n - 1] = ptx::addc_cc(odd[n - 1], carry_for_high);
-      cr = ptx::addc(cr, 0);
-    } else
-      odd[n - 1] = ptx::addc(odd[n - 1], carry_for_high);
-    return cr;
-  }
-
-  template <bool EVEN_PHASE>
-  static DEVICE_INLINE void mad_row_msb(uint32_t* odd, uint32_t* even, const uint32_t* a, uint32_t bi, size_t n = TLC)
-  {
-    cmad_n_msb<!EVEN_PHASE>(odd, EVEN_PHASE ? a : (a + 1), bi, n - 2);
-    odd[EVEN_PHASE ? (n - 1) : (n - 2)] = ptx::madc_lo_cc(a[n - 1], bi, 0);
-    odd[EVEN_PHASE ? n : (n - 1)] = ptx::madc_hi(a[n - 1], bi, 0);
-    cmad_n_msb<EVEN_PHASE>(even, EVEN_PHASE ? (a + 1) : a, bi, n - 1);
-    odd[EVEN_PHASE ? n : (n - 1)] = ptx::addc(odd[EVEN_PHASE ? n : (n - 1)], 0);
-  }
-
-  static DEVICE_INLINE void mad_row_lsb(uint32_t* odd, uint32_t* even, const uint32_t* a, uint32_t bi, size_t n = TLC)
-  {
-    // bi here is constant so we can do a compile-time check for zero (which does happen once for bls12-381 scalar field
-    // modulus)
-    if (bi != 0) {
-      if (n > 1) cmad_n_lsb(odd, a + 1, bi, n - 1);
-      cmad_n_lsb(even, a, bi, n);
-    }
-    return;
-  }
-
-  static DEVICE_INLINE uint32_t
-  mul_n_and_add(uint32_t* acc, const uint32_t* a, uint32_t bi, uint32_t* extra, size_t n = (TLC >> 1))
-  {
-    acc[0] = ptx::mad_lo_cc(a[0], bi, extra[0]);
-
-    UNROLL
-    for (size_t i = 1; i < n - 1; i += 2) {
-      acc[i] = ptx::madc_hi_cc(a[i - 1], bi, extra[i]);
-      acc[i + 1] = ptx::madc_lo_cc(a[i + 1], bi, extra[i + 1]);
-    }
-
-    acc[n - 1] = ptx::madc_hi_cc(a[n - 2], bi, extra[n - 1]);
-    return ptx::addc(0, 0);
-  }
-
-  /**
-   * A function that computes wide product \f$ rs = as \cdot bs \f$ that's correct for the higher TLC + 1 limbs with a
-   * small maximum error.
-   *
-   * The way this function saves computations (as compared to regular school-book multiplication) is by not including
-   * terms that are too small. Namely, limb product \f$ a_i \cdot b_j \f$ is excluded if \f$ i + j < TLC - 2 \f$ and
-   * only the higher half is included if \f$ i + j = TLC - 2 \f$. All other limb products are included. So, the error
-   * i.e. difference between true product and the result of this function written to `rs` is exactly the sum of all
-   * dropped limbs products, which we can bound: \f$ a_0 \cdot b_0 + 2^{32}(a_0 \cdot b_1 + a_1 \cdot b_0) + \dots +
-   * 2^{32(TLC - 3)}(a_{TLC - 3} \cdot b_0 + \dots + a_0 \cdot b_{TLC - 3}) + 2^{32(TLC - 2)}(\floor{\frac{a_{TLC - 2}
-   * \cdot b_0}{2^{32}}} + \dots + \floor{\frac{a_0 \cdot b_{TLC - 2}}{2^{32}}}) \leq 2^{64} + 2\cdot 2^{96} + \dots +
-   * (TLC - 2) \cdot 2^{32(TLC - 1)} + (TLC - 1) \cdot 2^{32(TLC - 1)} \leq 2(TLC - 1) \cdot 2^{32(TLC - 1)}\f$.
-   */
-  static DEVICE_INLINE void multiply_msb_raw_device(const ff_storage& as, const ff_storage& bs, ff_wide_storage& rs)
-  {
-    if constexpr (TLC > 1) {
-      const uint32_t* a = as.limbs;
-      const uint32_t* b = bs.limbs;
-      uint32_t* even = rs.limbs;
-      __align__(16) uint32_t odd[2 * TLC - 2];
-
-      even[TLC - 1] = ptx::mul_hi(a[TLC - 2], b[0]);
-      odd[TLC - 2] = ptx::mul_lo(a[TLC - 1], b[0]);
-      odd[TLC - 1] = ptx::mul_hi(a[TLC - 1], b[0]);
-      size_t i;
-      UNROLL
-      for (i = 2; i < TLC - 1; i += 2) {
-        mad_row_msb<true>(&even[TLC - 2], &odd[TLC - 2], &a[TLC - i - 1], b[i - 1], i + 1);
-        mad_row_msb<false>(&odd[TLC - 2], &even[TLC - 2], &a[TLC - i - 2], b[i], i + 2);
-      }
-      mad_row(&even[TLC], &odd[TLC - 2], a, b[TLC - 1]);
-
-      // merge |even| and |odd|
-      ptx::add_cc(even[TLC - 1], odd[TLC - 2]);
-      for (i = TLC - 1; i < 2 * TLC - 2; i++)
-        even[i + 1] = ptx::addc_cc(even[i + 1], odd[i]);
-      even[i + 1] = ptx::addc(even[i + 1], 0);
-    } else {
-      multiply_raw_device(as, bs, rs);
-    }
-  }
-
-  /**
-   * A function that computes the low half of the fused multiply-and-add \f$ rs = as \cdot bs + cs \f$ where
-   * \f$ bs = 2^{32*nof_limbs} \f$.
-   *
-   * For efficiency, this method does not include terms that are too large. Namely, limb product \f$ a_i \cdot b_j \f$
-   * is excluded if \f$ i + j > TLC - 1 \f$ and only the lower half is included if \f$ i + j = TLC - 1 \f$. All other
-   * limb products are included.
-   */
-  static DEVICE_INLINE void
-  multiply_and_add_lsb_neg_modulus_raw_device(const ff_storage& as, ff_storage& cs, ff_storage& rs)
-  {
-    ff_storage bs = get_neg_modulus();
-    const uint32_t* a = as.limbs;
-    const uint32_t* b = bs.limbs;
-    uint32_t* c = cs.limbs;
-    uint32_t* even = rs.limbs;
-
-    if constexpr (TLC > 2) {
-      __align__(16) uint32_t odd[TLC - 1];
-      size_t i;
-      // `b[0]` is \f$ 2^{32} \f$ minus the last limb of prime modulus. Because most scalar (and some base) primes
-      // are necessarily NTT-friendly, `b[0]` often turns out to be \f$ 2^{32} - 1 \f$. This actually leads to
-      // less efficient SASS generated by nvcc, so this case needed separate handling.
-      if (b[0] == UINT32_MAX) {
-        add_sub_u32_device<TLC, true, false>(c, a, even);
-        for (i = 0; i < TLC - 1; i++)
-          odd[i] = a[i];
-      } else {
-        mul_n_and_add(even, a, b[0], c, TLC);
-        mul_n(odd, a + 1, b[0], TLC - 1);
-      }
-      mad_row_lsb(&even[2], &odd[0], a, b[1], TLC - 1);
-      UNROLL
-      for (i = 2; i < TLC - 1; i += 2) {
-        mad_row_lsb(&odd[i], &even[i], a, b[i], TLC - i);
-        mad_row_lsb(&even[i + 2], &odd[i], a, b[i + 1], TLC - i - 1);
-      }
-
-      // merge |even| and |odd|
-      even[1] = ptx::add_cc(even[1], odd[0]);
-      for (i = 1; i < TLC - 2; i++)
-        even[i + 1] = ptx::addc_cc(even[i + 1], odd[i]);
-      even[i + 1] = ptx::addc(even[i + 1], odd[i]);
-    } else if (TLC == 2) {
-      even[0] = ptx::mad_lo(a[0], b[0], c[0]);
-      even[1] = ptx::mad_hi(a[0], b[0], c[0]);
-      even[1] = ptx::mad_lo(a[0], b[1], even[1]);
-      even[1] = ptx::mad_lo(a[1], b[0], even[1]);
-    } else if (TLC == 1) {
-      even[0] = ptx::mad_lo(a[0], b[0], c[0]);
-    }
-  }
-
-  /**
-   * This method multiplies `a` and `b` (both assumed to have TLC / 2 limbs) and adds `in1` and `in2` (TLC limbs each)
-   * to the result which is written to `even`.
-   *
-   * It is used to compute the "middle" part of Karatsuba: \f$ a_{lo} \cdot b_{hi} + b_{lo} \cdot a_{hi} =
-   * (a_{hi} - a_{lo})(b_{lo} - b_{hi}) + a_{lo} \cdot b_{lo} + a_{hi} \cdot b_{hi} \f$. Currently this method assumes
-   * that the top bit of \f$ a_{hi} \f$ and \f$ b_{hi} \f$ are unset. This ensures correctness by allowing to keep the
-   * result inside TLC limbs and ignore the carries from the highest limb.
-   */
-  static DEVICE_INLINE void
-  multiply_and_add_short_raw_device(const uint32_t* a, const uint32_t* b, uint32_t* even, uint32_t* in1, uint32_t* in2)
-  {
-    __align__(16) uint32_t odd[TLC - 2];
-    uint32_t first_row_carry = mul_n_and_add(even, a, b[0], in1);
-    uint32_t carry = mul_n_and_add(odd, a + 1, b[0], &in2[1]);
-
-    size_t i;
-    UNROLL
-    for (i = 2; i < ((TLC >> 1) - 1); i += 2) {
-      carry = mad_row<true, false>(
-        &even[i], &odd[i - 2], a, b[i - 1], TLC >> 1, in1[(TLC >> 1) + i - 2], in1[(TLC >> 1) + i - 1], carry);
-      carry =
-        mad_row<true, false>(&odd[i], &even[i], a, b[i], TLC >> 1, in2[(TLC >> 1) + i - 1], in2[(TLC >> 1) + i], carry);
-    }
-    mad_row<false, true>(
-      &even[TLC >> 1], &odd[(TLC >> 1) - 2], a, b[(TLC >> 1) - 1], TLC >> 1, in1[TLC - 2], in1[TLC - 1], carry,
-      first_row_carry);
-    // merge |even| and |odd| plus the parts of `in2` we haven't added yet (first and last limbs)
-    even[0] = ptx::add_cc(even[0], in2[0]);
-    for (i = 0; i < (TLC - 2); i++)
-      even[i + 1] = ptx::addc_cc(even[i + 1], odd[i]);
-    even[i + 1] = ptx::addc(even[i + 1], in2[i + 1]);
-  }
-
-  /**
-   * This method multiplies `a` and `b` and writes the result into `even`. It assumes that `a` and `b` are TLC/2 limbs
-   * long. The usual schoolbook algorithm is used.
-   */
-  static DEVICE_INLINE void multiply_short_raw_device(const uint32_t* a, const uint32_t* b, uint32_t* even)
-  {
-    __align__(16) uint32_t odd[TLC - 2];
-    mul_n(even, a, b[0], TLC >> 1);
-    mul_n(odd, a + 1, b[0], TLC >> 1);
-    mad_row(&even[2], &odd[0], a, b[1], TLC >> 1);
-
-    size_t i;
-    UNROLL
-    for (i = 2; i < ((TLC >> 1) - 1); i += 2) {
-      mad_row(&odd[i], &even[i], a, b[i], TLC >> 1);
-      mad_row(&even[i + 2], &odd[i], a, b[i + 1], TLC >> 1);
-    }
-    // merge |even| and |odd|
-    even[1] = ptx::add_cc(even[1], odd[0]);
-    for (i = 1; i < TLC - 2; i++)
-      even[i + 1] = ptx::addc_cc(even[i + 1], odd[i]);
-    even[i + 1] = ptx::addc(even[i + 1], 0);
-  }
-
-  /**
-   * This method multiplies `as` and `bs` and writes the (wide) result into `rs`.
-   *
-   * It is assumed that the highest bits of `as` and `bs` are unset which is true for all the numbers icicle had to deal
-   * with so far. This method implements [subtractive
-   * Karatsuba](https://en.wikipedia.org/wiki/Karatsuba_algorithm#Implementation).
-   */
-  static DEVICE_INLINE void multiply_raw_device(const ff_storage& as, const ff_storage& bs, ff_wide_storage& rs)
-  {
-    const uint32_t* a = as.limbs;
-    const uint32_t* b = bs.limbs;
-    uint32_t* r = rs.limbs;
-    if constexpr (TLC > 2) {
-      // Next two lines multiply high and low halves of operands (\f$ a_{lo} \cdot b_{lo}; a_{hi} \cdot b_{hi} \$f) and
-      // write the results into `r`.
-      multiply_short_raw_device(a, b, r);
-      multiply_short_raw_device(&a[TLC >> 1], &b[TLC >> 1], &r[TLC]);
-      __align__(16) uint32_t middle_part[TLC];
-      __align__(16) uint32_t diffs[TLC];
-      // Differences of halves \f$ a_{hi} - a_{lo}; b_{lo} - b_{hi} \$f are written into `diffs`, signs written to
-      // `carry1` and `carry2`.
-      uint32_t carry1 = add_sub_u32_device<(TLC >> 1), true, true>(&a[TLC >> 1], a, diffs);
-      uint32_t carry2 = add_sub_u32_device<(TLC >> 1), true, true>(b, &b[TLC >> 1], &diffs[TLC >> 1]);
-      // Compute the "middle part" of Karatsuba: \f$ a_{lo} \cdot b_{hi} + b_{lo} \cdot a_{hi} \f$.
-      // This is where the assumption about unset high bit of `a` and `b` is relevant.
-      multiply_and_add_short_raw_device(diffs, &diffs[TLC >> 1], middle_part, r, &r[TLC]);
-      // Corrections that need to be performed when differences are negative.
-      // Again, carry doesn't need to be propagated due to unset high bits of `a` and `b`.
-      if (carry1)
-        add_sub_u32_device<(TLC >> 1), true, false>(&middle_part[TLC >> 1], &diffs[TLC >> 1], &middle_part[TLC >> 1]);
-      if (carry2) add_sub_u32_device<(TLC >> 1), true, false>(&middle_part[TLC >> 1], diffs, &middle_part[TLC >> 1]);
-      // Now that middle part is fully correct, it can be added to the result.
-      add_sub_u32_device<TLC, false, true>(&r[TLC >> 1], middle_part, &r[TLC >> 1]);
-
-      // Carry from adding middle part has to be propagated to the highest limb.
-      for (size_t i = TLC + (TLC >> 1); i < 2 * TLC; i++)
-        r[i] = ptx::addc_cc(r[i], 0);
-    } else if (TLC == 2) {
-      __align__(8) uint32_t odd[2];
-      r[0] = ptx::mul_lo(a[0], b[0]);
-      r[1] = ptx::mul_hi(a[0], b[0]);
-      r[2] = ptx::mul_lo(a[1], b[1]);
-      r[3] = ptx::mul_hi(a[1], b[1]);
-      odd[0] = ptx::mul_lo(a[0], b[1]);
-      odd[1] = ptx::mul_hi(a[0], b[1]);
-      odd[0] = ptx::mad_lo(a[1], b[0], odd[0]);
-      odd[1] = ptx::mad_hi(a[1], b[0], odd[1]);
-      r[1] = ptx::add_cc(r[1], odd[0]);
-      r[2] = ptx::addc_cc(r[2], odd[1]);
-      r[3] = ptx::addc(r[3], 0);
-    } else if (TLC == 1) {
-      r[0] = ptx::mul_lo(a[0], b[0]);
-      r[1] = ptx::mul_hi(a[0], b[0]);
-    }
-  }
-
-#endif // __CUDACC__
->>>>>>> b2533cd9
   static HOST_DEVICE_INLINE void multiply_raw(const ff_storage& as, const ff_storage& bs, ff_wide_storage& rs)
   {
 #ifdef __CUDA_ARCH__
@@ -1356,7 +506,6 @@
     return reduce(xy);          // reduce mod p
     // return Wide::get_lower(xy);          // reduce mod p
     #else
-<<<<<<< HEAD
       return sub_modulus<1>(Field{device_math::template mulmont_device<TLC>(xs.limbs_storage,ys.limbs_storage,get_modulus<1>(),get_mont_inv_modulus())});
     #endif
     #else
@@ -1366,16 +515,7 @@
       // return Wide::get_lower(xy);
     #else
     return mont_mult(xs,ys);
-=======
-    return Field{mulz(xs.limbs_storage, ys.limbs_storage)};
->>>>>>> b2533cd9
     #endif
-  #else
-    #ifdef BARRET
-    Wide xy = mul_wide(xs, ys); // full mult
-    return reduce(xy);          // reduce mod p
-    #else
-    return mont_mult(xs, ys);
     #endif
   #endif
   }
