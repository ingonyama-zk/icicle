#pragma once

#include "field.h"
#include "icicle/utils/modifiers.h"
#ifdef __CUDACC__
  #include "gpu-utils/sharedmem.h"
#endif // __CUDACC__

template <typename CONFIG, class T>
class CubicExtensionField
{
private:
  friend T;

  typedef typename T::Wide FWide;

public:
  struct Wide {
    FWide c0;
    FWide c1;
    FWide c2;

    static constexpr Wide HOST_DEVICE_INLINE from_field(const CubicExtensionField xs)
    {
      return Wide{FWide::from_field(xs.c0), FWide::from_field(xs.c1), FWide::from_field(xs.c2)};
    }

    HOST_DEVICE_INLINE Wide operator+(const Wide& ys) const { return Wide{c0 + ys.c0, c1 + ys.c1, c2 + ys.c2}; }

    HOST_DEVICE_INLINE Wide operator-(const Wide& ys) const { return Wide{c0 - ys.c0, c1 - ys.c1, c2 - ys.c2}; }
<<<<<<< HEAD

    constexpr HOST_DEVICE_INLINE Wide neg() const { return Wide{c0.neg(), c1.neg(), c2.neg()}; }

=======

    constexpr HOST_DEVICE_INLINE Wide neg() const { return Wide{c0.neg(), c1.neg(), c2.neg()}; }

>>>>>>> c70aa0c3
    constexpr HOST_DEVICE_INLINE CubicExtensionField reduce() const
    {
      return CubicExtensionField{c0.reduce(), c1.reduce(), c2.reduce()};
    }
  };

  typedef T BaseField;
  static constexpr unsigned TLC = 3 * BaseField::TLC;

  BaseField c0;
  BaseField c1;
  BaseField c2;

  static constexpr HOST_DEVICE_INLINE CubicExtensionField zero()
  {
    return CubicExtensionField{BaseField::zero(), BaseField::zero(), BaseField::zero()};
  }

  static constexpr HOST_DEVICE_INLINE CubicExtensionField one()
  {
    return CubicExtensionField{BaseField::one(), BaseField::zero(), BaseField::zero()};
  }

  static constexpr HOST_DEVICE_INLINE CubicExtensionField from(uint32_t val)
  {
    return CubicExtensionField{BaseField::from(val), BaseField::zero(), BaseField::zero()};
<<<<<<< HEAD
=======
  }

  static constexpr HOST_DEVICE_INLINE CubicExtensionField reduce_from_bytes(const std::byte* in)
  {
    return CubicExtensionField{
      BaseField::reduce_from_bytes(in), BaseField::reduce_from_bytes(in + sizeof(BaseField)),
      BaseField::reduce_from_bytes(in + 2 * sizeof(BaseField))};
>>>>>>> c70aa0c3
  }

  constexpr HOST_DEVICE_INLINE CubicExtensionField to_montgomery() const
  {
    return CubicExtensionField{c0.to_montgomery(), c1.to_montgomery(), c2.to_montgomery()};
  }

  constexpr HOST_DEVICE_INLINE CubicExtensionField from_montgomery() const
  {
    return CubicExtensionField{c0.from_montgomery(), c1.from_montgomery(), c2.from_montgomery()};
  }

  static HOST_INLINE CubicExtensionField rand_host()
  {
    return CubicExtensionField{BaseField::rand_host(), BaseField::rand_host(), BaseField::rand_host()};
  }

  static void rand_host_many(CubicExtensionField* out, int size)
  {
    for (int i = 0; i < size; i++)
      out[i] = rand_host();
  }

  template <unsigned REDUCTION_SIZE = 1>
  constexpr HOST_DEVICE_INLINE CubicExtensionField sub_modulus() const
  {
    return CubicExtensionField{
      c0.template sub_modulus<REDUCTION_SIZE>(), c1.template sub_modulus<REDUCTION_SIZE>(),
      c2.template sub_modulus<REDUCTION_SIZE>()};
  }

  friend std::ostream& operator<<(std::ostream& os, const CubicExtensionField& xs)
  {
    os << "{ c0: " << xs.c0 << " }; { c1: " << xs.c1 << " }; { c2: " << xs.c2 << " }";
    return os;
  }

  HOST_DEVICE_INLINE CubicExtensionField operator+(const CubicExtensionField& ys) const
  {
    return CubicExtensionField{c0 + ys.c0, c1 + ys.c1, c2 + ys.c2};
  }

  HOST_DEVICE_INLINE CubicExtensionField operator-(const CubicExtensionField& ys) const
  {
    return CubicExtensionField{c0 - ys.c0, c1 - ys.c1, c2 - ys.c2};
  }

  friend HOST_DEVICE_INLINE CubicExtensionField operator+(BaseField xs, const CubicExtensionField& ys)
  {
    return CubicExtensionField{xs + ys.c0, ys.c1, ys.c2};
  }

  friend HOST_DEVICE_INLINE CubicExtensionField operator-(BaseField xs, const CubicExtensionField& ys)
  {
    return CubicExtensionField{xs - ys.c0, ys.c1.neg(), ys.c2.neg()};
  }

  HOST_DEVICE_INLINE CubicExtensionField operator+(const BaseField& ys) const
  {
    return CubicExtensionField{c0 + ys, c1, c2};
  }

  HOST_DEVICE_INLINE CubicExtensionField operator-(const BaseField& ys) const
  {
    return CubicExtensionField{c0 - ys, c1, c2};
  }

  constexpr HOST_DEVICE_INLINE CubicExtensionField operator-() const { return this->neg(); }

  constexpr HOST_DEVICE_INLINE CubicExtensionField& operator+=(const CubicExtensionField& ys)
  {
    *this = *this + ys;
    return *this;
  }

  constexpr HOST_DEVICE_INLINE CubicExtensionField& operator-=(const CubicExtensionField& ys)
  {
    *this = *this - ys;
    return *this;
  }

  constexpr HOST_DEVICE_INLINE CubicExtensionField& operator*=(const CubicExtensionField& ys)
  {
    *this = *this * ys;
    return *this;
  }

  constexpr HOST_DEVICE_INLINE CubicExtensionField& operator+=(const BaseField& ys)
  {
    *this = *this + ys;
    return *this;
  }

  constexpr HOST_DEVICE_INLINE CubicExtensionField& operator-=(const BaseField& ys)
  {
    *this = *this - ys;
    return *this;
  }

  constexpr HOST_DEVICE_INLINE CubicExtensionField& operator*=(const BaseField& ys)
  {
    *this = *this * ys;
    return *this;
  }

  /**
   * @brief Multiplies a field element by the nonresidue of the field
   */
  static constexpr HOST_DEVICE BaseField mul_by_nonresidue(const BaseField& xs)
  {
    if constexpr (CONFIG::nonresidue_is_u32) {
      return BaseField::template mul_unsigned<CONFIG::nonresidue>(xs);
    } else {
      return BaseField::template mul_const<CONFIG::nonresidue>(xs);
    }
  }

  /**
   * @brief Multiplies a wide field element by the nonresidue of the field
   */
  static constexpr HOST_DEVICE FWide mul_by_nonresidue(const FWide& xs)
  {
    if constexpr (CONFIG::nonresidue_is_u32) {
      return BaseField::template mul_unsigned<CONFIG::nonresidue>(xs);
    } else {
      return xs.reduce().mul_wide(CONFIG::nonresidue);
    }
  }

  constexpr HOST_DEVICE_INLINE Wide mul_wide(const CubicExtensionField& ys) const
  {
    FWide c0_prod = c0.mul_wide(ys.c0);
    FWide c1_prod = c1.mul_wide(ys.c1);
    FWide c2_prod = c2.mul_wide(ys.c2);

    FWide prod_of_low_sums = (c0 + c1).mul_wide(ys.c0 + ys.c1);
    FWide prod_of_high_sums = (c1 + c2).mul_wide(ys.c1 + ys.c2);
    FWide prod_of_cross_sums = (c0 + c2).mul_wide(ys.c0 + ys.c2);

    FWide nonresidue_times_a_coeff = mul_by_nonresidue(prod_of_high_sums - c1_prod - c2_prod);
    FWide nonresidue_times_c2_prod = mul_by_nonresidue(c2_prod);

    nonresidue_times_a_coeff =
      CONFIG::nonresidue_is_negative ? nonresidue_times_a_coeff.neg() : nonresidue_times_a_coeff;
    nonresidue_times_c2_prod =
      CONFIG::nonresidue_is_negative ? nonresidue_times_c2_prod.neg() : nonresidue_times_c2_prod;

    return Wide{
      c0_prod + nonresidue_times_a_coeff, prod_of_low_sums - c0_prod - c1_prod + nonresidue_times_c2_prod,
      prod_of_cross_sums - c0_prod - c2_prod + c1_prod};
  }

  constexpr HOST_DEVICE_INLINE Wide mul_wide(const BaseField& ys) const
  {
    return Wide{c0.mul_wide(ys), c1.mul_wide(ys), c2.mul_wide(ys)};
  }

  static constexpr HOST_DEVICE_INLINE Wide mul_wide(const BaseField& xs, const CubicExtensionField& ys)
  {
    return ys.mul_wide(xs);
  }

  friend HOST_DEVICE_INLINE CubicExtensionField operator*(const CubicExtensionField& xs, const CubicExtensionField& ys)
  {
    Wide xy = xs.mul_wide(ys);
    return xy.reduce();
  }

  template <
    class T2,
    typename = typename std::enable_if<
      !std::is_same<T2, CubicExtensionField>() && !std::is_base_of<CubicExtensionField, T2>()>::type>
  friend HOST_DEVICE_INLINE CubicExtensionField operator*(const CubicExtensionField& xs, const T2& ys)
  {
    Wide xy = xs.mul_wide(ys);
    return xy.reduce();
  }

  friend HOST_DEVICE_INLINE CubicExtensionField operator*(const CubicExtensionField& xs, const BaseField& ys)
  {
    Wide xy = xs.mul_wide(ys);
    return xy.reduce();
  }

  HOST_DEVICE_INLINE bool operator==(const CubicExtensionField& ys) const
  {
    return (c0 == ys.c0) && (c1 == ys.c1) && (c2 == ys.c2);
  }

  HOST_DEVICE_INLINE bool operator!=(const CubicExtensionField& ys) const { return !(*this == ys); }

  template <const CubicExtensionField& multiplier>
  static HOST_DEVICE CubicExtensionField mul_const(const CubicExtensionField& xs)
  {
    static constexpr BaseField mul_c0 = multiplier.c0;
    static constexpr BaseField mul_c1 = multiplier.c1;
    static constexpr BaseField mul_c2 = multiplier.c2;

    FWide c0_prod = FWide::from_field(BaseField::template mul_const<mul_c0>(xs.c0));
    FWide c1_prod = FWide::from_field(BaseField::template mul_const<mul_c1>(xs.c1));
    FWide c2_prod = FWide::from_field(BaseField::template mul_const<mul_c2>(xs.c2));

    FWide prod_of_low_sums = (xs.c0 + xs.c1).mul_wide(mul_c0 + mul_c1);
    FWide prod_of_high_sums = (xs.c1 + xs.c2).mul_wide(mul_c1 + mul_c2);
    FWide prod_of_cross_sums = (xs.c0 + xs.c2).mul_wide(mul_c0 + mul_c2);

    // TODO: optimize multiplication by nonresidue
    FWide nonresidue_times_a_coeff = mul_by_nonresidue(prod_of_high_sums - c1_prod - c2_prod);
    FWide nonresidue_times_c2_prod = mul_by_nonresidue(c2_prod);

    nonresidue_times_a_coeff =
      CONFIG::nonresidue_is_negative ? nonresidue_times_a_coeff.neg() : nonresidue_times_a_coeff;
    nonresidue_times_c2_prod =
      CONFIG::nonresidue_is_negative ? nonresidue_times_c2_prod.neg() : nonresidue_times_c2_prod;

    return Wide{
      c0_prod + nonresidue_times_a_coeff, prod_of_low_sums - c0_prod - c1_prod + nonresidue_times_c2_prod,
      prod_of_cross_sums - c0_prod - c2_prod + c1_prod}
      .reduce();
  }

  template <uint32_t multiplier>
  static constexpr HOST_DEVICE CubicExtensionField mul_unsigned(const CubicExtensionField& xs)
  {
    return {
      BaseField::template mul_unsigned<multiplier>(xs.c0), BaseField::template mul_unsigned<multiplier>(xs.c1),
      BaseField::template mul_unsigned<multiplier>(xs.c2)};
  }

  constexpr HOST_DEVICE_INLINE Wide sqr_wide() const
  {
    // TODO: change to a more efficient squaring
    return mul_wide(*this, *this);
  }

  constexpr HOST_DEVICE_INLINE CubicExtensionField sqr() const
  {
    // TODO: change to a more efficient squaring
    return *this * *this;
  }

  constexpr HOST_DEVICE_INLINE CubicExtensionField neg() const
  {
    return CubicExtensionField{c0.neg(), c1.neg(), c2.neg()};
  }

  constexpr HOST_DEVICE CubicExtensionField inverse() const
  {
    const BaseField t0 = c0.sqr();
    const BaseField t1 = c1.sqr();
    const BaseField t2 = c2.sqr();
    const BaseField t3 = c0 * c1;
    const BaseField t4 = c0 * c2;
    const BaseField t5 = c1 * c2;
    const BaseField n5 = mul_by_nonresidue(t5);

    const BaseField s0 = t0 - n5;
    const BaseField s1 = mul_by_nonresidue(t2) - t3;
    const BaseField s2 = t1 - t4;
    const BaseField a1 = c2 * s1;
    const BaseField a2 = c1 * s2;
    BaseField a3 = mul_by_nonresidue(a1 + a2);
    const BaseField t6 = (c0 * s0 + a3).inverse();

    return CubicExtensionField{
      t6 * s0,
      t6 * s1,
      t6 * s2,
    };
  }

  constexpr HOST_DEVICE CubicExtensionField pow(int exp) const
  {
    CubicExtensionField res = one();
    CubicExtensionField base = *this;
    while (exp > 0) {
      if (exp & 1) res = res * base;
      base = base.sqr();
      exp >>= 1;
    }
    return res;
  }
};

#ifdef __CUDACC__
template <typename CONFIG, class T>
struct SharedMemory<CubicExtensionField<CONFIG, T>> {
  __device__ CubicExtensionField<CONFIG, T>* getPointer()
  {
    extern __shared__ CubicExtensionField<CONFIG, T> s_ext3_scalar_[];
    return s_ext3_scalar_;
  }
};
#endif //__CUDAC__<|MERGE_RESOLUTION|>--- conflicted
+++ resolved
@@ -28,15 +28,9 @@
     HOST_DEVICE_INLINE Wide operator+(const Wide& ys) const { return Wide{c0 + ys.c0, c1 + ys.c1, c2 + ys.c2}; }
 
     HOST_DEVICE_INLINE Wide operator-(const Wide& ys) const { return Wide{c0 - ys.c0, c1 - ys.c1, c2 - ys.c2}; }
-<<<<<<< HEAD
 
     constexpr HOST_DEVICE_INLINE Wide neg() const { return Wide{c0.neg(), c1.neg(), c2.neg()}; }
 
-=======
-
-    constexpr HOST_DEVICE_INLINE Wide neg() const { return Wide{c0.neg(), c1.neg(), c2.neg()}; }
-
->>>>>>> c70aa0c3
     constexpr HOST_DEVICE_INLINE CubicExtensionField reduce() const
     {
       return CubicExtensionField{c0.reduce(), c1.reduce(), c2.reduce()};
@@ -63,8 +57,6 @@
   static constexpr HOST_DEVICE_INLINE CubicExtensionField from(uint32_t val)
   {
     return CubicExtensionField{BaseField::from(val), BaseField::zero(), BaseField::zero()};
-<<<<<<< HEAD
-=======
   }
 
   static constexpr HOST_DEVICE_INLINE CubicExtensionField reduce_from_bytes(const std::byte* in)
@@ -72,7 +64,6 @@
     return CubicExtensionField{
       BaseField::reduce_from_bytes(in), BaseField::reduce_from_bytes(in + sizeof(BaseField)),
       BaseField::reduce_from_bytes(in + 2 * sizeof(BaseField))};
->>>>>>> c70aa0c3
   }
 
   constexpr HOST_DEVICE_INLINE CubicExtensionField to_montgomery() const
