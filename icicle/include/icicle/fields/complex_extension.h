#pragma once

#include "field.h"
#include "icicle/utils/modifiers.h"
#ifdef __CUDACC__
  #include "gpu-utils/sharedmem.h"
#endif // __CUDACC__

template <typename CONFIG, class T>
class ComplexExtensionField
{
private:
  friend T;

  typedef typename T::Wide FWide;

public:
  struct Wide {
    FWide c0;
    FWide c1;

    static constexpr Wide HOST_DEVICE_INLINE from_field(const ComplexExtensionField& xs)
    {
      return Wide{FWide::from_field(xs.c0), FWide::from_field(xs.c1)};
    }

    HOST_DEVICE_INLINE Wide operator+(const Wide& ys) const { return Wide{c0 + ys.c0, c1 + ys.c1}; }

    HOST_DEVICE_INLINE Wide operator-(const Wide& ys) const { return Wide{c0 - ys.c0, c1 - ys.c1}; }

    constexpr HOST_DEVICE_INLINE Wide neg() const { return Wide{c0.neg(), c1.neg()}; }

    constexpr HOST_DEVICE_INLINE ComplexExtensionField reduce() const
    {
      return ComplexExtensionField{c0.reduce(), c1.reduce()};
    }
  };

  typedef T FF;
  static constexpr unsigned TLC = 2 * FF::TLC;

  FF c0;
  FF c1;

  static constexpr HOST_DEVICE_INLINE ComplexExtensionField zero()
  {
    return ComplexExtensionField{FF::zero(), FF::zero()};
  }

  static constexpr HOST_DEVICE_INLINE ComplexExtensionField one()
  {
    return ComplexExtensionField{FF::one(), FF::zero()};
  }

  static constexpr HOST_DEVICE_INLINE ComplexExtensionField from(uint32_t val)
  {
    return ComplexExtensionField{FF::from(val), FF::zero()};
  }

  /* Receives an array of bytes and its size and returns extension field element. */
  static constexpr HOST_DEVICE_INLINE ComplexExtensionField from(const std::byte* in, unsigned nof_bytes)
<<<<<<< HEAD
  {
    if (nof_bytes < 2 * sizeof(FF)) {
#ifndef __CUDACC__
      ICICLE_LOG_ERROR << "Input size is too small";
#endif // __CUDACC__
      return ComplexExtensionField::zero();
    }
    return ComplexExtensionField{FF::from(in, sizeof(FF)), FF::from(in + sizeof(FF), sizeof(FF))};
=======
  {
    if (nof_bytes < 2 * sizeof(FF)) {
#ifndef __CUDACC__
      ICICLE_LOG_ERROR << "Input size is too small";
#endif // __CUDACC__
      return ComplexExtensionField::zero();
    }
    return ComplexExtensionField{FF::from(in, sizeof(FF)), FF::from(in + sizeof(FF), sizeof(FF))};
  }

  static constexpr HOST_DEVICE_INLINE ComplexExtensionField reduce_from_bytes(const std::byte* in)
  {
    return ComplexExtensionField{FF::reduce_from_bytes(in), FF::reduce_from_bytes(in + sizeof(FF))};
>>>>>>> c70aa0c3
  }

  static HOST_INLINE ComplexExtensionField rand_host()
  {
    return ComplexExtensionField{FF::rand_host(), FF::rand_host()};
  }

  static void rand_host_many(ComplexExtensionField* out, int size)
  {
    for (int i = 0; i < size; i++)
      out[i] = rand_host();
  }

  constexpr HOST_DEVICE_INLINE ComplexExtensionField to_montgomery() const
  {
    return ComplexExtensionField{c0.to_montgomery(), c1.to_montgomery()};
  }

  constexpr HOST_DEVICE_INLINE ComplexExtensionField from_montgomery() const
  {
    return ComplexExtensionField{c0.from_montgomery(), c1.from_montgomery()};
  }

  template <unsigned REDUCTION_SIZE = 1>
  constexpr HOST_DEVICE_INLINE ComplexExtensionField sub_modulus() const
  {
    return ComplexExtensionField{c0.template sub_modulus<REDUCTION_SIZE>(), c1.template sub_modulus<REDUCTION_SIZE>()};
  }

  friend std::ostream& operator<<(std::ostream& os, const ComplexExtensionField& xs)
  {
    os << "{ Real: " << xs.c0 << " }; { Imaginary: " << xs.c1 << " }";
    return os;
  }

  friend HOST_DEVICE_INLINE ComplexExtensionField operator+(ComplexExtensionField xs, const ComplexExtensionField& ys)
  {
    return ComplexExtensionField{xs.c0 + ys.c0, xs.c1 + ys.c1};
  }

  friend HOST_DEVICE_INLINE ComplexExtensionField operator-(ComplexExtensionField xs, const ComplexExtensionField& ys)
  {
    return ComplexExtensionField{xs.c0 - ys.c0, xs.c1 - ys.c1};
  }

  friend HOST_DEVICE_INLINE ComplexExtensionField operator+(FF xs, const ComplexExtensionField& ys)
  {
    return ComplexExtensionField{xs + ys.c0, ys.c1};
  }

  friend HOST_DEVICE_INLINE ComplexExtensionField operator-(FF xs, const ComplexExtensionField& ys)
  {
    return ComplexExtensionField{xs - ys.c0, ys.c1.neg()};
  }

  friend HOST_DEVICE_INLINE ComplexExtensionField operator+(ComplexExtensionField xs, const FF& ys)
  {
    return ComplexExtensionField{xs.c0 + ys, xs.c1};
  }

  friend HOST_DEVICE_INLINE ComplexExtensionField operator-(ComplexExtensionField xs, const FF& ys)
  {
    return ComplexExtensionField{xs.c0 - ys, xs.c1};
  }

  constexpr HOST_DEVICE_INLINE ComplexExtensionField operator-() const { return this->neg(); }

  constexpr HOST_DEVICE_INLINE ComplexExtensionField& operator+=(const ComplexExtensionField& ys)
  {
    *this = *this + ys;
    return *this;
  }

  constexpr HOST_DEVICE_INLINE ComplexExtensionField& operator-=(const ComplexExtensionField& ys)
  {
    *this = *this - ys;
    return *this;
  }

  constexpr HOST_DEVICE_INLINE ComplexExtensionField& operator*=(const ComplexExtensionField& ys)
  {
    *this = *this * ys;
    return *this;
  }

  constexpr HOST_DEVICE_INLINE ComplexExtensionField& operator+=(const FF& ys)
  {
    *this = *this + ys;
    return *this;
  }

  constexpr HOST_DEVICE_INLINE ComplexExtensionField& operator-=(const FF& ys)
  {
    *this = *this - ys;
    return *this;
  }

  constexpr HOST_DEVICE_INLINE ComplexExtensionField& operator*=(const FF& ys)
  {
    *this = *this * ys;
    return *this;
  }

  /**
   * @brief Multiplies a field element by the nonresidue of the field
   */
  static constexpr HOST_DEVICE FF mul_by_nonresidue(const FF& xs)
  {
    if constexpr (CONFIG::nonresidue_is_u32) {
      return FF::template mul_unsigned<CONFIG::nonresidue>(xs);
    } else {
      return FF::template mul_const<CONFIG::nonresidue>(xs);
    }
  }

  /**
   * @brief Multiplies a wide field element by the nonresidue of the field
   */
  static constexpr HOST_DEVICE FWide mul_by_nonresidue(const FWide& xs)
  {
    if constexpr (CONFIG::nonresidue_is_u32) {
      return FF::template mul_unsigned<CONFIG::nonresidue>(xs);
    } else {
      return xs.reduce().mul_wide(CONFIG::nonresidue);
    }
  }

  constexpr HOST_DEVICE_INLINE Wide mul_wide(const ComplexExtensionField& ys) const
  {
#ifdef __CUDA_ARCH__
    constexpr bool do_karatsuba = FF::TLC >= 8; // The basic multiplier size is 1 limb, Karatsuba is more efficient when
                                                // the multiplication is 8 times wider or more
#else
    constexpr bool do_karatsuba = FF::TLC >= 16; // The basic multiplier size is 2 limbs, Karatsuba is more efficient
                                                 // when the multiplication is 8 times wider or more
#endif

    if constexpr (do_karatsuba) {
      FWide real_prod = c0.mul_wide(ys.c0);
      FWide imaginary_prod = c1.mul_wide(ys.c1);
      FWide prod_of_sums = (c0 + c1).mul_wide(ys.c0 + ys.c1);
      FWide nonresidue_times_im = mul_by_nonresidue(imaginary_prod);
      nonresidue_times_im = CONFIG::nonresidue_is_negative ? nonresidue_times_im.neg() : nonresidue_times_im;
      return Wide{real_prod + nonresidue_times_im, prod_of_sums - real_prod - imaginary_prod};
    } else {
      FWide real_prod = c0.mul_wide(ys.c0);
      FWide imaginary_prod = c1.mul_wide(ys.c1);
      FWide ab = c0.mul_wide(ys.c1);
      FWide ba = c1.mul_wide(ys.c0);
      FWide nonresidue_times_im = mul_by_nonresidue(imaginary_prod);
      nonresidue_times_im = CONFIG::nonresidue_is_negative ? nonresidue_times_im.neg() : nonresidue_times_im;
      return Wide{real_prod + nonresidue_times_im, ab + ba};
    }
  }

  constexpr HOST_DEVICE_INLINE Wide mul_wide(const FF& ys) const { return Wide{c0.mul_wide(ys), c1.mul_wide(ys)}; }

  static constexpr HOST_DEVICE_INLINE Wide mul_wide(const FF& xs, const ComplexExtensionField& ys)
  {
    return ys.mul_wide(xs);
  }

  template <unsigned MODULUS_MULTIPLE = 1>
  static constexpr HOST_DEVICE_INLINE ComplexExtensionField reduce(const Wide& xs)
  {
    return ComplexExtensionField{
      FF::template reduce<MODULUS_MULTIPLE>(xs.c0), FF::template reduce<MODULUS_MULTIPLE>(xs.c1)};
  }

  template <class T2>
  friend HOST_DEVICE_INLINE ComplexExtensionField operator*(const ComplexExtensionField& xs, const T2& ys)
  {
    Wide xy = xs.mul_wide(ys);
    return xy.reduce();
  }

  template <
    class T2,
    typename = typename std::enable_if<
      !std::is_same<T2, ComplexExtensionField>() && !std::is_base_of<ComplexExtensionField, T2>()>::type>
  friend HOST_DEVICE_INLINE ComplexExtensionField operator*(const T2& ys, const ComplexExtensionField& xs)
  {
    return xs * ys;
  }

  HOST_DEVICE_INLINE bool operator==(const ComplexExtensionField& ys) const { return (c0 == ys.c0) && (c1 == ys.c1); }

  HOST_DEVICE_INLINE bool operator!=(const ComplexExtensionField& ys) const { return !(*this == ys); }

  template <typename Gen, bool IS_3B = false>
  static HOST_DEVICE_INLINE FF mul_weierstrass_b_real(const FF& xs)
  {
    FF r = {};
    constexpr FF b_mult = []() {
      FF b_mult = FF{Gen::weierstrass_b_g2_re};
      if constexpr (!IS_3B) return b_mult;
      typename FF::ff_storage temp = {};
      typename FF::ff_storage modulus = FF::get_modulus();
      host_math::template add_sub_limbs<CONFIG::limbs_count, false, false, true>(
        b_mult.limbs_storage, b_mult.limbs_storage, b_mult.limbs_storage);
      b_mult.limbs_storage =
        host_math::template add_sub_limbs<CONFIG::limbs_count, true, true, true>(b_mult.limbs_storage, modulus, temp)
          ? b_mult.limbs_storage
          : temp;
      host_math::template add_sub_limbs<CONFIG::limbs_count, false, false, true>(
        b_mult.limbs_storage, FF{Gen::weierstrass_b_g2_re}.limbs_storage, b_mult.limbs_storage);
      b_mult.limbs_storage =
        host_math::template add_sub_limbs<CONFIG::limbs_count, true, true, true>(b_mult.limbs_storage, modulus, temp)
          ? b_mult.limbs_storage
          : temp;
      return b_mult;
    }();
    if constexpr (Gen::is_b_u32_g2_re) {
      r = FF::template mul_unsigned<b_mult.limbs_storage.limbs[0], FF>(xs);
      if constexpr (Gen::is_b_neg_g2_re)
        return r.neg();
      else {
        return r;
      }
    } else {
      return b_mult * xs;
    }
  }

  template <typename Gen, bool IS_3B = false>
  static HOST_DEVICE_INLINE FF mul_weierstrass_b_imag(const FF& xs)
  {
    FF r = {};
    constexpr FF b_mult = []() {
      FF b_mult = FF{Gen::weierstrass_b_g2_im};
      if constexpr (!IS_3B) return b_mult;
      typename FF::ff_storage temp = {};
      typename FF::ff_storage modulus = FF::get_modulus();
      host_math::template add_sub_limbs<CONFIG::limbs_count, false, false, true>(
        b_mult.limbs_storage, b_mult.limbs_storage, b_mult.limbs_storage);
      b_mult.limbs_storage =
        host_math::template add_sub_limbs<CONFIG::limbs_count, true, true, true>(b_mult.limbs_storage, modulus, temp)
          ? b_mult.limbs_storage
          : temp;
      host_math::template add_sub_limbs<CONFIG::limbs_count, false, false, true>(
        b_mult.limbs_storage, FF{Gen::weierstrass_b_g2_im}.limbs_storage, b_mult.limbs_storage);
      b_mult.limbs_storage =
        host_math::template add_sub_limbs<CONFIG::limbs_count, true, true, true>(b_mult.limbs_storage, modulus, temp)
          ? b_mult.limbs_storage
          : temp;
      return b_mult;
    }();
    if constexpr (Gen::is_b_u32_g2_im) {
      r = FF::template mul_unsigned<b_mult.limbs_storage.limbs[0], FF>(xs);
      if constexpr (Gen::is_b_neg_g2_im)
        return r.neg();
      else {
        return r;
      }
    } else {
      return b_mult * xs;
    }
  }

  template <typename Gen, bool IS_3B = false>
  static HOST_DEVICE_INLINE ComplexExtensionField mul_weierstrass_b(const ComplexExtensionField& xs)
  {
    const FF xs_real = xs.c0;
    const FF xs_imaginary = xs.c1;
    FF real_prod = mul_weierstrass_b_real<Gen, IS_3B>(xs_real);
    FF imaginary_prod = mul_weierstrass_b_imag<Gen, IS_3B>(xs_imaginary);
    FF re_im = mul_weierstrass_b_real<Gen, IS_3B>(xs_imaginary);
    FF im_re = mul_weierstrass_b_imag<Gen, IS_3B>(xs_real);
    FF nonresidue_times_im = mul_by_nonresidue(imaginary_prod);
    nonresidue_times_im = CONFIG::nonresidue_is_negative ? nonresidue_times_im.neg() : nonresidue_times_im;
    return ComplexExtensionField{real_prod + nonresidue_times_im, re_im + im_re};
  }

  template <const ComplexExtensionField& multiplier>
  static HOST_DEVICE_INLINE ComplexExtensionField mul_const(const ComplexExtensionField& xs)
  {
    static constexpr FF mul_real = multiplier.c0;
    static constexpr FF mul_imaginary = multiplier.c1;
    const FF xs_real = xs.c0;
    const FF xs_imaginary = xs.c1;
    FF real_prod = FF::template mul_const<mul_real>(xs_real);
    FF imaginary_prod = FF::template mul_const<mul_imaginary>(xs_imaginary);
    FF re_im = FF::template mul_const<mul_real>(xs_imaginary);
    FF im_re = FF::template mul_const<mul_imaginary>(xs_real);
    FF nonresidue_times_im = mul_by_nonresidue(imaginary_prod);
    nonresidue_times_im = CONFIG::nonresidue_is_negative ? nonresidue_times_im.neg() : nonresidue_times_im;
    return ComplexExtensionField{real_prod + nonresidue_times_im, re_im + im_re};
  }

  template <uint32_t multiplier>
  static constexpr HOST_DEVICE_INLINE ComplexExtensionField mul_unsigned(const ComplexExtensionField& xs)
  {
    return {FF::template mul_unsigned<multiplier>(xs.c0), FF::template mul_unsigned<multiplier>(xs.c1)};
  }

  constexpr HOST_DEVICE_INLINE Wide sqr_wide() const
  {
    // TODO: change to a more efficient squaring
    return mul_wide(*this, *this);
  }

  constexpr HOST_DEVICE_INLINE ComplexExtensionField sqr() const
  {
    // TODO: change to a more efficient squaring
    return *this * *this;
  }

  constexpr HOST_DEVICE_INLINE ComplexExtensionField neg() const { return ComplexExtensionField{c0.neg(), c1.neg()}; }

  // inverse of zero is set to be zero which is what we want most of the time
  constexpr HOST_DEVICE_INLINE ComplexExtensionField inverse() const
  {
    ComplexExtensionField xs_conjugate = {c0, c1.neg()};
    FF nonresidue_times_im = mul_by_nonresidue(c1.sqr());
    nonresidue_times_im = CONFIG::nonresidue_is_negative ? nonresidue_times_im.neg() : nonresidue_times_im;
    // TODO: wide here
    FF xs_norm_squared = c0.sqr() - nonresidue_times_im;
    return xs_conjugate * ComplexExtensionField{xs_norm_squared.inverse(), FF::zero()};
  }

  constexpr HOST_DEVICE ComplexExtensionField pow(int exp) const
  {
    ComplexExtensionField res = one();
    ComplexExtensionField base = *this;
    while (exp > 0) {
      if (exp & 1) res = res * base;
      base = base.sqr();
      exp >>= 1;
    }
    return res;
  }

  template <unsigned NLIMBS>
  constexpr HOST_DEVICE ComplexExtensionField pow(storage<NLIMBS> exp) const
  {
    ComplexExtensionField res = one();
    ComplexExtensionField base = *this;
    while (!host_math::is_zero(exp)) {
      if (host_math::get_bit<NLIMBS>(exp, 0)) res = res * base;
      base = base * base;
      exp = host_math::right_shift<NLIMBS, 1>(exp);
    }
    return res;
  }
};

#ifdef __CUDACC__
template <typename CONFIG, class T>
struct SharedMemory<ComplexExtensionField<CONFIG, T>> {
  __device__ ComplexExtensionField<CONFIG, T>* getPointer()
  {
    extern __shared__ ComplexExtensionField<CONFIG, T> s_ext2_scalar_[];
    return s_ext2_scalar_;
  }
};
#endif //__CUDAC__<|MERGE_RESOLUTION|>--- conflicted
+++ resolved
@@ -59,7 +59,6 @@
 
   /* Receives an array of bytes and its size and returns extension field element. */
   static constexpr HOST_DEVICE_INLINE ComplexExtensionField from(const std::byte* in, unsigned nof_bytes)
-<<<<<<< HEAD
   {
     if (nof_bytes < 2 * sizeof(FF)) {
 #ifndef __CUDACC__
@@ -68,21 +67,11 @@
       return ComplexExtensionField::zero();
     }
     return ComplexExtensionField{FF::from(in, sizeof(FF)), FF::from(in + sizeof(FF), sizeof(FF))};
-=======
-  {
-    if (nof_bytes < 2 * sizeof(FF)) {
-#ifndef __CUDACC__
-      ICICLE_LOG_ERROR << "Input size is too small";
-#endif // __CUDACC__
-      return ComplexExtensionField::zero();
-    }
-    return ComplexExtensionField{FF::from(in, sizeof(FF)), FF::from(in + sizeof(FF), sizeof(FF))};
   }
 
   static constexpr HOST_DEVICE_INLINE ComplexExtensionField reduce_from_bytes(const std::byte* in)
   {
     return ComplexExtensionField{FF::reduce_from_bytes(in), FF::reduce_from_bytes(in + sizeof(FF))};
->>>>>>> c70aa0c3
   }
 
   static HOST_INLINE ComplexExtensionField rand_host()
