--- conflicted
+++ resolved
@@ -60,7 +60,12 @@
   /* Receives an array of bytes and its size and returns extension field element. */
   static constexpr HOST_DEVICE_INLINE ComplexExtensionField from(const std::byte* in, unsigned nof_bytes)
   {
-    if (nof_bytes < 2 * sizeof(FF)) { ICICLE_LOG_ERROR << "Input size is too small"; }
+    if (nof_bytes < 2 * sizeof(FF)) {
+#ifndef __CUDACC__
+      ICICLE_LOG_ERROR << "Input size is too small";
+#endif // __CUDACC__
+      return ComplexExtensionField::zero();
+    }
     return ComplexExtensionField{FF::from(in, sizeof(FF)), FF::from(in + sizeof(FF), sizeof(FF))};
   }
 
@@ -371,21 +376,6 @@
     }
     return res;
   }
-<<<<<<< HEAD
-=======
-
-  /* Receives an array of bytes and its size and returns extension field element. */
-  static constexpr HOST_DEVICE_INLINE ComplexExtensionField from(const std::byte* in, unsigned nof_bytes)
-  {
-    if (nof_bytes < 2 * sizeof(FF)) {
-#ifndef __CUDACC__
-      ICICLE_LOG_ERROR << "Input size is too small";
-#endif // __CUDACC__
-      return ComplexExtensionField::zero();
-    }
-    return ComplexExtensionField{FF::from(in, sizeof(FF)), FF::from(in + sizeof(FF), sizeof(FF))};
-  }
->>>>>>> d2532ca6
 };
 
 #ifdef __CUDACC__
