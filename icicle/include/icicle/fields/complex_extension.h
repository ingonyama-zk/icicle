#pragma once

#include "field.h"
#include "icicle/utils/modifiers.h"
#ifdef __CUDACC__
  #include "gpu-utils/sharedmem.h"
#endif // __CUDACC__

template <typename CONFIG, class T>
class ComplexExtensionField
{
private:
  friend T;

  typedef typename T::Wide FWide;

public:
  struct Wide {
    FWide c0;
    FWide c1;

    static constexpr Wide HOST_DEVICE_INLINE from_field(const ComplexExtensionField& xs)
    {
      return Wide{FWide::from_field(xs.c0), FWide::from_field(xs.c1)};
    }

    HOST_DEVICE_INLINE Wide operator+(const Wide& ys) const { return Wide{c0 + ys.c0, c1 + ys.c1}; }

    HOST_DEVICE_INLINE Wide operator-(const Wide& ys) const { return Wide{c0 - ys.c0, c1 - ys.c1}; }

    constexpr HOST_DEVICE_INLINE Wide neg() const { return Wide{c0.neg(), c1.neg()}; }

    constexpr HOST_DEVICE_INLINE ComplexExtensionField reduce() const
    {
      return ComplexExtensionField{c0.reduce(), c1.reduce()};
    }
  };

  typedef T FF;
  static constexpr unsigned TLC = 2 * FF::TLC;

  FF c0;
  FF c1;

  static constexpr HOST_DEVICE_INLINE ComplexExtensionField zero()
  {
    return ComplexExtensionField{FF::zero(), FF::zero()};
  }

  static constexpr HOST_DEVICE_INLINE ComplexExtensionField one()
  {
    return ComplexExtensionField{FF::one(), FF::zero()};
  }

  static constexpr HOST_DEVICE_INLINE ComplexExtensionField from(uint32_t val)
  {
    return ComplexExtensionField{FF::from(val), FF::zero()};
  }

  /* Receives an array of bytes and its size and returns extension field element. */
  static constexpr HOST_DEVICE_INLINE ComplexExtensionField from(const std::byte* in, unsigned nof_bytes)
  {
    if (nof_bytes < 2 * sizeof(FF)) {
#ifndef __CUDACC__
      ICICLE_LOG_ERROR << "Input size is too small";
#endif // __CUDACC__
      return ComplexExtensionField::zero();
    }
    return ComplexExtensionField{FF::from(in, sizeof(FF)), FF::from(in + sizeof(FF), sizeof(FF))};
  }

  static HOST_INLINE ComplexExtensionField rand_host()
  {
    return ComplexExtensionField{FF::rand_host(), FF::rand_host()};
  }

  static void rand_host_many(ComplexExtensionField* out, int size)
  {
    for (int i = 0; i < size; i++)
      out[i] = rand_host();
  }

  constexpr HOST_DEVICE_INLINE ComplexExtensionField to_montgomery() const
  {
    return ComplexExtensionField{c0.to_montgomery(), c1.to_montgomery()};
  }

  constexpr HOST_DEVICE_INLINE ComplexExtensionField from_montgomery() const
  {
    return ComplexExtensionField{c0.from_montgomery(), c1.from_montgomery()};
  }

  template <unsigned REDUCTION_SIZE = 1>
  constexpr HOST_DEVICE_INLINE ComplexExtensionField sub_modulus() const
  {
    return ComplexExtensionField{c0.template sub_modulus<REDUCTION_SIZE>(), c1.template sub_modulus<REDUCTION_SIZE>()};
  }

  friend std::ostream& operator<<(std::ostream& os, const ComplexExtensionField& xs)
  {
    os << "{ Real: " << xs.c0 << " }; { Imaginary: " << xs.c1 << " }";
    return os;
  }

  friend HOST_DEVICE_INLINE ComplexExtensionField operator+(ComplexExtensionField xs, const ComplexExtensionField& ys)
  {
    return ComplexExtensionField{xs.c0 + ys.c0, xs.c1 + ys.c1};
  }

  friend HOST_DEVICE_INLINE ComplexExtensionField operator-(ComplexExtensionField xs, const ComplexExtensionField& ys)
  {
    return ComplexExtensionField{xs.c0 - ys.c0, xs.c1 - ys.c1};
  }

  friend HOST_DEVICE_INLINE ComplexExtensionField operator+(FF xs, const ComplexExtensionField& ys)
  {
    return ComplexExtensionField{xs + ys.c0, ys.c1};
  }

  friend HOST_DEVICE_INLINE ComplexExtensionField operator-(FF xs, const ComplexExtensionField& ys)
  {
    return ComplexExtensionField{xs - ys.c0, ys.c1.neg()};
  }

  friend HOST_DEVICE_INLINE ComplexExtensionField operator+(ComplexExtensionField xs, const FF& ys)
  {
    return ComplexExtensionField{xs.c0 + ys, xs.c1};
  }

  friend HOST_DEVICE_INLINE ComplexExtensionField operator-(ComplexExtensionField xs, const FF& ys)
  {
    return ComplexExtensionField{xs.c0 - ys, xs.c1};
  }

  constexpr HOST_DEVICE_INLINE ComplexExtensionField operator-() const { return this->neg(); }

  constexpr HOST_DEVICE_INLINE ComplexExtensionField& operator+=(const ComplexExtensionField& ys)
  {
    *this = *this + ys;
    return *this;
  }

  constexpr HOST_DEVICE_INLINE ComplexExtensionField& operator-=(const ComplexExtensionField& ys)
  {
    *this = *this - ys;
    return *this;
  }

  constexpr HOST_DEVICE_INLINE ComplexExtensionField& operator*=(const ComplexExtensionField& ys)
  {
    *this = *this * ys;
    return *this;
  }

  constexpr HOST_DEVICE_INLINE ComplexExtensionField& operator+=(const FF& ys)
  {
    *this = *this + ys;
    return *this;
  }

  constexpr HOST_DEVICE_INLINE ComplexExtensionField& operator-=(const FF& ys)
  {
    *this = *this - ys;
    return *this;
  }

  constexpr HOST_DEVICE_INLINE ComplexExtensionField& operator*=(const FF& ys)
  {
    *this = *this * ys;
    return *this;
  }

  /**
   * @brief Multiplies a field element by the nonresidue of the field
   */
  static constexpr HOST_DEVICE FF mul_by_nonresidue(const FF& xs)
  {
    if constexpr (CONFIG::nonresidue_is_u32) {
      return FF::template mul_unsigned<CONFIG::nonresidue>(xs);
    } else {
      return FF::template mul_const<CONFIG::nonresidue>(xs);
    }
  }

  /**
   * @brief Multiplies a wide field element by the nonresidue of the field
   */
  static constexpr HOST_DEVICE FWide mul_by_nonresidue(const FWide& xs)
  {
    if constexpr (CONFIG::nonresidue_is_u32) {
      return FF::template mul_unsigned<CONFIG::nonresidue>(xs);
    } else {
      return xs.reduce().mul_wide(CONFIG::nonresidue);
    }
  }

  constexpr HOST_DEVICE_INLINE Wide mul_wide(const ComplexExtensionField& ys) const
  {
#ifdef __CUDA_ARCH__
    constexpr bool do_karatsuba = FF::TLC >= 8; // The basic multiplier size is 1 limb, Karatsuba is more efficient when
                                                // the multiplication is 8 times wider or more
#else
    constexpr bool do_karatsuba = FF::TLC >= 16; // The basic multiplier size is 2 limbs, Karatsuba is more efficient
                                                 // when the multiplication is 8 times wider or more
#endif

    if constexpr (do_karatsuba) {
      FWide real_prod = c0.mul_wide(ys.c0);
      FWide imaginary_prod = c1.mul_wide(ys.c1);
      FWide prod_of_sums = (c0 + c1).mul_wide(ys.c0 + ys.c1);
      FWide nonresidue_times_im = mul_by_nonresidue(imaginary_prod);
      nonresidue_times_im = CONFIG::nonresidue_is_negative ? nonresidue_times_im.neg() : nonresidue_times_im;
      return Wide{real_prod + nonresidue_times_im, prod_of_sums - real_prod - imaginary_prod};
    } else {
      FWide real_prod = c0.mul_wide(ys.c0);
      FWide imaginary_prod = c1.mul_wide(ys.c1);
      FWide ab = c0.mul_wide(ys.c1);
      FWide ba = c1.mul_wide(ys.c0);
      FWide nonresidue_times_im = mul_by_nonresidue(imaginary_prod);
<<<<<<< HEAD
      nonresidue_times_im = CONFIG::nonresidue_is_negative ? FWide::neg(nonresidue_times_im) : nonresidue_times_im;
=======
      nonresidue_times_im = CONFIG::nonresidue_is_negative ? nonresidue_times_im.neg() : nonresidue_times_im;
>>>>>>> 643d3c83
      return Wide{real_prod + nonresidue_times_im, ab + ba};
    }
  }

  constexpr HOST_DEVICE_INLINE Wide mul_wide(const FF& ys) const { return Wide{c0.mul_wide(ys), c1.mul_wide(ys)}; }

  static constexpr HOST_DEVICE_INLINE Wide mul_wide(const FF& xs, const ComplexExtensionField& ys)
  {
    return ys.mul_wide(xs);
  }

  template <unsigned MODULUS_MULTIPLE = 1>
  static constexpr HOST_DEVICE_INLINE ComplexExtensionField reduce(const Wide& xs)
  {
    return ComplexExtensionField{
      FF::template reduce<MODULUS_MULTIPLE>(xs.c0), FF::template reduce<MODULUS_MULTIPLE>(xs.c1)};
  }

  template <class T2>
  friend HOST_DEVICE_INLINE ComplexExtensionField operator*(const ComplexExtensionField& xs, const T2& ys)
  {
    Wide xy = xs.mul_wide(ys);
    return xy.reduce();
  }

<<<<<<< HEAD
  friend HOST_DEVICE_INLINE ComplexExtensionField operator*(const ComplexExtensionField& xs, const FF& ys)
  {
    Wide xy = xs.mul_wide(ys);
    return xy.reduce();
  }

  friend HOST_DEVICE_INLINE ComplexExtensionField operator*(const FF& ys, const ComplexExtensionField& xs)
=======
  template <
    class T2,
    typename = typename std::enable_if<
      !std::is_same<T2, ComplexExtensionField>() && !std::is_base_of<ComplexExtensionField, T2>()>::type>
  friend HOST_DEVICE_INLINE ComplexExtensionField operator*(const T2& ys, const ComplexExtensionField& xs)
>>>>>>> 643d3c83
  {
    return xs * ys;
  }

  HOST_DEVICE_INLINE bool operator==(const ComplexExtensionField& ys) const { return (c0 == ys.c0) && (c1 == ys.c1); }

  HOST_DEVICE_INLINE bool operator!=(const ComplexExtensionField& ys) const { return !(*this == ys); }

  template <typename Gen, bool IS_3B = false>
  static HOST_DEVICE_INLINE FF mul_weierstrass_b_real(const FF& xs)
  {
    FF r = {};
    constexpr FF b_mult = []() {
      FF b_mult = FF{Gen::weierstrass_b_g2_re};
      if constexpr (!IS_3B) return b_mult;
      typename FF::ff_storage temp = {};
      typename FF::ff_storage modulus = FF::get_modulus();
      host_math::template add_sub_limbs<CONFIG::limbs_count, false, false, true>(
        b_mult.limbs_storage, b_mult.limbs_storage, b_mult.limbs_storage);
      b_mult.limbs_storage =
        host_math::template add_sub_limbs<CONFIG::limbs_count, true, true, true>(b_mult.limbs_storage, modulus, temp)
          ? b_mult.limbs_storage
          : temp;
      host_math::template add_sub_limbs<CONFIG::limbs_count, false, false, true>(
        b_mult.limbs_storage, FF{Gen::weierstrass_b_g2_re}.limbs_storage, b_mult.limbs_storage);
      b_mult.limbs_storage =
        host_math::template add_sub_limbs<CONFIG::limbs_count, true, true, true>(b_mult.limbs_storage, modulus, temp)
          ? b_mult.limbs_storage
          : temp;
      return b_mult;
    }();
    if constexpr (Gen::is_b_u32_g2_re) {
      r = FF::template mul_unsigned<b_mult.limbs_storage.limbs[0], FF>(xs);
      if constexpr (Gen::is_b_neg_g2_re)
        return r.neg();
      else {
        return r;
      }
    } else {
      return b_mult * xs;
    }
  }

  template <typename Gen, bool IS_3B = false>
  static HOST_DEVICE_INLINE FF mul_weierstrass_b_imag(const FF& xs)
  {
    FF r = {};
    constexpr FF b_mult = []() {
      FF b_mult = FF{Gen::weierstrass_b_g2_im};
      if constexpr (!IS_3B) return b_mult;
      typename FF::ff_storage temp = {};
      typename FF::ff_storage modulus = FF::get_modulus();
      host_math::template add_sub_limbs<CONFIG::limbs_count, false, false, true>(
        b_mult.limbs_storage, b_mult.limbs_storage, b_mult.limbs_storage);
      b_mult.limbs_storage =
        host_math::template add_sub_limbs<CONFIG::limbs_count, true, true, true>(b_mult.limbs_storage, modulus, temp)
          ? b_mult.limbs_storage
          : temp;
      host_math::template add_sub_limbs<CONFIG::limbs_count, false, false, true>(
        b_mult.limbs_storage, FF{Gen::weierstrass_b_g2_im}.limbs_storage, b_mult.limbs_storage);
      b_mult.limbs_storage =
        host_math::template add_sub_limbs<CONFIG::limbs_count, true, true, true>(b_mult.limbs_storage, modulus, temp)
          ? b_mult.limbs_storage
          : temp;
      return b_mult;
    }();
    if constexpr (Gen::is_b_u32_g2_im) {
      r = FF::template mul_unsigned<b_mult.limbs_storage.limbs[0], FF>(xs);
      if constexpr (Gen::is_b_neg_g2_im)
        return r.neg();
      else {
        return r;
      }
    } else {
      return b_mult * xs;
    }
  }

  template <typename Gen, bool IS_3B = false>
  static HOST_DEVICE_INLINE ComplexExtensionField mul_weierstrass_b(const ComplexExtensionField& xs)
  {
    const FF xs_real = xs.c0;
    const FF xs_imaginary = xs.c1;
    FF real_prod = mul_weierstrass_b_real<Gen, IS_3B>(xs_real);
    FF imaginary_prod = mul_weierstrass_b_imag<Gen, IS_3B>(xs_imaginary);
    FF re_im = mul_weierstrass_b_real<Gen, IS_3B>(xs_imaginary);
    FF im_re = mul_weierstrass_b_imag<Gen, IS_3B>(xs_real);
    FF nonresidue_times_im = mul_by_nonresidue(imaginary_prod);
    nonresidue_times_im = CONFIG::nonresidue_is_negative ? nonresidue_times_im.neg() : nonresidue_times_im;
    return ComplexExtensionField{real_prod + nonresidue_times_im, re_im + im_re};
  }

  template <const ComplexExtensionField& multiplier>
  static HOST_DEVICE_INLINE ComplexExtensionField mul_const(const ComplexExtensionField& xs)
  {
    static constexpr FF mul_real = multiplier.c0;
    static constexpr FF mul_imaginary = multiplier.c1;
    const FF xs_real = xs.c0;
    const FF xs_imaginary = xs.c1;
    FF real_prod = FF::template mul_const<mul_real>(xs_real);
    FF imaginary_prod = FF::template mul_const<mul_imaginary>(xs_imaginary);
    FF re_im = FF::template mul_const<mul_real>(xs_imaginary);
    FF im_re = FF::template mul_const<mul_imaginary>(xs_real);
    FF nonresidue_times_im = mul_by_nonresidue(imaginary_prod);
    nonresidue_times_im = CONFIG::nonresidue_is_negative ? nonresidue_times_im.neg() : nonresidue_times_im;
    return ComplexExtensionField{real_prod + nonresidue_times_im, re_im + im_re};
  }

  template <uint32_t multiplier>
  static constexpr HOST_DEVICE_INLINE ComplexExtensionField mul_unsigned(const ComplexExtensionField& xs)
  {
    return {FF::template mul_unsigned<multiplier>(xs.c0), FF::template mul_unsigned<multiplier>(xs.c1)};
  }

  constexpr HOST_DEVICE_INLINE Wide sqr_wide() const
  {
    // TODO: change to a more efficient squaring
    return mul_wide(*this, *this);
  }

  constexpr HOST_DEVICE_INLINE ComplexExtensionField sqr() const
  {
    // TODO: change to a more efficient squaring
    return *this * *this;
  }

  constexpr HOST_DEVICE_INLINE ComplexExtensionField neg() const { return ComplexExtensionField{c0.neg(), c1.neg()}; }

  // inverse of zero is set to be zero which is what we want most of the time
  constexpr HOST_DEVICE_INLINE ComplexExtensionField inverse() const
  {
    ComplexExtensionField xs_conjugate = {c0, c1.neg()};
    FF nonresidue_times_im = mul_by_nonresidue(c1.sqr());
    nonresidue_times_im = CONFIG::nonresidue_is_negative ? nonresidue_times_im.neg() : nonresidue_times_im;
    // TODO: wide here
    FF xs_norm_squared = c0.sqr() - nonresidue_times_im;
    return xs_conjugate * ComplexExtensionField{xs_norm_squared.inverse(), FF::zero()};
  }

  constexpr HOST_DEVICE ComplexExtensionField pow(int exp) const
  {
    ComplexExtensionField res = one();
    ComplexExtensionField base = *this;
    while (exp > 0) {
      if (exp & 1) res = res * base;
      base = base.sqr();
      exp >>= 1;
    }
    return res;
  }

  template <unsigned NLIMBS>
  static constexpr HOST_DEVICE ComplexExtensionField pow(ComplexExtensionField base, storage<NLIMBS> exp)
  {
    ComplexExtensionField res = one();
    while (host_math::is_zero(exp)) {
      if (host_math::get_bit<NLIMBS>(exp, 0)) res = res * base;
      base = base * base;
      exp = host_math::right_shift<NLIMBS, 1>(exp);
    }
    return res;
  }
};

#ifdef __CUDACC__
template <typename CONFIG, class T>
struct SharedMemory<ComplexExtensionField<CONFIG, T>> {
  __device__ ComplexExtensionField<CONFIG, T>* getPointer()
  {
    extern __shared__ ComplexExtensionField<CONFIG, T> s_ext2_scalar_[];
    return s_ext2_scalar_;
  }
};
#endif //__CUDAC__<|MERGE_RESOLUTION|>--- conflicted
+++ resolved
@@ -217,11 +217,7 @@
       FWide ab = c0.mul_wide(ys.c1);
       FWide ba = c1.mul_wide(ys.c0);
       FWide nonresidue_times_im = mul_by_nonresidue(imaginary_prod);
-<<<<<<< HEAD
-      nonresidue_times_im = CONFIG::nonresidue_is_negative ? FWide::neg(nonresidue_times_im) : nonresidue_times_im;
-=======
       nonresidue_times_im = CONFIG::nonresidue_is_negative ? nonresidue_times_im.neg() : nonresidue_times_im;
->>>>>>> 643d3c83
       return Wide{real_prod + nonresidue_times_im, ab + ba};
     }
   }
@@ -247,21 +243,11 @@
     return xy.reduce();
   }
 
-<<<<<<< HEAD
-  friend HOST_DEVICE_INLINE ComplexExtensionField operator*(const ComplexExtensionField& xs, const FF& ys)
-  {
-    Wide xy = xs.mul_wide(ys);
-    return xy.reduce();
-  }
-
-  friend HOST_DEVICE_INLINE ComplexExtensionField operator*(const FF& ys, const ComplexExtensionField& xs)
-=======
   template <
     class T2,
     typename = typename std::enable_if<
       !std::is_same<T2, ComplexExtensionField>() && !std::is_base_of<ComplexExtensionField, T2>()>::type>
   friend HOST_DEVICE_INLINE ComplexExtensionField operator*(const T2& ys, const ComplexExtensionField& xs)
->>>>>>> 643d3c83
   {
     return xs * ys;
   }
