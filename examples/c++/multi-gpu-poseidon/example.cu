#include <iostream>
#include <thread>
#include <chrono>
#include <nvml.h>

#include "api/bn254.h"
#include "gpu-utils/error_handler.cuh"

#include "poseidon/poseidon.cuh"
#include "hash/hash.cuh"

using namespace poseidon;
using namespace bn254;

void checkCudaError(cudaError_t error)
{
  if (error != cudaSuccess) {
    std::cerr << "CUDA error: " << cudaGetErrorString(error) << std::endl;
    // Handle the error, e.g., exit the program or throw an exception.
  }
}

// these global constants go into template calls
const int size_col = 11;

// this function executes the Poseidon thread
<<<<<<< HEAD
void threadPoseidon(device_context::DeviceContext ctx, unsigned size_partition, scalar_t * layers, scalar_t * column_hashes, Poseidon<scalar_t> * poseidon) {
    cudaError_t err_result =  CHK_STICKY(cudaSetDevice(ctx.device_id));
    if (err_result != cudaSuccess) {
        std::cerr << "CUDA error: " << cudaGetErrorString(err_result) << std::endl;
        return; 
    }
    // CHK_IF_RETURN(); I can't use it in a standard thread function
    SpongeConfig column_config = default_sponge_config(ctx);
    cudaError_t err = poseidon->hash_many(layers, column_hashes, (size_t) size_partition, size_col, 1, column_config);
    checkCudaError(err);
=======
void threadPoseidon(
  device_context::DeviceContext ctx,
  unsigned size_partition,
  scalar_t* layers,
  scalar_t* column_hashes,
  PoseidonConstants<scalar_t>* constants)
{
  cudaError_t err_result = CHK_STICKY(cudaSetDevice(ctx.device_id));
  if (err_result != cudaSuccess) {
    std::cerr << "CUDA error: " << cudaGetErrorString(err_result) << std::endl;
    return;
  }
  // CHK_IF_RETURN(); I can't use it in a standard thread function
  PoseidonConfig column_config = {
    ctx,   // ctx
    false, // are_inputes_on_device
    false, // are_outputs_on_device
    false, // input_is_a_state
    false, // aligned
    false, // loop_state
    false, // is_async
  };
  cudaError_t err =
    bn254_poseidon_hash_cuda(layers, column_hashes, (size_t)size_partition, size_col, *constants, column_config);
  checkCudaError(err);
>>>>>>> 8e62bde1
}

using FpMilliseconds = std::chrono::duration<float, std::chrono::milliseconds::period>;
#define START_TIMER(timer) auto timer##_start = std::chrono::high_resolution_clock::now();
<<<<<<< HEAD
#define END_TIMER(timer, msg) printf("%s: %.0f ms\n", msg, FpMilliseconds(std::chrono::high_resolution_clock::now() - timer##_start).count());


#define CHECK_ALLOC(ptr) if ((ptr) == nullptr) { \
    std::cerr << "Memory allocation for '" #ptr "' failed." << std::endl; \
    exit(EXIT_FAILURE); \
}

int main() {
    const unsigned size_row = (1<<30);
    const unsigned nof_partitions = 64;
    const unsigned size_partition = size_row / nof_partitions;
    // layers is allocated only for one partition, need to reuse for different partitions
    const uint32_t size_layers = size_col * size_partition;
    
    nvmlInit();
    unsigned int deviceCount;
    nvmlDeviceGetCount(&deviceCount);
    std::cout << "Available GPUs: " << deviceCount << std::endl;

    for (unsigned int i = 0; i < deviceCount; ++i) {
        nvmlDevice_t device;
        nvmlMemory_t memory;
        char name[NVML_DEVICE_NAME_BUFFER_SIZE];
        nvmlDeviceGetHandleByIndex(i, &device);
        nvmlDeviceGetName(device, name, NVML_DEVICE_NAME_BUFFER_SIZE);
        nvmlDeviceGetMemoryInfo(device, &memory);
        std::cout << "Device ID: " << i << ", Type: " << name << ", Memory Total/Free (MiB) " << memory.total/1024/1024 << "/"  << memory.free/1024/1024 << std::endl;
    }

    const unsigned memory_partition = sizeof(scalar_t)*(size_col+1)*size_partition/1024/1024;
    std::cout << "Required Memory (MiB) " << memory_partition << std::endl;

    //===============================================================================
    // Key: multiple devices are supported by device context
    //===============================================================================

    device_context::DeviceContext ctx0 = device_context::get_default_device_context();
    ctx0.device_id=0;
    device_context::DeviceContext ctx1 = device_context::get_default_device_context();
    ctx1.device_id=1;
    
    std::cout << "Allocate and initialize the memory for layers and hashes" << std::endl;
    scalar_t* layers0 = static_cast<scalar_t*>(malloc(size_layers * sizeof(scalar_t)));
    CHECK_ALLOC(layers0);
    scalar_t s = scalar_t::zero();
    for (unsigned i = 0; i < size_col*size_partition ; i++) {
        layers0[i] = s;
        s = s + scalar_t::one();
    }
    scalar_t* layers1 = static_cast<scalar_t*>(malloc(size_layers * sizeof(scalar_t)));
    CHECK_ALLOC(layers1);
    s = scalar_t::zero() + scalar_t::one();
    for (unsigned i = 0; i < size_col*size_partition ; i++) {
        layers1[i] = s;
        s = s + scalar_t::one();
    }

    scalar_t* column_hash0 = static_cast<scalar_t*>(malloc(size_partition * sizeof(scalar_t)));
    CHECK_ALLOC(column_hash0);
    scalar_t* column_hash1 = static_cast<scalar_t*>(malloc(size_partition * sizeof(scalar_t)));
    CHECK_ALLOC(column_hash1);

    Poseidon<scalar_t> column_poseidon0(size_col, ctx0);
    cudaError_t err_result =  CHK_STICKY(cudaSetDevice(ctx1.device_id));
    if (err_result != cudaSuccess) {
        std::cerr << "CUDA error: " << cudaGetErrorString(err_result) << std::endl;
        return; 
    }
    Poseidon<scalar_t> column_poseidon1(size_col, ctx1);

    std::cout << "Parallel execution of Poseidon threads" << std::endl;
    START_TIMER(parallel);
    std::thread thread0(threadPoseidon, ctx0, size_partition, layers0, column_hash0, &column_poseidon0);
    std::thread thread1(threadPoseidon, ctx1, size_partition, layers1, column_hash1, &column_poseidon1);

    // Wait for the threads to finish
    thread0.join();
    thread1.join();
    END_TIMER(parallel,"2 GPUs");
    std::cout << "Output Data from Thread 0: ";
    std::cout << column_hash0[0] << std::endl;
    std::cout << "Output Data from Thread 1: ";
    std::cout << column_hash1[0] << std::endl;

    std::cout << "Sequential execution of Poseidon threads" << std::endl;
    START_TIMER(sequential);
    std::thread thread2(threadPoseidon, ctx0, size_partition, layers0, column_hash0, &column_poseidon0);
    thread2.join();
    std::thread thread3(threadPoseidon, ctx0, size_partition, layers1, column_hash1, &column_poseidon0);
    thread3.join();
    END_TIMER(sequential,"1 GPU");
    std::cout << "Output Data from Thread 2: ";
    std::cout << column_hash0[0] << std::endl;
    std::cout << "Output Data from Thread 3: ";
    std::cout << column_hash1[0] << std::endl;

    nvmlShutdown();
    return 0;
=======
#define END_TIMER(timer, msg)                                                                                          \
  printf("%s: %.0f ms\n", msg, FpMilliseconds(std::chrono::high_resolution_clock::now() - timer##_start).count());

#define CHECK_ALLOC(ptr)                                                                                               \
  if ((ptr) == nullptr) {                                                                                              \
    std::cerr << "Memory allocation for '" #ptr "' failed." << std::endl;                                              \
    exit(EXIT_FAILURE);                                                                                                \
  }

int main()
{
  const unsigned size_row = (1 << 30);
  const unsigned nof_partitions = 64;
  const unsigned size_partition = size_row / nof_partitions;
  // layers is allocated only for one partition, need to reuse for different partitions
  const uint32_t size_layers = size_col * size_partition;

  nvmlInit();
  unsigned int deviceCount;
  nvmlDeviceGetCount(&deviceCount);
  std::cout << "Available GPUs: " << deviceCount << std::endl;

  for (unsigned int i = 0; i < deviceCount; ++i) {
    nvmlDevice_t device;
    nvmlMemory_t memory;
    char name[NVML_DEVICE_NAME_BUFFER_SIZE];
    nvmlDeviceGetHandleByIndex(i, &device);
    nvmlDeviceGetName(device, name, NVML_DEVICE_NAME_BUFFER_SIZE);
    nvmlDeviceGetMemoryInfo(device, &memory);
    std::cout << "Device ID: " << i << ", Type: " << name << ", Memory Total/Free (MiB) " << memory.total / 1024 / 1024
              << "/" << memory.free / 1024 / 1024 << std::endl;
  }

  const unsigned memory_partition = sizeof(scalar_t) * (size_col + 1) * size_partition / 1024 / 1024;
  std::cout << "Required Memory (MiB) " << memory_partition << std::endl;

  //===============================================================================
  // Key: multiple devices are supported by device context
  //===============================================================================

  device_context::DeviceContext ctx0 = device_context::get_default_device_context();
  ctx0.device_id = 0;
  device_context::DeviceContext ctx1 = device_context::get_default_device_context();
  ctx1.device_id = 1;

  std::cout << "Allocate and initialize the memory for layers and hashes" << std::endl;
  scalar_t* layers0 = static_cast<scalar_t*>(malloc(size_layers * sizeof(scalar_t)));
  CHECK_ALLOC(layers0);
  scalar_t s = scalar_t::zero();
  for (unsigned i = 0; i < size_col * size_partition; i++) {
    layers0[i] = s;
    s = s + scalar_t::one();
  }
  scalar_t* layers1 = static_cast<scalar_t*>(malloc(size_layers * sizeof(scalar_t)));
  CHECK_ALLOC(layers1);
  s = scalar_t::zero() + scalar_t::one();
  for (unsigned i = 0; i < size_col * size_partition; i++) {
    layers1[i] = s;
    s = s + scalar_t::one();
  }

  scalar_t* column_hash0 = static_cast<scalar_t*>(malloc(size_partition * sizeof(scalar_t)));
  CHECK_ALLOC(column_hash0);
  scalar_t* column_hash1 = static_cast<scalar_t*>(malloc(size_partition * sizeof(scalar_t)));
  CHECK_ALLOC(column_hash1);

  PoseidonConstants<scalar_t> column_constants0, column_constants1;
  bn254_init_optimized_poseidon_constants_cuda(size_col, ctx0, &column_constants0);
  cudaError_t err_result = CHK_STICKY(cudaSetDevice(ctx1.device_id));
  if (err_result != cudaSuccess) {
    std::cerr << "CUDA error: " << cudaGetErrorString(err_result) << std::endl;
    return;
  }
  bn254_init_optimized_poseidon_constants_cuda(size_col, ctx1, &column_constants1);

  std::cout << "Parallel execution of Poseidon threads" << std::endl;
  START_TIMER(parallel);
  std::thread thread0(threadPoseidon, ctx0, size_partition, layers0, column_hash0, &column_constants0);
  std::thread thread1(threadPoseidon, ctx1, size_partition, layers1, column_hash1, &column_constants1);

  // Wait for the threads to finish
  thread0.join();
  thread1.join();
  END_TIMER(parallel, "2 GPUs");
  std::cout << "Output Data from Thread 0: ";
  std::cout << column_hash0[0] << std::endl;
  std::cout << "Output Data from Thread 1: ";
  std::cout << column_hash1[0] << std::endl;

  std::cout << "Sequential execution of Poseidon threads" << std::endl;
  START_TIMER(sequential);
  std::thread thread2(threadPoseidon, ctx0, size_partition, layers0, column_hash0, &column_constants0);
  thread2.join();
  std::thread thread3(threadPoseidon, ctx0, size_partition, layers1, column_hash1, &column_constants0);
  thread3.join();
  END_TIMER(sequential, "1 GPU");
  std::cout << "Output Data from Thread 2: ";
  std::cout << column_hash0[0] << std::endl;
  std::cout << "Output Data from Thread 3: ";
  std::cout << column_hash1[0] << std::endl;

  nvmlShutdown();
  return 0;
>>>>>>> 8e62bde1
}<|MERGE_RESOLUTION|>--- conflicted
+++ resolved
@@ -23,150 +23,25 @@
 // these global constants go into template calls
 const int size_col = 11;
 
-// this function executes the Poseidon thread
-<<<<<<< HEAD
-void threadPoseidon(device_context::DeviceContext ctx, unsigned size_partition, scalar_t * layers, scalar_t * column_hashes, Poseidon<scalar_t> * poseidon) {
-    cudaError_t err_result =  CHK_STICKY(cudaSetDevice(ctx.device_id));
-    if (err_result != cudaSuccess) {
-        std::cerr << "CUDA error: " << cudaGetErrorString(err_result) << std::endl;
-        return; 
-    }
-    // CHK_IF_RETURN(); I can't use it in a standard thread function
-    SpongeConfig column_config = default_sponge_config(ctx);
-    cudaError_t err = poseidon->hash_many(layers, column_hashes, (size_t) size_partition, size_col, 1, column_config);
-    checkCudaError(err);
-=======
 void threadPoseidon(
   device_context::DeviceContext ctx,
   unsigned size_partition,
   scalar_t* layers,
   scalar_t* column_hashes,
-  PoseidonConstants<scalar_t>* constants)
+  Poseidon<scalar_t> * poseidon)
 {
   cudaError_t err_result = CHK_STICKY(cudaSetDevice(ctx.device_id));
   if (err_result != cudaSuccess) {
     std::cerr << "CUDA error: " << cudaGetErrorString(err_result) << std::endl;
     return;
   }
-  // CHK_IF_RETURN(); I can't use it in a standard thread function
-  PoseidonConfig column_config = {
-    ctx,   // ctx
-    false, // are_inputes_on_device
-    false, // are_outputs_on_device
-    false, // input_is_a_state
-    false, // aligned
-    false, // loop_state
-    false, // is_async
-  };
-  cudaError_t err =
-    bn254_poseidon_hash_cuda(layers, column_hashes, (size_t)size_partition, size_col, *constants, column_config);
+  SpongeConfig column_config = default_sponge_config(ctx);
+  cudaError_t err = poseidon->hash_many(layers, column_hashes, (size_t) size_partition, size_col, 1, column_config);
   checkCudaError(err);
->>>>>>> 8e62bde1
 }
 
 using FpMilliseconds = std::chrono::duration<float, std::chrono::milliseconds::period>;
 #define START_TIMER(timer) auto timer##_start = std::chrono::high_resolution_clock::now();
-<<<<<<< HEAD
-#define END_TIMER(timer, msg) printf("%s: %.0f ms\n", msg, FpMilliseconds(std::chrono::high_resolution_clock::now() - timer##_start).count());
-
-
-#define CHECK_ALLOC(ptr) if ((ptr) == nullptr) { \
-    std::cerr << "Memory allocation for '" #ptr "' failed." << std::endl; \
-    exit(EXIT_FAILURE); \
-}
-
-int main() {
-    const unsigned size_row = (1<<30);
-    const unsigned nof_partitions = 64;
-    const unsigned size_partition = size_row / nof_partitions;
-    // layers is allocated only for one partition, need to reuse for different partitions
-    const uint32_t size_layers = size_col * size_partition;
-    
-    nvmlInit();
-    unsigned int deviceCount;
-    nvmlDeviceGetCount(&deviceCount);
-    std::cout << "Available GPUs: " << deviceCount << std::endl;
-
-    for (unsigned int i = 0; i < deviceCount; ++i) {
-        nvmlDevice_t device;
-        nvmlMemory_t memory;
-        char name[NVML_DEVICE_NAME_BUFFER_SIZE];
-        nvmlDeviceGetHandleByIndex(i, &device);
-        nvmlDeviceGetName(device, name, NVML_DEVICE_NAME_BUFFER_SIZE);
-        nvmlDeviceGetMemoryInfo(device, &memory);
-        std::cout << "Device ID: " << i << ", Type: " << name << ", Memory Total/Free (MiB) " << memory.total/1024/1024 << "/"  << memory.free/1024/1024 << std::endl;
-    }
-
-    const unsigned memory_partition = sizeof(scalar_t)*(size_col+1)*size_partition/1024/1024;
-    std::cout << "Required Memory (MiB) " << memory_partition << std::endl;
-
-    //===============================================================================
-    // Key: multiple devices are supported by device context
-    //===============================================================================
-
-    device_context::DeviceContext ctx0 = device_context::get_default_device_context();
-    ctx0.device_id=0;
-    device_context::DeviceContext ctx1 = device_context::get_default_device_context();
-    ctx1.device_id=1;
-    
-    std::cout << "Allocate and initialize the memory for layers and hashes" << std::endl;
-    scalar_t* layers0 = static_cast<scalar_t*>(malloc(size_layers * sizeof(scalar_t)));
-    CHECK_ALLOC(layers0);
-    scalar_t s = scalar_t::zero();
-    for (unsigned i = 0; i < size_col*size_partition ; i++) {
-        layers0[i] = s;
-        s = s + scalar_t::one();
-    }
-    scalar_t* layers1 = static_cast<scalar_t*>(malloc(size_layers * sizeof(scalar_t)));
-    CHECK_ALLOC(layers1);
-    s = scalar_t::zero() + scalar_t::one();
-    for (unsigned i = 0; i < size_col*size_partition ; i++) {
-        layers1[i] = s;
-        s = s + scalar_t::one();
-    }
-
-    scalar_t* column_hash0 = static_cast<scalar_t*>(malloc(size_partition * sizeof(scalar_t)));
-    CHECK_ALLOC(column_hash0);
-    scalar_t* column_hash1 = static_cast<scalar_t*>(malloc(size_partition * sizeof(scalar_t)));
-    CHECK_ALLOC(column_hash1);
-
-    Poseidon<scalar_t> column_poseidon0(size_col, ctx0);
-    cudaError_t err_result =  CHK_STICKY(cudaSetDevice(ctx1.device_id));
-    if (err_result != cudaSuccess) {
-        std::cerr << "CUDA error: " << cudaGetErrorString(err_result) << std::endl;
-        return; 
-    }
-    Poseidon<scalar_t> column_poseidon1(size_col, ctx1);
-
-    std::cout << "Parallel execution of Poseidon threads" << std::endl;
-    START_TIMER(parallel);
-    std::thread thread0(threadPoseidon, ctx0, size_partition, layers0, column_hash0, &column_poseidon0);
-    std::thread thread1(threadPoseidon, ctx1, size_partition, layers1, column_hash1, &column_poseidon1);
-
-    // Wait for the threads to finish
-    thread0.join();
-    thread1.join();
-    END_TIMER(parallel,"2 GPUs");
-    std::cout << "Output Data from Thread 0: ";
-    std::cout << column_hash0[0] << std::endl;
-    std::cout << "Output Data from Thread 1: ";
-    std::cout << column_hash1[0] << std::endl;
-
-    std::cout << "Sequential execution of Poseidon threads" << std::endl;
-    START_TIMER(sequential);
-    std::thread thread2(threadPoseidon, ctx0, size_partition, layers0, column_hash0, &column_poseidon0);
-    thread2.join();
-    std::thread thread3(threadPoseidon, ctx0, size_partition, layers1, column_hash1, &column_poseidon0);
-    thread3.join();
-    END_TIMER(sequential,"1 GPU");
-    std::cout << "Output Data from Thread 2: ";
-    std::cout << column_hash0[0] << std::endl;
-    std::cout << "Output Data from Thread 3: ";
-    std::cout << column_hash1[0] << std::endl;
-
-    nvmlShutdown();
-    return 0;
-=======
 #define END_TIMER(timer, msg)                                                                                          \
   printf("%s: %.0f ms\n", msg, FpMilliseconds(std::chrono::high_resolution_clock::now() - timer##_start).count());
 
@@ -175,6 +50,11 @@
     std::cerr << "Memory allocation for '" #ptr "' failed." << std::endl;                                              \
     exit(EXIT_FAILURE);                                                                                                \
   }
+
+#define CHECK_ALLOC(ptr) if ((ptr) == nullptr) { \
+    std::cerr << "Memory allocation for '" #ptr "' failed." << std::endl; \
+    exit(EXIT_FAILURE); \
+}
 
 int main()
 {
@@ -233,19 +113,18 @@
   scalar_t* column_hash1 = static_cast<scalar_t*>(malloc(size_partition * sizeof(scalar_t)));
   CHECK_ALLOC(column_hash1);
 
-  PoseidonConstants<scalar_t> column_constants0, column_constants1;
-  bn254_init_optimized_poseidon_constants_cuda(size_col, ctx0, &column_constants0);
-  cudaError_t err_result = CHK_STICKY(cudaSetDevice(ctx1.device_id));
-  if (err_result != cudaSuccess) {
-    std::cerr << "CUDA error: " << cudaGetErrorString(err_result) << std::endl;
-    return;
-  }
-  bn254_init_optimized_poseidon_constants_cuda(size_col, ctx1, &column_constants1);
+    Poseidon<scalar_t> column_poseidon0(size_col, ctx0);
+    cudaError_t err_result =  CHK_STICKY(cudaSetDevice(ctx1.device_id));
+    if (err_result != cudaSuccess) {
+        std::cerr << "CUDA error: " << cudaGetErrorString(err_result) << std::endl;
+        return; 
+    }
+    Poseidon<scalar_t> column_poseidon1(size_col, ctx1);
 
   std::cout << "Parallel execution of Poseidon threads" << std::endl;
   START_TIMER(parallel);
-  std::thread thread0(threadPoseidon, ctx0, size_partition, layers0, column_hash0, &column_constants0);
-  std::thread thread1(threadPoseidon, ctx1, size_partition, layers1, column_hash1, &column_constants1);
+  std::thread thread0(threadPoseidon, ctx0, size_partition, layers0, column_hash0, &column_poseidon0);
+  std::thread thread1(threadPoseidon, ctx1, size_partition, layers1, column_hash1, &column_poseidon1);
 
   // Wait for the threads to finish
   thread0.join();
@@ -258,9 +137,9 @@
 
   std::cout << "Sequential execution of Poseidon threads" << std::endl;
   START_TIMER(sequential);
-  std::thread thread2(threadPoseidon, ctx0, size_partition, layers0, column_hash0, &column_constants0);
+  std::thread thread2(threadPoseidon, ctx0, size_partition, layers0, column_hash0, &column_poseidon0);
   thread2.join();
-  std::thread thread3(threadPoseidon, ctx0, size_partition, layers1, column_hash1, &column_constants0);
+  std::thread thread3(threadPoseidon, ctx0, size_partition, layers1, column_hash1, &column_poseidon0);
   thread3.join();
   END_TIMER(sequential, "1 GPU");
   std::cout << "Output Data from Thread 2: ";
@@ -270,5 +149,4 @@
 
   nvmlShutdown();
   return 0;
->>>>>>> 8e62bde1
 }