--- conflicted
+++ resolved
@@ -53,16 +53,12 @@
 # Build Icicle and the example app that links to it
 if [ "$DEVICE_TYPE" != "CPU" ] && [ ! -d "${ICICLE_BACKEND_INSTALL_DIR}" ] && [ -d "${ICICLE_BACKEND_SOURCE_DIR}" ]; then
   echo "Building icicle and ${DEVICE_TYPE} backend"
-  cmake -DCMAKE_BUILD_TYPE=Release -DRING=labrador "-D${DEVICE_TYPE}_BACKEND"=local -S "${ICILE_DIR}" -B build/icicle
+  cmake -DCMAKE_BUILD_TYPE=Release -DRING=babykoala "-D${DEVICE_TYPE}_BACKEND"=local -S "${ICILE_DIR}" -B build/icicle
   export ICICLE_BACKEND_INSTALL_DIR=$(realpath "build/icicle/backend")
 else
   echo "Building icicle without backend, ICICLE_BACKEND_INSTALL_DIR=${ICICLE_BACKEND_INSTALL_DIR}"
   export ICICLE_BACKEND_INSTALL_DIR="${ICICLE_BACKEND_INSTALL_DIR}"
-<<<<<<< HEAD
-  cmake -DCMAKE_BUILD_TYPE=Release -DRING=labrador -S "${ICILE_DIR}" -B build/icicle
-=======
   cmake -DCMAKE_BUILD_TYPE=Release -DRING=babykoala -S "${ICILE_DIR}" -B build/icicle
->>>>>>> a018ef1e
 fi
 cmake -DCMAKE_BUILD_TYPE=Release -S . -B build/example
 
