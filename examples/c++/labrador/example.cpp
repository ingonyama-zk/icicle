--- conflicted
+++ resolved
@@ -113,13 +113,8 @@
   const size_t r = 1 << 8;
   std::vector<std::vector<Rq>> S(r, std::vector<Rq>(n));
 
-<<<<<<< HEAD
   // TODO eventually we will use icicle_malloc() and icicle_copy() to allocate and copy that is device agnostic and
   // support GPU too. First step can be with host memory and then we can add device support.
-=======
-  // TODO need to use icicle_malloc() and icicle_copy() to allocate and copy that is device agnostic and
-  // support GPU too. First step can be with hots memory and then we can add device support.
->>>>>>> ea79ab1a
 
   auto randomize_Rq_vec = [](std::vector<Rq>& vec, int64_t max_value) {
     for (auto& x : vec) {
