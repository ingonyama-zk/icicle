--- conflicted
+++ resolved
@@ -27,21 +27,12 @@
 
 func (p *G2Point) Random() *G2Point {
 	rand := C.random_projective_{{.CurveNameLowerCase}}()
-<<<<<<< HEAD
-	
-=======
-
->>>>>>> a1d9fa66
 	*p = *(*G2Point)(unsafe.Pointer(rand))
 
 	return p
 }
 
-<<<<<<< HEAD
-func (p *G2Point) Eqg2(pCompare *G2Point) bool {
-=======
 func (p *G2Point) Eq(pCompare *G2Point) bool {
->>>>>>> a1d9fa66
 	// Cast *Point{{.CurveNameUpperCase}} to *C.{{.CurveNameUpperCase}}_projective_t
 	// The unsafe.Pointer cast is necessary because Go doesn't allow direct casts
 	// between different pointer types.
@@ -80,11 +71,6 @@
 	in := (*C.{{.CurveNameUpperCase}}_g2_projective_t)(unsafe.Pointer(projective))
 
 	out := C.g2_projective_to_affine_{{.CurveNameLowerCase}}(in)
-<<<<<<< HEAD
-	
-=======
-
->>>>>>> a1d9fa66
 	// Directly copy memory from the C struct to the Go struct
 	*p = *(*G2PointAffine)(unsafe.Pointer(out))
 
