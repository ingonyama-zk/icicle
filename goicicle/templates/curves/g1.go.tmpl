--- conflicted
+++ resolved
@@ -25,18 +25,6 @@
  * BaseField Constrctors
  */
 
-<<<<<<< HEAD
-func NewFieldZero[T G1BaseField | G1ScalarField]() *T {
-	var field T
-
-	return &field
-}
-
-/*
- * BaseField Constrctors
- */
-
-=======
 func (f *G1BaseField) SetZero() *G1BaseField {
 	var S [BASE_SIZE]uint32
 	f.S = S
@@ -44,7 +32,6 @@
 	return f
 }
 
->>>>>>> a1d9fa66
 func (f *G1BaseField) SetOne() *G1BaseField {
 	var S [BASE_SIZE]uint32
 
@@ -81,16 +68,9 @@
  * ScalarField methods
  */
 
-<<<<<<< HEAD
-
 func (p *G1ScalarField) Random() *G1ScalarField {
 	rand := C.random_scalar_{{.CurveNameLowerCase}}()
-	
-=======
-func (p *G1ScalarField) Random() *G1ScalarField {
-	rand := C.random_scalar_{{.CurveNameLowerCase}}()
-
->>>>>>> a1d9fa66
+
 	*p = *(*G1ScalarField)(unsafe.Pointer(rand))
 
 	return p
@@ -111,11 +91,7 @@
 	return f
 }
 
-<<<<<<< HEAD
-func (a *G1ScalarField) Equals(b *G1ScalarField) bool {
-=======
 func (a *G1ScalarField) Eq(b *G1ScalarField) bool {
->>>>>>> a1d9fa66
 	for i, v := range a.S {
 		if b.S[i] != v {
 			return false
@@ -144,24 +120,6 @@
 /*
  * Point{{.CurveNameUpperCase}}
  */
-<<<<<<< HEAD
-
-type G1ProjectivePoint struct {
-	X, Y, Z G1BaseField
-}
-
-func (f *G1ProjectivePoint) SetZero() *G1ProjectivePoint {
-	var yZero G1BaseField
-	yZero.SetOne()
-
-	f.X = *NewFieldZero[G1BaseField]()
-	f.Y = yZero
-	f.Z = *NewFieldZero[G1BaseField]()
-
-	return f
-}
-
-=======
 
 type G1ProjectivePoint struct {
 	X, Y, Z G1BaseField
@@ -184,7 +142,6 @@
 	return f
 }
 
->>>>>>> a1d9fa66
 func (p *G1ProjectivePoint) Eq(pCompare *G1ProjectivePoint) bool {
 	// Cast *Point{{.CurveNameUpperCase}} to *C.{{.CurveNameUpperCase}}_projective_t
 	// The unsafe.Pointer cast is necessary because Go doesn't allow direct casts
@@ -198,7 +155,6 @@
 	// so it'S fine if the Go garbage collector moves or deletes the data later.
 	return bool(C.eq_{{.CurveNameLowerCase}}(pC, pCompareC))
 }
-<<<<<<< HEAD
 
 func (p *G1ProjectivePoint) IsOnCurve() bool {
 	point := (*C.{{.CurveNameUpperCase}}_projective_t)(unsafe.Pointer(p))
@@ -209,21 +165,6 @@
 
 func (p *G1ProjectivePoint) Random() *G1ProjectivePoint {
 	rand := C.random_projective_{{.CurveNameLowerCase}}()
-	
-	// Directly copy memory from the C struct to the Go struct
-	*p = *(*G1ProjectivePoint)(unsafe.Pointer(rand))
-=======
-
-func (p *G1ProjectivePoint) IsOnCurve() bool {
-	point := (*C.{{.CurveNameUpperCase}}_projective_t)(unsafe.Pointer(p))
-	res := C.projective_is_on_curve_{{.CurveNameLowerCase}}(point)
-
-	return bool(res)
-}
-
-func (p *G1ProjectivePoint) Random() *G1ProjectivePoint {
-	rand := C.random_projective_{{.CurveNameLowerCase}}()
-
 	// Directly copy memory from the C struct to the Go struct
 	*p = *(*G1ProjectivePoint)(unsafe.Pointer(rand))
 
@@ -249,32 +190,10 @@
 	p.X = _x
 	p.Y = _y
 	p.Z = _z
->>>>>>> a1d9fa66
-
-	return p
-}
-
-<<<<<<< HEAD
-func (p *G1ProjectivePoint) StripZ() *G1PointAffine {
-	return &G1PointAffine{
-		X: p.X,
-		Y: p.Y,
-	}
-}
-
-func (p *G1ProjectivePoint) FromLimbs(X, Y, z *[]uint32) *G1ProjectivePoint {
-	var _x G1BaseField
-	var _y G1BaseField
-	var _z G1BaseField
-
-	_x.FromLimbs(GetFixedLimbs(X))
-	_y.FromLimbs(GetFixedLimbs(Y))
-	_z.FromLimbs(GetFixedLimbs(z))
-
-	p.X = _x
-	p.Y = _y
-	p.Z = _z
-=======
+
+	return p
+}
+
 /*
  * PointAffineNoInfinity{{.CurveNameUpperCase}}
  */
@@ -292,23 +211,6 @@
 
 	p.X = x
 	p.Y = y
->>>>>>> a1d9fa66
-
-	return p
-}
-
-<<<<<<< HEAD
-/*
- * PointAffineNoInfinity{{.CurveNameUpperCase}}
- */
-
-type G1PointAffine struct {
-	X, Y G1BaseField
-}
-
-func (p *G1PointAffine) SetZero() *G1PointAffine {
-	p.X = *NewFieldZero[G1BaseField]()
-	p.Y = *NewFieldZero[G1BaseField]()
 
 	return p
 }
@@ -317,7 +219,6 @@
 	in := (*C.{{.CurveNameUpperCase}}_projective_t)(unsafe.Pointer(projective))
 
 	out := C.projective_to_affine_{{.CurveNameLowerCase}}(in)
-	
 	// Directly copy memory from the C struct to the Go struct
 	*p = *(*G1PointAffine)(unsafe.Pointer(out))
 
@@ -333,38 +234,6 @@
 		Y: p.Y,
 		Z: Z,
 	}
-=======
-func (p *G1PointAffine) FromProjective(projective *G1ProjectivePoint) *G1PointAffine {
-	in := (*C.{{.CurveNameUpperCase}}_projective_t)(unsafe.Pointer(projective))
-
-	out := C.projective_to_affine_{{.CurveNameLowerCase}}(in)
-
-	// Directly copy memory from the C struct to the Go struct
-	*p = *(*G1PointAffine)(unsafe.Pointer(out))
-
-	return p
-}
-
-func (p *G1PointAffine) ToProjective() *G1ProjectivePoint {
-	var Z G1BaseField
-	Z.SetOne()
-
-	return &G1ProjectivePoint{
-		X: p.X,
-		Y: p.Y,
-		Z: Z,
-	}
-}
-
-func (p *G1PointAffine) FromLimbs(X, Y *[]uint32) *G1PointAffine {
-	var _x G1BaseField
-	var _y G1BaseField
-
-	_x.FromLimbs(GetFixedLimbs(X))
-	_y.FromLimbs(GetFixedLimbs(Y))
-
-	return p
->>>>>>> a1d9fa66
 }
 
 func (p *G1PointAffine) FromLimbs(X, Y *[]uint32) *G1PointAffine {
@@ -414,14 +283,10 @@
 func MultiplyMatrix(a []G1ScalarField, b []G1ScalarField, deviceID int) {
 	c := make([]G1ScalarField, len(b))
 	for i := range c {
-<<<<<<< HEAD
-		c[i] = *NewFieldZero[G1ScalarField]()
-=======
 		var p G1ScalarField
 		p.SetZero()
 
 		c[i] = p
->>>>>>> a1d9fa66
 	}
 
 	aC := (*C.{{.CurveNameUpperCase}}_scalar_t)(unsafe.Pointer(&a[0]))
