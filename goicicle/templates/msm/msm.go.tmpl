--- conflicted
+++ resolved
@@ -9,11 +9,7 @@
 // #include "msm.h"
 import "C"
 
-<<<<<<< HEAD
-func Msm{{.CurveNameUpperCase}}(out *G1ProjectivePoint, points []G1PointAffine, scalars []G1ScalarField, device_id int) (*G1ProjectivePoint, error) {
-=======
 func Msm(out *G1ProjectivePoint, points []G1PointAffine, scalars []G1ScalarField, device_id int) (*G1ProjectivePoint, error) {
->>>>>>> a1d9fa66
 	if len(points) != len(scalars) {
 		return nil, errors.New("error on: len(points) != len(scalars)")
 	}
@@ -30,48 +26,7 @@
 	return out, nil
 }
 
-<<<<<<< HEAD
-func MsmG2Batch{{.CurveNameUpperCase}}(points *[]G2PointAffine, scalars *[]G1ScalarField, batchSize, deviceId int) ([]*G2Point, error) {
-	// Check for nil pointers
-	if points == nil || scalars == nil {
-		return nil, errors.New("points or scalars is nil")
-	}
-
-	if len(*points) != len(*scalars) {
-		return nil, errors.New("error on: len(points) != len(scalars)")
-	}
-
-	// Check for empty slices
-	if len(*points) == 0 || len(*scalars) == 0 {
-		return nil, errors.New("points or scalars is empty")
-	}
-
-	// Check for zero batchSize
-	if batchSize <= 0 {
-		return nil, errors.New("error on: batchSize must be greater than zero")
-	}
-
-	out := make([]*G2Point, batchSize)
-
-	outC := (*C.{{.CurveNameUpperCase}}_g2_projective_t)(unsafe.Pointer(&out[0]))
-	pointsC := (*C.{{.CurveNameUpperCase}}_g2_affine_t)(unsafe.Pointer(&(*points)[0]))
-	scalarsC := (*C.{{.CurveNameUpperCase}}_scalar_t)(unsafe.Pointer(&(*scalars)[0]))
-	msmSizeC := C.size_t(len(*points) / batchSize)
-	deviceIdC := C.size_t(deviceId)
-	batchSizeC := C.size_t(batchSize)
-
-	ret := C.msm_batch_g2_cuda_{{.CurveNameLowerCase}}(outC, pointsC, scalarsC, batchSizeC, msmSizeC, deviceIdC)
-	if ret != 0 {
-		return nil, fmt.Errorf("msm_batch_cuda_{{.CurveNameLowerCase}} returned error code: %d", ret)
-	}
-
-	return out, nil
-}
-
-func MsmG2{{.CurveNameUpperCase}}(out *G2Point, points []G2PointAffine, scalars []G1ScalarField, device_id int) (*G2Point, error) {
-=======
 func MsmG2(out *G2Point, points []G2PointAffine, scalars []G1ScalarField, device_id int) (*G2Point, error) {
->>>>>>> a1d9fa66
 	if len(points) != len(scalars) {
 		return nil, errors.New("error on: len(points) != len(scalars)")
 	}
@@ -89,27 +44,7 @@
 	return out, nil
 }
 
-<<<<<<< HEAD
-func CommitG2(d_out, d_scalars, d_points unsafe.Pointer, count, bucketFactor int) int {
-	d_outC := (*C.{{.CurveNameUpperCase}}_g2_projective_t)(d_out)
-	scalarsC := (*C.{{.CurveNameUpperCase}}_scalar_t)(d_scalars)
-	pointsC := (*C.{{.CurveNameUpperCase}}_g2_affine_t)(d_points)
-	countC := (C.size_t)(count)
-	largeBucketFactorC := C.uint(bucketFactor)
-
-	ret := C.commit_g2_cuda_{{.CurveNameLowerCase}}(d_outC, scalarsC, pointsC, countC, largeBucketFactorC, 0)
-
-	if ret != 0 {
-		return -1
-	}
-
-	return 0
-}
-
-func MsmBatch{{.CurveNameUpperCase}}(points *[]G1PointAffine, scalars *[]G1ScalarField, batchSize, deviceId int) ([]*G1ProjectivePoint, error) {
-=======
 func MsmBatch(points *[]G1PointAffine, scalars *[]G1ScalarField, batchSize, deviceId int) ([]*G1ProjectivePoint, error) {
->>>>>>> a1d9fa66
 	// Check for nil pointers
 	if points == nil || scalars == nil {
 		return nil, errors.New("points or scalars is nil")
@@ -153,8 +88,6 @@
 	return out, nil
 }
 
-<<<<<<< HEAD
-=======
 func MsmG2Batch(points *[]G2PointAffine, scalars *[]G1ScalarField, batchSize, deviceId int) ([]*G2Point, error) {
 	// Check for nil pointers
 	if points == nil || scalars == nil {
@@ -192,7 +125,6 @@
 	return out, nil
 }
 
->>>>>>> a1d9fa66
 func Commit(d_out, d_scalars, d_points unsafe.Pointer, count, bucketFactor int) int {
 	d_outC := (*C.{{.CurveNameUpperCase}}_projective_t)(d_out)
 	scalarsC := (*C.{{.CurveNameUpperCase}}_scalar_t)(d_scalars)
@@ -209,8 +141,6 @@
 	return 0
 }
 
-<<<<<<< HEAD
-=======
 func CommitG2(d_out, d_scalars, d_points unsafe.Pointer, count, bucketFactor int) int {
 	d_outC := (*C.{{.CurveNameUpperCase}}_g2_projective_t)(d_out)
 	scalarsC := (*C.{{.CurveNameUpperCase}}_scalar_t)(d_scalars)
@@ -227,7 +157,6 @@
 	return 0
 }
 
->>>>>>> a1d9fa66
 func CommitBatch(d_out, d_scalars, d_points unsafe.Pointer, count, batch_size int) int {
 	d_outC := (*C.{{.CurveNameUpperCase}}_projective_t)(d_out)
 	scalarsC := (*C.{{.CurveNameUpperCase}}_scalar_t)(d_scalars)
@@ -242,8 +171,6 @@
 	}
 
 	return 0
-<<<<<<< HEAD
-=======
 }
 
 func CommitG2Batch(d_out, d_scalars, d_points unsafe.Pointer, count, batch_size int) int {
@@ -260,5 +187,4 @@
 	}
 
 	return 0
->>>>>>> a1d9fa66
 }