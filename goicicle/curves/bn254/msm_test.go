package bn254

import (
	"fmt"
	"math"
	"math/big"
	"testing"
	"time"

	"github.com/consensys/gnark-crypto/ecc"
	"github.com/consensys/gnark-crypto/ecc/bn254"
	"github.com/consensys/gnark-crypto/ecc/bn254/fr"
	"github.com/ingonyama-zk/icicle/goicicle"
	"github.com/stretchr/testify/assert"
	"github.com/ingonyama-zk/icicle/goicicle"
)

func randG1Jac() (bn254.G1Jac, error) {
	var point bn254.G1Jac
	var scalar fr.Element

	_, err := scalar.SetRandom()
	if err != nil {
		return point, err
	}

	genG1Jac, _, _, _ := bn254.Generators()

	//randomBigInt, err := rand.Int(rand.Reader, new(big.Int).Lsh(big.NewInt(1), 63))
	//randomBigInt, err := rand.Int(rand.Reader, big.NewInt(100))
	randomBigInt := big.NewInt(100)

	point.ScalarMultiplication(&genG1Jac, scalar.BigInt(randomBigInt))
	return point, nil
}

func GeneratePoints(count int) ([]PointAffineNoInfinityBN254, []bn254.G1Affine) {
	// Declare a slice of integers
	var points []PointAffineNoInfinityBN254
	var pointsAffine []bn254.G1Affine

	// populate the slice
	for i := 0; i < 10; i++ {
		gnarkP, _ := randG1Jac()
		var pointAffine bn254.G1Affine
		pointAffine.FromJacobian(&gnarkP)

		p := PointBN254FromJacGnark(&gnarkP).strip_z()

		pointsAffine = append(pointsAffine, pointAffine)
		points = append(points, *p)
	}
	
	log2_10 := math.Log2(10)
	log2Count := math.Log2(float64(count))
	log2Size := int(math.Ceil(log2Count-log2_10))

	for i := 0; i < log2Size; i++ {
		pointsAffine = append(pointsAffine, pointsAffine...)
		points = append(points, points...)
	}

<<<<<<< HEAD
	log2_10 := math.Log2(10)
	log2Count := math.Log2(float64(count))
	log2Size := int(math.Ceil(log2Count - log2_10))

	for i := 0; i < log2Size; i++ {
		pointsAffine = append(pointsAffine, pointsAffine...)
		points = append(points, points...)
	}

=======
>>>>>>> 779287f2
	return points[:count], pointsAffine[:count]
}

func GeneratePointsProj(count int) ([]PointBN254, []bn254.G1Jac) {
	// Declare a slice of integers
	var points []PointBN254
	var pointsAffine []bn254.G1Jac

	// Use a loop to populate the slice
	for i := 0; i < count; i++ {
		gnarkP, _ := randG1Jac()
		p := PointBN254FromJacGnark(&gnarkP)

		pointsAffine = append(pointsAffine, gnarkP)
		points = append(points, *p)
	}

	return points, pointsAffine
}

func GenerateScalars(count int) ([]ScalarField, []fr.Element) {
	// Declare a slice of integers
	var scalars []ScalarField
	var scalars_fr []fr.Element

	var rand fr.Element
	for i := 0; i < 10; i++ {
		rand.SetRandom()
		s := NewFieldFromFrGnark[ScalarField](rand)

		scalars_fr = append(scalars_fr, rand)
		scalars = append(scalars, *s)
	}

<<<<<<< HEAD
	log2_10 := math.Log2(10)
	log2Count := math.Log2(float64(count))
	log2Size := int(math.Ceil(log2Count - log2_10))

	for i := 0; i < log2Size; i++ {
		scalars_fr = append(scalars_fr, scalars_fr...)
		scalars = append(scalars, scalars...)
	}

=======
>>>>>>> 779287f2
	return scalars[:count], scalars_fr[:count]
}

func TestMSM(t *testing.T) {
	for _, v := range []int{24} {
		count := 1 << v

		points, gnarkPoints := GeneratePoints(count)
		fmt.Print("Finished generating points\n")
		scalars, gnarkScalars := GenerateScalars(count)
		fmt.Print("Finished generating scalars\n")

		out := new(PointBN254)
		startTime := time.Now()
		_, e := MsmBN254(out, points, scalars, 0) // non mont
		fmt.Printf("icicle MSM took: %d ms\n", time.Since(startTime).Milliseconds())

		assert.Equal(t, e, nil, "error should be nil")
		fmt.Print("Finished icicle MSM\n")

		var bn254AffineLib bn254.G1Affine

		gResult, _ := bn254AffineLib.MultiExp(gnarkPoints, gnarkScalars, ecc.MultiExpConfig{})
		fmt.Print("Finished Gnark MSM\n")

		assert.Equal(t, out.toGnarkAffine(), gResult)
	}
}

func TestCommitMSM(t *testing.T) {
	for _, _ = range []int{24} {
		count := 12_180_757
		// count := 1 << v - 1

		points, gnarkPoints := GeneratePoints(count)
		fmt.Print("Finished generating points\n")
		scalars, gnarkScalars := GenerateScalars(count)
		fmt.Print("Finished generating scalars\n")

		out_d, _ := goicicle.CudaMalloc(96)

<<<<<<< HEAD
		pointsBytes := count * 64
		points_d, _ := goicicle.CudaMalloc(pointsBytes)
		goicicle.CudaMemCpyHtoD[PointAffineNoInfinityBN254](points_d, points, pointsBytes)

		scalarBytes := count * 32
=======
		pointsBytes := count*64
		points_d, _ := goicicle.CudaMalloc(pointsBytes)
		goicicle.CudaMemCpyHtoD[PointAffineNoInfinityBN254](points_d, points, pointsBytes)

		scalarBytes := count*32
>>>>>>> 779287f2
		scalars_d, _ := goicicle.CudaMalloc(scalarBytes)
		goicicle.CudaMemCpyHtoD[ScalarField](scalars_d, scalars, scalarBytes)

		startTime := time.Now()
		e := Commit(out_d, scalars_d, points_d, count)
		fmt.Printf("icicle MSM took: %d ms\n", time.Since(startTime).Milliseconds())

		outHost := make([]PointBN254, 1)
		goicicle.CudaMemCpyDtoH[PointBN254](outHost, out_d, 96)

		assert.Equal(t, e, 0, "error should be 0")
		fmt.Print("Finished icicle MSM\n")

		var bn254AffineLib bn254.G1Affine

		gResult, _ := bn254AffineLib.MultiExp(gnarkPoints, gnarkScalars, ecc.MultiExpConfig{})
		fmt.Print("Finished Gnark MSM\n")

		assert.Equal(t, outHost[0].toGnarkAffine(), gResult)
	}
}

<<<<<<< HEAD
=======
func BenchmarkCommit(b *testing.B) {
	LOG_MSM_SIZES := []int{20, 21, 22, 23, 24, 25, 26}

	for _, logMsmSize := range LOG_MSM_SIZES {
		msmSize := 1 << logMsmSize
		points, _ := GeneratePoints(msmSize)
		scalars, _ := GenerateScalars(msmSize)

		out_d, _ := goicicle.CudaMalloc(96)

		pointsBytes := msmSize*64
		points_d, _ := goicicle.CudaMalloc(pointsBytes)
		goicicle.CudaMemCpyHtoD[PointAffineNoInfinityBN254](points_d, points, pointsBytes)

		scalarBytes := msmSize*32
		scalars_d, _ := goicicle.CudaMalloc(scalarBytes)
		goicicle.CudaMemCpyHtoD[ScalarField](scalars_d, scalars, scalarBytes)

		b.Run(fmt.Sprintf("MSM %d", logMsmSize), func(b *testing.B) {
			for n := 0; n < b.N; n++ {
				e := Commit(out_d, scalars_d, points_d, msmSize)

				if e != 0 {
					panic("Error occured")
				}
			}
		})
	}
}

>>>>>>> 779287f2
func TestBenchMSM(t *testing.T) {
	for _, batchPow2 := range []int{2, 4} {
		for _, pow2 := range []int{4, 6} {
			msmSize := 1 << pow2
			batchSize := 1 << batchPow2
			count := msmSize * batchSize

			points, _ := GeneratePoints(count)
			scalars, _ := GenerateScalars(count)

			a, e := MsmBatchBN254(&points, &scalars, batchSize, 0)

			if e != nil {
				t.Errorf("MsmBatchBN254 returned an error: %v", e)
			}

			if len(a) != batchSize {
				t.Errorf("Expected length %d, but got %d", batchSize, len(a))
			}
		}
	}
}

func BenchmarkMSM(b *testing.B) {
	LOG_MSM_SIZES := []int{20, 21, 22, 23, 24, 25, 26}

	for _, logMsmSize := range LOG_MSM_SIZES {
		msmSize := 1 << logMsmSize
		points, _ := GeneratePoints(msmSize)
		scalars, _ := GenerateScalars(msmSize)
		b.Run(fmt.Sprintf("MSM %d", logMsmSize), func(b *testing.B) {
			for n := 0; n < b.N; n++ {
				out := new(PointBN254)
				_, e := MsmBN254(out, points, scalars, 0)

				if e != nil {
					panic("Error occured")
				}
			}
		})
	}
}<|MERGE_RESOLUTION|>--- conflicted
+++ resolved
@@ -12,7 +12,6 @@
 	"github.com/consensys/gnark-crypto/ecc/bn254/fr"
 	"github.com/ingonyama-zk/icicle/goicicle"
 	"github.com/stretchr/testify/assert"
-	"github.com/ingonyama-zk/icicle/goicicle"
 )
 
 func randG1Jac() (bn254.G1Jac, error) {
@@ -50,28 +49,16 @@
 		pointsAffine = append(pointsAffine, pointAffine)
 		points = append(points, *p)
 	}
-	
+
 	log2_10 := math.Log2(10)
 	log2Count := math.Log2(float64(count))
-	log2Size := int(math.Ceil(log2Count-log2_10))
+	log2Size := int(math.Ceil(log2Count - log2_10))
 
 	for i := 0; i < log2Size; i++ {
 		pointsAffine = append(pointsAffine, pointsAffine...)
 		points = append(points, points...)
 	}
 
-<<<<<<< HEAD
-	log2_10 := math.Log2(10)
-	log2Count := math.Log2(float64(count))
-	log2Size := int(math.Ceil(log2Count - log2_10))
-
-	for i := 0; i < log2Size; i++ {
-		pointsAffine = append(pointsAffine, pointsAffine...)
-		points = append(points, points...)
-	}
-
-=======
->>>>>>> 779287f2
 	return points[:count], pointsAffine[:count]
 }
 
@@ -98,7 +85,7 @@
 	var scalars_fr []fr.Element
 
 	var rand fr.Element
-	for i := 0; i < 10; i++ {
+	for i := 0; i < count; i++ {
 		rand.SetRandom()
 		s := NewFieldFromFrGnark[ScalarField](rand)
 
@@ -106,18 +93,6 @@
 		scalars = append(scalars, *s)
 	}
 
-<<<<<<< HEAD
-	log2_10 := math.Log2(10)
-	log2Count := math.Log2(float64(count))
-	log2Size := int(math.Ceil(log2Count - log2_10))
-
-	for i := 0; i < log2Size; i++ {
-		scalars_fr = append(scalars_fr, scalars_fr...)
-		scalars = append(scalars, scalars...)
-	}
-
-=======
->>>>>>> 779287f2
 	return scalars[:count], scalars_fr[:count]
 }
 
@@ -159,19 +134,11 @@
 
 		out_d, _ := goicicle.CudaMalloc(96)
 
-<<<<<<< HEAD
 		pointsBytes := count * 64
 		points_d, _ := goicicle.CudaMalloc(pointsBytes)
 		goicicle.CudaMemCpyHtoD[PointAffineNoInfinityBN254](points_d, points, pointsBytes)
 
 		scalarBytes := count * 32
-=======
-		pointsBytes := count*64
-		points_d, _ := goicicle.CudaMalloc(pointsBytes)
-		goicicle.CudaMemCpyHtoD[PointAffineNoInfinityBN254](points_d, points, pointsBytes)
-
-		scalarBytes := count*32
->>>>>>> 779287f2
 		scalars_d, _ := goicicle.CudaMalloc(scalarBytes)
 		goicicle.CudaMemCpyHtoD[ScalarField](scalars_d, scalars, scalarBytes)
 
@@ -194,8 +161,6 @@
 	}
 }
 
-<<<<<<< HEAD
-=======
 func BenchmarkCommit(b *testing.B) {
 	LOG_MSM_SIZES := []int{20, 21, 22, 23, 24, 25, 26}
 
@@ -206,11 +171,11 @@
 
 		out_d, _ := goicicle.CudaMalloc(96)
 
-		pointsBytes := msmSize*64
+		pointsBytes := msmSize * 64
 		points_d, _ := goicicle.CudaMalloc(pointsBytes)
 		goicicle.CudaMemCpyHtoD[PointAffineNoInfinityBN254](points_d, points, pointsBytes)
 
-		scalarBytes := msmSize*32
+		scalarBytes := msmSize * 32
 		scalars_d, _ := goicicle.CudaMalloc(scalarBytes)
 		goicicle.CudaMemCpyHtoD[ScalarField](scalars_d, scalars, scalarBytes)
 
@@ -226,7 +191,6 @@
 	}
 }
 
->>>>>>> 779287f2
 func TestBenchMSM(t *testing.T) {
 	for _, batchPow2 := range []int{2, 4} {
 		for _, pow2 := range []int{4, 6} {
