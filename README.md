--- conflicted
+++ resolved
@@ -47,11 +47,7 @@
 > **Developers**: We highly recommend reading our [documentation](https://dev.ingonyama.com/) for a comprehensive explanation of ICICLE’s capabilities.
 
 > [!TIP]
-<<<<<<< HEAD
-> Try out ICICLE by running some [examples] available in C++, Rust, and Go bindings. Check out our install-and-use examples in [C++](https://github.com/ingonyama-zk/icicle/tree/yshekel/V3/examples/c%2B%2B/install-and-use-icicle), [Rust](https://github.com/ingonyama-zk/icicle/tree/yshekel/V3/examples/rust/install-and-use-icicle) and [Go](TODO)
-=======
 > Try out ICICLE by running some [examples] available in C++, Rust, and Go bindings. Check out our install-and-use examples in [C++](https://github.com/ingonyama-zk/icicle/tree/main/examples/c%2B%2B/install-and-use-icicle), [Rust](https://github.com/ingonyama-zk/icicle/tree/main/examples/rust/install-and-use-icicle) and [Go](TODO)
->>>>>>> c5fec855
 
 ### Prerequisites
 
@@ -73,11 +69,7 @@
 
 ## Building ICICLE from source
 
-<<<<<<< HEAD
-ICICLE provides build systems for C++, Rust, and Go. Each build system incorporates the core ICICLE library, which contains the essential cryptographic primitives. Refer to the [Getting started page](https://dev.ingonyama.com/icicle/introduction) for full details about building and using ICICLE.
-=======
 ICICLE provides build systems for C++, Rust, and Go. Each build system incorporates the core ICICLE library, which contains the essential cryptographic primitives. Refer to the [Getting started page](https://dev.ingonyama.com/icicle/build_from_source) for full details about building and using ICICLE.
->>>>>>> c5fec855
 
 > [!WARNING]
 > Ensure ICICLE libraries are installed correctly when building or installing a library/application that depends on ICICLE so that they can be located at runtime.
@@ -180,11 +172,7 @@
 cmake --build build -j # -j is for multi-core compilation
 ```
 
-<<<<<<< HEAD
-**Link you application (or library) to ICICLE:**
-=======
 **Link your application (or library) to ICICLE:**
->>>>>>> c5fec855
 
 ```cmake
 target_link_libraries(yourApp PRIVATE icicle_field_babybear icicle_device)
