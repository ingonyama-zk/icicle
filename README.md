--- conflicted
+++ resolved
@@ -176,12 +176,8 @@
 docker build -t <name_of_your_choice> .
 docker run --gpus all -it <name_of_your_choice> /bin/bash
 ```
-<<<<<<< HEAD
-
-=======
->>>>>>> e328da55
+
 ## Contributions
-
 Join our [Discord Server][DISCORD] and find us on the icicle channel. We will be happy to work together to support your use case and talk features, bugs and design.
 
 ### Development Contributions
