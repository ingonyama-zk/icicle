--- conflicted
+++ resolved
@@ -4,22 +4,4 @@
 impl_program_ring!("labrador", labrador, ScalarRing);
 impl_program_ring!("labrador_rns", labrador_rns, ScalarRingRns);
 
-<<<<<<< HEAD
-impl_program_field!("labrador", labrador, ScalarRing, ScalarCfg);
-impl_program_field!("labrador_rns", labrador_rns, ScalarRingRns, ScalarCfgRns);
-
-#[cfg(test)]
-pub(crate) mod tests {
-    use crate::ring::{ScalarRing, ScalarRingRns};
-    use icicle_core::impl_program_tests;
-
-    impl_program_tests!(labrador, ScalarRing);
-
-    mod rns {
-        use super::*;
-        impl_program_tests!(labrador_rns, ScalarRingRns);
-    }
-}
-=======
-// TODO: add tests that do not require Inverse
->>>>>>> c70aa0c3
+// TODO: add tests that do not require Inverse