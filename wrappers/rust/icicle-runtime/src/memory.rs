--- conflicted
+++ resolved
@@ -21,10 +21,6 @@
     fn len(&self) -> usize;
     fn is_empty(&self) -> bool;
 
-<<<<<<< HEAD
-    fn memset(&mut self, value: u8, size: usize) -> Result<(), eIcicleError>;
-    fn memset_async(&mut self, value: u8, size: usize, stream: &IcicleStream) -> Result<(), eIcicleError>;
-=======
     fn copy(&mut self, src: &(impl HostOrDeviceSlice<T> + ?Sized)) -> Result<(), eIcicleError> {
         assert!(
             self.len() >= src.len(),
@@ -56,7 +52,9 @@
             .wrap()
         }
     }
->>>>>>> fe147033
+
+    fn memset(&mut self, value: u8, size: usize) -> Result<(), eIcicleError>;
+    fn memset_async(&mut self, value: u8, size: usize, stream: &IcicleStream) -> Result<(), eIcicleError>;
 }
 
 impl<T> HostOrDeviceSlice<T> for HostSlice<T> {
