--- conflicted
+++ resolved
@@ -1,9 +1,8 @@
 use crate::{
-<<<<<<< HEAD
-    bindings::{cudaGetDevice, cudaGetDeviceCount, cudaPointerAttributes, cudaPointerGetAttributes, cudaSetDevice},
-=======
-    bindings::{cudaFreeAsync, cudaGetDevice, cudaGetDeviceCount, cudaMallocAsync, cudaMemGetInfo, cudaSetDevice},
->>>>>>> b6b5011a
+    bindings::{
+        cudaFreeAsync, cudaGetDevice, cudaGetDeviceCount, cudaMallocAsync, cudaMemGetInfo, cudaPointerAttributes,
+        cudaPointerGetAttributes, cudaSetDevice,
+    },
     error::{CudaResult, CudaResultWrap},
     stream::CudaStream,
 };
@@ -23,7 +22,6 @@
     unsafe { cudaGetDevice(&mut device_id) }.wrap_value(device_id as usize)
 }
 
-<<<<<<< HEAD
 pub fn get_device_from_pointer(ptr: *const ::std::os::raw::c_void) -> CudaResult<usize> {
     let mut ptr_attributes = MaybeUninit::<cudaPointerAttributes>::uninit();
     unsafe {
@@ -38,7 +36,9 @@
     match device_id == get_device().unwrap() {
         true => (),
         false => panic!("Attempt to use on a different device"),
-=======
+    }
+}
+
 // This function pre-allocates default memory pool and warms the GPU up
 // so that subsequent memory allocations and other calls are not slowed down
 pub fn warmup(stream: &CudaStream) -> CudaResult<()> {
@@ -49,6 +49,5 @@
         cudaMemGetInfo(&mut free_memory as *mut usize, &mut _total_memory as *mut usize).wrap()?;
         cudaMallocAsync(device_ptr.as_mut_ptr(), free_memory >> 1, stream.handle).wrap()?;
         cudaFreeAsync(device_ptr.assume_init(), stream.handle).wrap()
->>>>>>> b6b5011a
     }
 }