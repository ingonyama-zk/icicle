[workspace]
resolver = "2"
members = [
  "icicle-cuda-runtime",
  "icicle-core",
<<<<<<< HEAD
  # "icicle-curves/icicle-bw6-761",
  # "icicle-curves/icicle-bls12-377",
  # "icicle-curves/icicle-bls12-381",
  # "icicle-curves/icicle-bn254",
  # "icicle-curves/icicle-grumpkin",
  # "icicle-fields/icicle-babybear",
=======
  # TODO: stub ArkField trait impl - for now comment these when compiling tests/benches for the fields 
  #       that are not implemented in Arkworks. Curves depend on Arkworks for tests, 
  #       so they enable 'arkworks' feature. Since Rust features are additive all the fields 
  #       (due to not implemented in Arkworks) will fail with 'missing `ArkField` in implementation' 
  "icicle-curves/icicle-bw6-761",
  "icicle-curves/icicle-bls12-377",
  "icicle-curves/icicle-bls12-381",
  "icicle-curves/icicle-bn254",
  "icicle-curves/icicle-grumpkin",
  # not implemented by Arkworks below
  "icicle-fields/icicle-babybear",
>>>>>>> 4e13a7fb
  "icicle-fields/icicle-m31",
  # "icicle-fields/icicle-stark252",
  # "icicle-hash",
]
exclude = [
  "icicle-curves/icicle-curve-template",
]

[workspace.package]
version = "2.8.0"
edition = "2021"
authors = [ "Ingonyama" ]
homepage = "https://www.ingonyama.com"
repository = "https://github.com/ingonyama-zk/icicle"

[workspace.dependencies]
icicle-core = { path = "icicle-core" }
icicle-cuda-runtime = { path = "icicle-cuda-runtime" }<|MERGE_RESOLUTION|>--- conflicted
+++ resolved
@@ -3,26 +3,17 @@
 members = [
   "icicle-cuda-runtime",
   "icicle-core",
-<<<<<<< HEAD
+  # TODO: stub ArkField trait impl - for now comment these when compiling tests/benches for the fields 
+  #       that are not implemented in Arkworks. Curves depend on Arkworks for tests, 
+  #       so they enable 'arkworks' feature. Since Rust features are additive all the fields 
+  #       (due to not implemented in Arkworks) will fail with 'missing `ArkField` in implementation' 
   # "icicle-curves/icicle-bw6-761",
   # "icicle-curves/icicle-bls12-377",
   # "icicle-curves/icicle-bls12-381",
   # "icicle-curves/icicle-bn254",
   # "icicle-curves/icicle-grumpkin",
+  # not implemented by Arkworks below
   # "icicle-fields/icicle-babybear",
-=======
-  # TODO: stub ArkField trait impl - for now comment these when compiling tests/benches for the fields 
-  #       that are not implemented in Arkworks. Curves depend on Arkworks for tests, 
-  #       so they enable 'arkworks' feature. Since Rust features are additive all the fields 
-  #       (due to not implemented in Arkworks) will fail with 'missing `ArkField` in implementation' 
-  "icicle-curves/icicle-bw6-761",
-  "icicle-curves/icicle-bls12-377",
-  "icicle-curves/icicle-bls12-381",
-  "icicle-curves/icicle-bn254",
-  "icicle-curves/icicle-grumpkin",
-  # not implemented by Arkworks below
-  "icicle-fields/icicle-babybear",
->>>>>>> 4e13a7fb
   "icicle-fields/icicle-m31",
   # "icicle-fields/icicle-stark252",
   # "icicle-hash",
