--- conflicted
+++ resolved
@@ -236,16 +236,11 @@
     domain_log_size: u32,
     columns: &(impl HostOrDeviceSlice<*const ScalarField> + ?Sized),
     random_coef: QuarticExtensionField,
-<<<<<<< HEAD
-    samples: &[ColumnSampleBatch<QuarticExtensionField>],
+    internal_samples: &[ColumnSampleBatchInternal<QuarticExtensionField>],
     result1: &mut (impl HostOrDeviceSlice<ScalarField> + ?Sized),
     result2: &mut (impl HostOrDeviceSlice<ScalarField> + ?Sized),
     result3: &mut (impl HostOrDeviceSlice<ScalarField> + ?Sized),
     result4: &mut (impl HostOrDeviceSlice<ScalarField> + ?Sized),
-=======
-    internal_samples: &[ColumnSampleBatchInternal<QuarticExtensionField>],
-    result: &mut (impl HostOrDeviceSlice<QuarticExtensionField> + ?Sized),
->>>>>>> 6a0d5710
     cfg: &QuotientConfig,
 ) -> IcicleResult<()> {
     let flattened_line_coeffs_size: u32 = internal_samples
@@ -389,10 +384,7 @@
         };
         let samples = vec![sample.clone(), sample.clone(), sample.clone()];
         let internal_samples = to_internal_column_batch(&samples);
-        println!("{:?}", &samples);
-        let sample_im = [sample.unpack()];
-        let sample_host = HostSlice::from_slice(&sample_im);
-        println!("{:?}", sample_host);
+        
         let mut result_raw1 = vec![ScalarField::zero(); 1 << 8];
         let result1 = HostSlice::from_mut_slice(result_raw1.as_mut_slice());
         let mut result_raw2 = vec![ScalarField::zero(); 1 << 8];
@@ -403,18 +395,7 @@
         let result4 = HostSlice::from_mut_slice(result_raw4.as_mut_slice());
 
         let cfg = QuotientConfig::default();
-<<<<<<< HEAD
-        let err = accumulate_quotients_wrapped(domain_log_size, columns, rand_coef, &samples, result1, result2, result3, result4, &cfg);
-=======
-        let err = accumulate_quotients_wrapped(
-            domain_log_size,
-            columns,
-            rand_coef,
-            &internal_samples,
-            result,
-            &cfg,
-        );
->>>>>>> 6a0d5710
+        let err = accumulate_quotients_wrapped(domain_log_size, columns, rand_coef, &internal_samples, result1, result2, result3, result4, &cfg);
         assert!(err.is_ok());
 
         let result: Vec<ScalarField> = result_raw1.iter()
