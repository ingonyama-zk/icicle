pub mod field;
<<<<<<< HEAD
pub mod fri;
pub mod vec_ops;
=======
pub mod vec_ops;
pub mod dcct;
>>>>>>> 09fbd029
<|MERGE_RESOLUTION|>--- conflicted
+++ resolved
@@ -1,8 +1,4 @@
 pub mod field;
-<<<<<<< HEAD
 pub mod fri;
 pub mod vec_ops;
-=======
-pub mod vec_ops;
-pub mod dcct;
->>>>>>> 09fbd029
+pub mod dcct;