use crate::field::{
    ComplexExtensionCfg, ComplexExtensionField, ExtensionCfg, QuarticExtensionField, ScalarCfg, ScalarField,
};

use icicle_core::error::IcicleResult;
use icicle_core::impl_vec_ops_field;
use icicle_core::traits::IcicleResultWrap;
use icicle_core::vec_ops::{BitReverseConfig, VecOps, VecOpsConfig};
use icicle_cuda_runtime::device_context::DeviceContext;
use icicle_cuda_runtime::error::CudaError;
use icicle_cuda_runtime::memory::HostOrDeviceSlice;

impl_vec_ops_field!("m31", m31, ScalarField, ScalarCfg);
impl_vec_ops_field!("m31_q_extension", m31_q_extension, QuarticExtensionField, ExtensionCfg);
impl_vec_ops_field!(
    "m31_c_extension",
    m31_c_extension,
    ComplexExtensionField,
    ComplexExtensionCfg
);

#[cfg(test)]
pub(crate) mod tests {
    use crate::field::{ComplexExtensionField, QuarticExtensionField, ScalarField};
    use icicle_core::impl_vec_add_tests;
    use icicle_core::ntt::FieldImpl;
    use icicle_core::vec_ops::{fold_scalars, tests::*, VecOpsConfig};
    use icicle_cuda_runtime::memory::HostSlice;

    impl_vec_add_tests!(ScalarField);
    mod complex_extension {
        use super::*;
        impl_vec_add_tests!(ComplexExtensionField);
    }
    mod extension {
        use super::*;
        impl_vec_add_tests!(QuarticExtensionField);
    }

    #[test]
    fn m31_fold_test() {
        // use icicle_core::traits::GenerateRandom;
        // let test_size = 1 << 14;

        // let mut a = ScalarCfg::generate_random(test_size);
        // let mut a_clone = a.clone();
        // let b = ScalarCfg::generate_random(test_size);
        // let ones = vec![ScalarField::one(); test_size];
        // let mut result = vec![ScalarField::zero(); test_size];
        // let mut result2 = vec![ScalarField::zero(); test_size];
        // let mut result3 = vec![ScalarField::zero(); test_size];
        // let a = HostSlice::from_mut_slice(&mut a);
        // let a_clone = HostSlice::from_mut_slice(&mut a_clone);
        // let b = HostSlice::from_slice(&b);
        // let ones = HostSlice::from_slice(&ones);
        // let result = HostSlice::from_mut_slice(&mut result);
        // let result2 = HostSlice::from_mut_slice(&mut result2);
        // let result3 = HostSlice::from_mut_slice(&mut result3);

        //--- on host ---
        let cfg = VecOpsConfig::default();

        // Example input: power-of-two values and appropriate folding factors
        let values = vec![
            ScalarField::from_u32(1),
            ScalarField::from_u32(2),
            ScalarField::from_u32(3),
            ScalarField::from_u32(4),
            ScalarField::from_u32(5),
            ScalarField::from_u32(6),
            ScalarField::from_u32(7),
            ScalarField::from_u32(8),
        ];
        let folding_factors = vec![
            QuarticExtensionField::from_u32(2),
            QuarticExtensionField::from_u32(3),
            QuarticExtensionField::from_u32(4),
        ];

        let a = HostSlice::from_slice(&values);
        let b = HostSlice::from_slice(&folding_factors);
        let mut result = vec![QuarticExtensionField::zero()];
        let res = HostSlice::from_mut_slice(&mut result);

        fold_scalars(a, b, res, &cfg).unwrap();

        let expected = QuarticExtensionField::from_u32(358);
        let result = result[0];
        assert_eq!(result, expected, "Result for simple folding is incorrect");

        // Set the desired length for folding_factors
        let folding_factors_length = 20; // Example length
        let values_length = 1 << folding_factors_length; // 2^folding_factors_length

        // Initialize the `values` vector
<<<<<<< HEAD

        use rayon::iter::IntoParallelIterator;
        use rayon::prelude::*;
=======
        use icicle_core::rayon::iter::IntoParallelIterator;
        use icicle_core::rayon::prelude::*;
>>>>>>> 0b85ee71

        let values: Vec<_> = (1..=values_length)
            .into_par_iter()
            .map(|i| ScalarField::from_u32(i as u32))
            .collect();

        // Initialize the `folding_factors` vector
        // let mut folding_factors = Vec::with_capacity(folding_factors_length);
        // for i in 2..(2 + folding_factors_length) {
        //     folding_factors.push(QuarticExtensionField::from_u32(i as u32));
        // }

        let mut folding_factors: Vec<_> = (2..(2 + folding_factors_length))
            .into_par_iter()
            .map(|i| QuarticExtensionField::from_u32(i as u32))
            .collect();

        let a = HostSlice::from_slice(&values);
        let b = HostSlice::from_slice(&mut folding_factors);
        let mut result = vec![QuarticExtensionField::zero()];
        let res = HostSlice::from_mut_slice(&mut result);

        let time = std::time::Instant::now();
        fold_scalars(a, b, res, &cfg).unwrap();
        let elapsed = time.elapsed();
        println!("Elapsed time for 2^{}: {:?}", folding_factors_length, elapsed);

        let expected = QuarticExtensionField::from_u32(223550878);
        assert_eq!(result[0], expected, "Result for large folding is incorrect");
    }
}<|MERGE_RESOLUTION|>--- conflicted
+++ resolved
@@ -93,14 +93,8 @@
         let values_length = 1 << folding_factors_length; // 2^folding_factors_length
 
         // Initialize the `values` vector
-<<<<<<< HEAD
-
-        use rayon::iter::IntoParallelIterator;
-        use rayon::prelude::*;
-=======
         use icicle_core::rayon::iter::IntoParallelIterator;
         use icicle_core::rayon::prelude::*;
->>>>>>> 0b85ee71
 
         let values: Vec<_> = (1..=values_length)
             .into_par_iter()
