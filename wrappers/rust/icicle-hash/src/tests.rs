--- conflicted
+++ resolved
@@ -4,7 +4,7 @@
     use crate::{
         blake2s::Blake2s,
         blake3::Blake3,
-        keccak::{Keccak256, Keccak512},
+        keccak::Keccak256,
         pow::{pow_solver, pow_verify, PowConfig},
         sha3::Sha3_256,
     };
@@ -360,8 +360,6 @@
         assert_eq!(cpu_mined_hash, golden_hash);
         assert!(cpu_is_correct);
     }
-<<<<<<< HEAD
-=======
     #[test]
     fn keccak_pow() {
         initialize();
@@ -442,5 +440,4 @@
         assert_eq!(cpu_mined_hash, cpu_mined_hash_check);
         assert!(cpu_is_correct);
     }
->>>>>>> 56e4b658
 }