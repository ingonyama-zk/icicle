use cmake::Config;
use std::{env, path::PathBuf};

fn main() {
    // Construct the path to the deps directory
    let out_dir = env::var("OUT_DIR").expect("OUT_DIR is not set");
    let build_dir = PathBuf::from(format!("{}/../../../", &out_dir));
    let deps_dir = build_dir.join("deps");

    // Construct the path to icicle source directory
    let main_dir = env::current_dir().expect("Failed to get current directory");
    let icicle_src_dir = PathBuf::from(format!("{}/../../../../icicle", main_dir.display()));

    println!("cargo:rerun-if-env-changed=CXXFLAGS");
    println!("cargo:rerun-if-changed={}", icicle_src_dir.display());

    // Base config
    let mut config = Config::new(format!("{}", icicle_src_dir.display()));
    // Check if ICICLE_INSTALL_DIR is defined
    let icicle_install_dir = if let Ok(dir) = env::var("ICICLE_INSTALL_DIR") {
        PathBuf::from(dir)
    } else {
        // Define the default install directory to be under the build directory
        PathBuf::from(format!("{}/icicle/", deps_dir.display()))
    };
    config
        .define("CURVE", "bn254")
<<<<<<< HEAD
=======
        .define("FIELD", "bn254")
>>>>>>> 8a8c3c49
        .define("HASH", "ON")
        .define("CMAKE_INSTALL_PREFIX", &icicle_install_dir);

    // build (or pull and build) cuda backend if feature enabled.
    // Note: this requires access to the repo
    if cfg!(feature = "cuda_backend") {
        config.define("CUDA_BACKEND", "local");
    } else if cfg!(feature = "pull_cuda_backend") {
        config.define("CUDA_BACKEND", "main");
    }
    if cfg!(feature = "metal_backend") {
        config.define("METAL_BACKEND", "local");
    } else if cfg!(feature = "pull_metal_backend") {
        config.define("METAL_BACKEND", "main");
    }
    if cfg!(feature = "vulkan_backend") {
        config.define("VULKAN_BACKEND", "local");
    } else if cfg!(feature = "pull_vulkan_backend") {
        config.define("VULKAN_BACKEND", "main");
    }
    // Optional Features that are default ON (so that default matches any backend)
    if cfg!(feature = "no_g2") {
        config.define("G2", "OFF");
    }
    if cfg!(feature = "no_ecntt") {
        config.define("ECNTT", "OFF");
    }

    // Build
    let _ = config
        .build_target("install")
        .build();

    println!("cargo:rustc-link-search={}/lib", icicle_install_dir.display());
    println!("cargo:rustc-link-lib=icicle_field_bn254");
    println!("cargo:rustc-link-lib=icicle_curve_bn254");
    println!("cargo:rustc-link-lib=icicle_hash");
    println!("cargo:rustc-link-arg=-Wl,-rpath,{}/lib", icicle_install_dir.display()); // Add RPATH linker arguments

    // default backends dir
    // default backends dir
    if cfg!(feature = "cuda_backend")
        || cfg!(feature = "pull_cuda_backend")
        || cfg!(feature = "metal_backend")
        || cfg!(feature = "pull_metal_backend")
    {
        println!(
            "cargo:rustc-env=ICICLE_BACKEND_INSTALL_DIR={}/lib/backend",
            icicle_install_dir.display()
        );
    }
}<|MERGE_RESOLUTION|>--- conflicted
+++ resolved
@@ -25,10 +25,7 @@
     };
     config
         .define("CURVE", "bn254")
-<<<<<<< HEAD
-=======
         .define("FIELD", "bn254")
->>>>>>> 8a8c3c49
         .define("HASH", "ON")
         .define("CMAKE_INSTALL_PREFIX", &icicle_install_dir);
 
