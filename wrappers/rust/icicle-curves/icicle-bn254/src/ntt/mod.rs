--- conflicted
+++ resolved
@@ -1,345 +1,5 @@
 use crate::curve::{ScalarCfg, ScalarField};
 
-<<<<<<< HEAD
-use icicle_core::ntt::{NTTConfig, NTTDir};
-use icicle_cuda_runtime::device_context::DeviceContext;
-use icicle_cuda_runtime::error::{CudaError, CudaResult, CudaResultWrap};
-
-extern "C" {
-    #[link_name = "bn254NTTCuda"]
-    fn ntt_cuda<'a>(
-        input: *const ScalarField,
-        size: i32,
-        dir: NTTDir,
-        config: &NTTConfig<'a, ScalarField>,
-        output: *mut ScalarField,
-    ) -> CudaError;
-
-    #[link_name = "bn254DefaultNTTConfig"]
-    fn default_ntt_config() -> NTTConfig<'static, ScalarField>;
-
-    #[link_name = "bn254InitializeDomain"]
-    fn initialize_ntt_domain(primitive_root: ScalarField, ctx: &DeviceContext) -> CudaError;
-}
-
-pub fn get_default_ntt_config() -> NTTConfig<'static, ScalarField> {
-    unsafe { default_ntt_config() }
-}
-
-pub fn initialize_domain(primitive_root: ScalarField, ctx: &DeviceContext) -> CudaResult<()> {
-    unsafe { initialize_ntt_domain(primitive_root, ctx).wrap() }
-}
-
-pub fn ntt(
-    input: &[ScalarField],
-    dir: NTTDir,
-    cfg: &NTTConfig<ScalarField>,
-    output: &mut [ScalarField],
-) -> CudaResult<()> {
-    if input.len() != output.len() {
-        return Err(CudaError::cudaErrorInvalidValue);
-    }
-
-    unsafe {
-        ntt_cuda(
-            input as *const _ as *const ScalarField,
-            (input.len() / (cfg.batch_size as usize)) as i32,
-            dir,
-            cfg,
-            output as *mut _ as *mut ScalarField,
-        )
-        .wrap()
-    }
-}
-
-#[cfg(test)]
-pub(crate) mod tests {
-    use icicle_core::ntt::Ordering;
-    use icicle_core::traits::ArkConvertible;
-    use icicle_cuda_runtime::device_context::get_default_device_context;
-    use icicle_cuda_runtime::error::CudaResult;
-    use icicle_cuda_runtime::memory::DeviceSlice;
-    use icicle_cuda_runtime::stream::CudaStream;
-
-    use crate::curve::generate_random_scalars;
-    use crate::ntt::{get_default_ntt_config, initialize_domain, ntt, NTTDir, ScalarField};
-
-    use ark_bn254::Fr;
-    use ark_ff::{FftField, One};
-    use ark_poly::{EvaluationDomain, GeneralEvaluationDomain};
-    use ark_std::{ops::Neg, test_rng, UniformRand};
-
-    const MAX_SIZE: u64 = 1 << 16;
-    lazy_static! {
-        static ref RES: CudaResult<()> = {
-            let ctx = get_default_device_context();
-            initialize_domain(ScalarField::from_ark(Fr::get_root_of_unity(MAX_SIZE).unwrap()), &ctx)
-        };
-    }
-
-    fn reverse_bit_order(n: u32, order: u32) -> u32 {
-        fn is_power_of_two(n: u32) -> bool {
-            n != 0 && n & (n - 1) == 0
-        }
-        assert!(is_power_of_two(order));
-        let mask = order - 1;
-        let binary = format!("{:0width$b}", n, width = (32 - mask.leading_zeros()) as usize);
-        let reversed = binary
-            .chars()
-            .rev()
-            .collect::<String>();
-        u32::from_str_radix(&reversed, 2).unwrap()
-    }
-
-    fn list_to_reverse_bit_order<T: Copy>(l: &[T]) -> Vec<T> {
-        l.iter()
-            .enumerate()
-            .map(|(i, _)| l[reverse_bit_order(i as u32, l.len() as u32) as usize])
-            .collect()
-    }
-
-    #[test]
-    fn test_ntt() {
-        assert!(RES.is_ok());
-        let test_size = 1 << 16;
-        let ark_domain = GeneralEvaluationDomain::<Fr>::new(test_size).unwrap();
-
-        let scalars: Vec<ScalarField> = generate_random_scalars(test_size);
-
-        let config = get_default_ntt_config();
-        let mut ntt_result = vec![ScalarField::zero(); test_size];
-        ntt(&scalars, NTTDir::kForward, &config, &mut ntt_result).unwrap();
-        assert_ne!(ntt_result, scalars);
-
-        let ark_scalars = scalars
-            .iter()
-            .map(|v| v.to_ark())
-            .collect::<Vec<Fr>>();
-        let mut ark_ntt_result = ark_scalars.clone();
-        ark_domain.fft_in_place(&mut ark_ntt_result);
-        assert_ne!(ark_ntt_result, ark_scalars);
-
-        let ntt_result_as_ark = ntt_result
-            .iter()
-            .map(|p| p.to_ark())
-            .collect::<Vec<Fr>>();
-        assert_eq!(ark_ntt_result, ntt_result_as_ark);
-
-        let mut intt_result = vec![ScalarField::zero(); test_size];
-        ntt(&ntt_result, NTTDir::kInverse, &config, &mut intt_result).unwrap();
-
-        assert_eq!(intt_result, scalars);
-        // check that ntt_result wasn't mutated by the latest `ntt` call
-        assert_eq!(ntt_result_as_ark[1], ntt_result[1].to_ark());
-    }
-
-    #[test]
-    fn test_ntt_coset_from_subgroup() {
-        assert!(RES.is_ok());
-        let test_size = 1 << 16;
-        let small_size = test_size >> 1;
-        let test_size_rou = Fr::get_root_of_unity(test_size as u64).unwrap();
-        let ark_small_domain = GeneralEvaluationDomain::<Fr>::new(small_size)
-            .unwrap()
-            .get_coset(test_size_rou)
-            .unwrap();
-        let ark_large_domain = GeneralEvaluationDomain::<Fr>::new(test_size).unwrap();
-
-        let mut scalars: Vec<ScalarField> = generate_random_scalars(small_size);
-
-        let mut config = get_default_ntt_config();
-        config.ordering = Ordering::kNR;
-        let mut ntt_result = vec![ScalarField::zero(); test_size];
-        ntt(&scalars, NTTDir::kForward, &config, &mut ntt_result[..small_size]).unwrap();
-        assert_ne!(ntt_result[..small_size], scalars);
-        config.coset_gen = ScalarField::from_ark(test_size_rou);
-        ntt(&scalars, NTTDir::kForward, &config, &mut ntt_result[small_size..]).unwrap();
-        let mut ntt_large_result = vec![ScalarField::zero(); test_size];
-        // back to non-coset NTT
-        config.coset_gen = ScalarField::one();
-        scalars.resize(test_size, ScalarField::zero());
-        ntt(&scalars, NTTDir::kForward, &config, &mut ntt_large_result).unwrap();
-        assert_eq!(ntt_result, ntt_large_result);
-
-        let mut ark_scalars = scalars
-            .iter()
-            .map(|v| v.to_ark())
-            .collect::<Vec<Fr>>();
-        let mut ark_large_scalars = ark_scalars.clone();
-        ark_small_domain.fft_in_place(&mut ark_scalars);
-        let ntt_result_as_ark = ntt_result
-            .iter()
-            .map(|p| p.to_ark())
-            .collect::<Vec<Fr>>();
-        assert_eq!(
-            ark_scalars[..small_size],
-            list_to_reverse_bit_order(&ntt_result_as_ark[small_size..])
-        );
-        ark_large_domain.fft_in_place(&mut ark_large_scalars);
-        assert_eq!(ark_large_scalars, list_to_reverse_bit_order(&ntt_result_as_ark));
-
-        config.coset_gen = ScalarField::from_ark(test_size_rou);
-        config.ordering = Ordering::kRN;
-        let mut intt_result = vec![ScalarField::zero(); small_size];
-        ntt(&ntt_result[small_size..], NTTDir::kInverse, &config, &mut intt_result).unwrap();
-        assert_eq!(intt_result, scalars[..small_size]);
-
-        ark_small_domain.ifft_in_place(&mut ark_scalars);
-        let intt_result_as_ark = intt_result
-            .iter()
-            .map(|p| p.to_ark())
-            .collect::<Vec<Fr>>();
-        assert_eq!(ark_scalars[..small_size], intt_result_as_ark);
-    }
-
-    #[test]
-    fn test_ntt_arbitrary_coset() {
-        assert!(RES.is_ok());
-        let test_size = 1 << 16;
-        let mut seed = test_rng();
-        let coset_generators = [
-            Fr::rand(&mut seed),
-            Fr::neg(Fr::one()),
-            Fr::get_root_of_unity(test_size as u64).unwrap(),
-        ];
-        for coset_gen in coset_generators {
-            let ark_domain = GeneralEvaluationDomain::<Fr>::new(test_size)
-                .unwrap()
-                .get_coset(coset_gen)
-                .unwrap();
-
-            let mut scalars: Vec<ScalarField> = generate_random_scalars(test_size);
-            let mut ark_scalars = scalars
-                .iter()
-                .map(|v| v.to_ark())
-                .collect::<Vec<Fr>>();
-
-            let mut config = get_default_ntt_config();
-            config.ordering = Ordering::kNR;
-            config.coset_gen = ScalarField::from_ark(coset_gen);
-            let mut ntt_result = vec![ScalarField::zero(); test_size];
-            ntt(&scalars, NTTDir::kForward, &config, &mut ntt_result).unwrap();
-            assert_ne!(scalars, ntt_result);
-
-            let ark_scalars_copy = ark_scalars.clone();
-            ark_domain.fft_in_place(&mut ark_scalars);
-            let ntt_result_as_ark = ntt_result
-                .iter()
-                .map(|p| p.to_ark())
-                .collect::<Vec<Fr>>();
-            assert_eq!(ark_scalars, list_to_reverse_bit_order(&ntt_result_as_ark));
-            ark_domain.ifft_in_place(&mut ark_scalars);
-            assert_eq!(ark_scalars, ark_scalars_copy);
-
-            config.ordering = Ordering::kRN;
-            ntt(&ntt_result, NTTDir::kInverse, &config, &mut scalars).unwrap();
-            let ntt_result_as_ark = scalars
-                .iter()
-                .map(|p| p.to_ark())
-                .collect::<Vec<Fr>>();
-            assert_eq!(ark_scalars, ntt_result_as_ark);
-        }
-    }
-
-    #[test]
-    fn test_ntt_batch() {
-        assert!(RES.is_ok());
-        let test_size = 1 << 12;
-        let batch_sizes = [1, 1 << 4, 100];
-        let mut seed = test_rng();
-        let coset_generators = [Fr::one(), Fr::rand(&mut seed), Fr::neg(Fr::one())];
-        let mut config = get_default_ntt_config();
-        for batch_size in batch_sizes {
-            let scalars: Vec<ScalarField> = generate_random_scalars(test_size * batch_size);
-
-            for coset_gen in coset_generators {
-                for is_inverse in [NTTDir::kInverse, NTTDir::kForward] {
-                    for ordering in [Ordering::kNN, Ordering::kNR, Ordering::kRN, Ordering::kRR] {
-                        config.coset_gen = ScalarField::from_ark(coset_gen);
-                        config.ordering = ordering;
-                        config.batch_size = batch_size as i32;
-                        let mut batch_ntt_result = vec![ScalarField::zero(); batch_size * test_size];
-                        ntt(&scalars, is_inverse, &config, &mut batch_ntt_result).unwrap();
-                        config.batch_size = 1;
-                        for i in 0..batch_size {
-                            let mut one_ntt_result = vec![ScalarField::zero(); test_size];
-                            ntt(
-                                &scalars[i * test_size..(i + 1) * test_size],
-                                is_inverse,
-                                &config,
-                                &mut one_ntt_result,
-                            )
-                            .unwrap();
-                            assert_eq!(batch_ntt_result[i * test_size..(i + 1) * test_size], one_ntt_result);
-                        }
-                    }
-                }
-            }
-        }
-    }
-
-    #[test]
-    fn test_ntt_device_async() {
-        assert!(RES.is_ok());
-        let test_size = 1 << 12;
-        let batch_sizes = [1, 1 << 4, 100];
-        let mut seed = test_rng();
-        let coset_generators = [Fr::one(), Fr::rand(&mut seed), Fr::neg(Fr::one())];
-        let stream = CudaStream::create().unwrap();
-        let mut config = get_default_ntt_config();
-        config
-            .ctx
-            .stream = &stream;
-        for batch_size in batch_sizes {
-            let scalars_h: Vec<ScalarField> = generate_random_scalars(test_size * batch_size);
-            let sum_of_coeffs: Fr = scalars_h[..test_size]
-                .iter()
-                .map(|x| x.to_ark())
-                .sum();
-            let mut scalars_d = DeviceSlice::cuda_malloc(test_size * batch_size).unwrap();
-            scalars_d
-                .copy_from_host(&scalars_h)
-                .unwrap();
-
-            for coset_gen in coset_generators {
-                for ordering in [Ordering::kNN, Ordering::kRR] {
-                    let mut ntt_out_d = DeviceSlice::cuda_malloc(test_size * batch_size).unwrap();
-                    config.coset_gen = ScalarField::from_ark(coset_gen);
-                    config.ordering = ordering;
-                    config.batch_size = batch_size as i32;
-                    config.are_outputs_on_device = true;
-                    config.are_inputs_on_device = true;
-                    config.is_async = true;
-                    ntt(
-                        &scalars_d.as_slice(),
-                        NTTDir::kForward,
-                        &config,
-                        &mut ntt_out_d.as_slice(),
-                    )
-                    .unwrap();
-                    ntt(
-                        &ntt_out_d.as_slice(),
-                        NTTDir::kInverse,
-                        &config,
-                        &mut scalars_d.as_slice(),
-                    )
-                    .unwrap();
-                    let mut intt_result_h = vec![ScalarField::zero(); test_size * batch_size];
-                    stream
-                        .synchronize()
-                        .unwrap();
-                    scalars_d.copy_to_host(&mut intt_result_h);
-                    assert_eq!(scalars_h, intt_result_h);
-                    if (coset_gen == Fr::one()) {
-                        let mut ntt_result_h = vec![ScalarField::zero(); test_size * batch_size];
-                        ntt_out_d.copy_to_host(&mut ntt_result_h);
-                        assert_eq!(sum_of_coeffs, ntt_result_h[0].to_ark());
-                    }
-                }
-            }
-        }
-    }
-=======
 use icicle_core::impl_ntt;
 use icicle_core::ntt::{NTTConfig, NTT};
 use icicle_cuda_runtime::device_context::DeviceContext;
@@ -354,5 +14,4 @@
     use icicle_core::ntt::tests::{check_ntt, check_ntt_coset_from_subgroup};
 
     impl_ntt_tests!(ScalarField, ScalarCfg);
->>>>>>> ae854fbf
 }