use crate::icicle_core::traits::{FieldImpl, GenerateRandom};
#[cfg(feature = "arkworks")]
use ark_bn254::{g1::Config as ArkG1Config, Fq, Fr};
use icicle_core::curve::{Affine, CurveConfig, Projective};
use icicle_core::field::{Field, FieldConfig};
use icicle_core::{impl_base_field, impl_scalar_field};
use std::ffi::c_uint;

pub(crate) const SCALAR_LIMBS: usize = 8;
pub(crate) const BASE_LIMBS: usize = 8;

<<<<<<< HEAD
impl FieldConfig for ScalarCfg {
    #[cfg(feature = "arkworks")]
    type ArkField = Fr;
}

const SCALAR_LIMBS: usize = 4;

pub type ScalarField = Field<SCALAR_LIMBS, ScalarCfg>;

extern "C" {
    fn GenerateScalars(scalars: *mut ScalarField, size: usize);
}

pub(crate) fn generate_random_scalars(size: usize) -> Vec<ScalarField> {
    let mut res = vec![ScalarField::zero(); size];
    unsafe { GenerateScalars(&mut res[..] as *mut _ as *mut ScalarField, size) };
    res
}

#[derive(Debug, PartialEq, Copy, Clone)]
pub struct BaseCfg {}

impl FieldConfig for BaseCfg {
    #[cfg(feature = "arkworks")]
    type ArkField = Fq;
}

pub const BASE_LIMBS: usize = 4;

#[derive(Debug, PartialEq, Copy, Clone)]
pub struct CurveCfg {}

pub type BaseField = Field<BASE_LIMBS, BaseCfg>;
pub type G1Affine = Affine<BaseField, CurveCfg>;
pub type G1Projective = Projective<BaseField, CurveCfg>;

extern "C" {
    fn Eq(point1: *const c_void, point2: *const c_void) -> c_uint;
    fn ToAffine(point: *const c_void, point_out: *mut c_void);
    fn GenerateProjectivePoints(points: *mut G1Projective, size: usize);
    fn GenerateAffinePoints(points: *mut G1Affine, size: usize);
}

impl CurveConfig for CurveCfg {
    fn eq_proj(point1: *const c_void, point2: *const c_void) -> c_uint {
        unsafe { Eq(point1, point2) }
    }

    fn to_affine(point: *const c_void, point_out: *mut c_void) {
        unsafe { ToAffine(point, point_out) };
    }

    #[cfg(feature = "arkworks")]
    type ArkSWConfig = ArkG1Config;
}

pub(crate) fn generate_random_projective_points(size: usize) -> Vec<G1Projective> {
    let mut res = vec![G1Projective::zero(); size];
    unsafe { GenerateProjectivePoints(&mut res[..] as *mut _ as *mut G1Projective, size) };
    res
}

pub(crate) fn generate_random_affine_points(size: usize) -> Vec<G1Affine> {
    let mut res = vec![G1Affine::zero(); size];
    unsafe { GenerateAffinePoints(&mut res[..] as *mut _ as *mut G1Affine, size) };
    res
}
=======
impl_scalar_field!(SCALAR_LIMBS, ScalarField, ScalarCfg);
impl_base_field!(BASE_LIMBS, BaseField, BaseCfg);
impl_curve!(ScalarField, BaseField);
>>>>>>> ae854fbf

#[cfg(test)]
mod tests {
    use super::{CurveCfg, CurveConfig, ScalarCfg, BASE_LIMBS};
    use icicle_core::tests::{check_affine_projective_convert, check_point_equality, check_scalar_equality};
    use icicle_core::{
        curve::{Affine, Projective},
        impl_curve_ark_tests, impl_curve_tests,
        traits::{ArkConvertible, GenerateRandom},
    };

    use ark_bn254::G1Affine as ArkG1Affine;

<<<<<<< HEAD
    #[test]
    fn test_scalar_equality() {
        let left = ScalarField::zero();
        let right = ScalarField::one();
        assert_ne!(left, right);
        let left = ScalarField::from_bytes_le(&[1]);
        assert_eq!(left, right);
    }

    #[test]
    fn test_ark_scalar_convert() {
        let size = 1 << 10;
        let scalars = generate_random_scalars(size);
        for scalar in scalars {
            assert_eq!(scalar.to_ark(), scalar.to_ark())
        }
    }

    #[test]
    fn test_affine_projective_convert() {
        let size = 1 << 10;
        let affine_points = generate_random_affine_points(size);
        let projective_points = generate_random_projective_points(size);
        for affine_point in affine_points {
            let projective_eqivalent: G1Projective = affine_point.into();
            assert_eq!(affine_point, projective_eqivalent.into());
        }
        for projective_point in projective_points {
            let affine_eqivalent: G1Affine = projective_point.into();
            assert_eq!(projective_point, affine_eqivalent.into());
        }
    }

    #[test]
    fn test_point_equality() {
        let left = G1Projective::zero();
        let right = G1Projective::zero();
        assert_eq!(left, right);
        let right = G1Projective::from_limbs([0; BASE_LIMBS], [2; BASE_LIMBS], [0; BASE_LIMBS]);
        assert_eq!(left, right);
        let right = G1Projective::from_limbs(
            [0; BASE_LIMBS],
            [4; BASE_LIMBS],
            BaseField::from_bytes_le(&[2]).get_limbs(),
        );
        assert_ne!(left, right);
        let left = G1Projective::from_limbs([0; BASE_LIMBS], [2; BASE_LIMBS], BaseField::one().get_limbs());
        assert_eq!(left, right);
    }
=======
    impl_curve_tests!(BASE_LIMBS, CurveCfg);
>>>>>>> ae854fbf

    impl_curve_ark_tests!(CurveCfg, ArkG1Affine, ScalarCfg);
}<|MERGE_RESOLUTION|>--- conflicted
+++ resolved
@@ -6,86 +6,16 @@
 use icicle_core::{impl_base_field, impl_scalar_field};
 use std::ffi::c_uint;
 
-pub(crate) const SCALAR_LIMBS: usize = 8;
-pub(crate) const BASE_LIMBS: usize = 8;
+pub(crate) const SCALAR_LIMBS: usize = 4;
+pub(crate) const BASE_LIMBS: usize = 4;
 
-<<<<<<< HEAD
-impl FieldConfig for ScalarCfg {
-    #[cfg(feature = "arkworks")]
-    type ArkField = Fr;
-}
-
-const SCALAR_LIMBS: usize = 4;
-
-pub type ScalarField = Field<SCALAR_LIMBS, ScalarCfg>;
-
-extern "C" {
-    fn GenerateScalars(scalars: *mut ScalarField, size: usize);
-}
-
-pub(crate) fn generate_random_scalars(size: usize) -> Vec<ScalarField> {
-    let mut res = vec![ScalarField::zero(); size];
-    unsafe { GenerateScalars(&mut res[..] as *mut _ as *mut ScalarField, size) };
-    res
-}
-
-#[derive(Debug, PartialEq, Copy, Clone)]
-pub struct BaseCfg {}
-
-impl FieldConfig for BaseCfg {
-    #[cfg(feature = "arkworks")]
-    type ArkField = Fq;
-}
-
-pub const BASE_LIMBS: usize = 4;
-
-#[derive(Debug, PartialEq, Copy, Clone)]
-pub struct CurveCfg {}
-
-pub type BaseField = Field<BASE_LIMBS, BaseCfg>;
-pub type G1Affine = Affine<BaseField, CurveCfg>;
-pub type G1Projective = Projective<BaseField, CurveCfg>;
-
-extern "C" {
-    fn Eq(point1: *const c_void, point2: *const c_void) -> c_uint;
-    fn ToAffine(point: *const c_void, point_out: *mut c_void);
-    fn GenerateProjectivePoints(points: *mut G1Projective, size: usize);
-    fn GenerateAffinePoints(points: *mut G1Affine, size: usize);
-}
-
-impl CurveConfig for CurveCfg {
-    fn eq_proj(point1: *const c_void, point2: *const c_void) -> c_uint {
-        unsafe { Eq(point1, point2) }
-    }
-
-    fn to_affine(point: *const c_void, point_out: *mut c_void) {
-        unsafe { ToAffine(point, point_out) };
-    }
-
-    #[cfg(feature = "arkworks")]
-    type ArkSWConfig = ArkG1Config;
-}
-
-pub(crate) fn generate_random_projective_points(size: usize) -> Vec<G1Projective> {
-    let mut res = vec![G1Projective::zero(); size];
-    unsafe { GenerateProjectivePoints(&mut res[..] as *mut _ as *mut G1Projective, size) };
-    res
-}
-
-pub(crate) fn generate_random_affine_points(size: usize) -> Vec<G1Affine> {
-    let mut res = vec![G1Affine::zero(); size];
-    unsafe { GenerateAffinePoints(&mut res[..] as *mut _ as *mut G1Affine, size) };
-    res
-}
-=======
 impl_scalar_field!(SCALAR_LIMBS, ScalarField, ScalarCfg);
 impl_base_field!(BASE_LIMBS, BaseField, BaseCfg);
 impl_curve!(ScalarField, BaseField);
->>>>>>> ae854fbf
 
 #[cfg(test)]
 mod tests {
-    use super::{CurveCfg, CurveConfig, ScalarCfg, BASE_LIMBS};
+    use super::{CurveCfg, CurveConfig, ScalarCfg, BaseCfg, BASE_LIMBS};
     use icicle_core::tests::{check_affine_projective_convert, check_point_equality, check_scalar_equality};
     use icicle_core::{
         curve::{Affine, Projective},
@@ -95,59 +25,7 @@
 
     use ark_bn254::G1Affine as ArkG1Affine;
 
-<<<<<<< HEAD
-    #[test]
-    fn test_scalar_equality() {
-        let left = ScalarField::zero();
-        let right = ScalarField::one();
-        assert_ne!(left, right);
-        let left = ScalarField::from_bytes_le(&[1]);
-        assert_eq!(left, right);
-    }
-
-    #[test]
-    fn test_ark_scalar_convert() {
-        let size = 1 << 10;
-        let scalars = generate_random_scalars(size);
-        for scalar in scalars {
-            assert_eq!(scalar.to_ark(), scalar.to_ark())
-        }
-    }
-
-    #[test]
-    fn test_affine_projective_convert() {
-        let size = 1 << 10;
-        let affine_points = generate_random_affine_points(size);
-        let projective_points = generate_random_projective_points(size);
-        for affine_point in affine_points {
-            let projective_eqivalent: G1Projective = affine_point.into();
-            assert_eq!(affine_point, projective_eqivalent.into());
-        }
-        for projective_point in projective_points {
-            let affine_eqivalent: G1Affine = projective_point.into();
-            assert_eq!(projective_point, affine_eqivalent.into());
-        }
-    }
-
-    #[test]
-    fn test_point_equality() {
-        let left = G1Projective::zero();
-        let right = G1Projective::zero();
-        assert_eq!(left, right);
-        let right = G1Projective::from_limbs([0; BASE_LIMBS], [2; BASE_LIMBS], [0; BASE_LIMBS]);
-        assert_eq!(left, right);
-        let right = G1Projective::from_limbs(
-            [0; BASE_LIMBS],
-            [4; BASE_LIMBS],
-            BaseField::from_bytes_le(&[2]).get_limbs(),
-        );
-        assert_ne!(left, right);
-        let left = G1Projective::from_limbs([0; BASE_LIMBS], [2; BASE_LIMBS], BaseField::one().get_limbs());
-        assert_eq!(left, right);
-    }
-=======
-    impl_curve_tests!(BASE_LIMBS, CurveCfg);
->>>>>>> ae854fbf
+    impl_curve_tests!(BASE_LIMBS, BaseCfg, CurveCfg);
 
     impl_curve_ark_tests!(CurveCfg, ArkG1Affine, ScalarCfg);
 }