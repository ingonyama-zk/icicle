--- conflicted
+++ resolved
@@ -18,11 +18,8 @@
 ///     - The next `n` entries are the **second digit** of all elements.
 ///     - And so on, until all `d` digits are emitted.
 ///
-<<<<<<< HEAD
-=======
 /// This layout is consistent for both scalar rings (e.g. `Zq`) and polynomial rings (e.g. `Rq`),
 /// where the digit decomposition is applied element-wise to the entire input slice.
->>>>>>> b9727f8d
 pub trait BalancedDecomposition<T> {
     /// Computes the number of balanced base-b digits required to represent a ring element.
     fn count_digits(base: u32) -> u32;
