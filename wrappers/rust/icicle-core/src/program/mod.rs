--- conflicted
+++ resolved
@@ -1,14 +1,8 @@
 use crate::ring::IntegerRing;
 use crate::symbol::Symbol;
-<<<<<<< HEAD
-use crate::traits::{FieldImpl, Handle};
-use crate::VecOpsConfig;
-use icicle_runtime::{errors::eIcicleError, memory::HostOrDeviceSlice};
-=======
 use crate::traits::Handle;
 use crate::vec_ops::VecOpsConfig;
 use icicle_runtime::{errors::IcicleError, memory::HostOrDeviceSlice};
->>>>>>> c70aa0c3
 use std::ffi::c_void;
 
 pub type Instruction = u32;
@@ -28,21 +22,12 @@
 
     fn new(program_func: impl FnOnce(&mut Vec<Self::ProgSymbol>), nof_parameters: u32) -> Result<Self, IcicleError>;
 
-<<<<<<< HEAD
-    fn new_predefined(pre_def: PreDefinedProgram) -> Result<Self, eIcicleError>;
-
-    fn execute_program<Data>(&self, data: &mut Vec<&Data>, cfg: &VecOpsConfig) -> Result<(), eIcicleError>
-    where
-        F: FieldImpl,
-        Data: HostOrDeviceSlice<F> + ?Sized;
-=======
     fn new_predefined(pre_def: PreDefinedProgram) -> Result<Self, IcicleError>;
 
     fn execute_program<Data>(&self, data: &mut Vec<&Data>, cfg: &VecOpsConfig) -> Result<(), IcicleError>
     where
         T: IntegerRing,
         Data: HostOrDeviceSlice<T> + ?Sized;
->>>>>>> c70aa0c3
 }
 
 pub trait ReturningValueProgramImpl: Sized + Handle {
@@ -73,15 +58,9 @@
             };
             use icicle_core::ring::IntegerRing;
             use icicle_core::symbol::{Symbol, SymbolHandle};
-<<<<<<< HEAD
-            use icicle_core::traits::{FieldImpl, Handle};
-            use icicle_core::vec_ops::VecOpsConfig;
-            use icicle_runtime::errors::eIcicleError;
-=======
             use icicle_core::traits::Handle;
             use icicle_core::vec_ops::VecOpsConfig;
             use icicle_runtime::errors::{eIcicleError, IcicleError};
->>>>>>> c70aa0c3
             use icicle_runtime::memory::HostOrDeviceSlice;
             use std::ffi::c_void;
             use std::ops::{Add, AddAssign, Mul, MulAssign, Sub, SubAssign};
@@ -124,15 +103,9 @@
                 #[link_name = "delete_program"]
                 pub(crate) fn ffi_delete_program(program: ProgramHandle) -> eIcicleError;
 
-<<<<<<< HEAD
-                #[link_name = concat!($field_prefix, "_execute_program")]
-                pub(crate) fn execute_program_ffi(
-                    data_ptr: *const *const $field,
-=======
                 #[link_name = concat!($ring_prefix, "_execute_program")]
                 pub(crate) fn execute_program_ffi(
                     data_ptr: *const *const $ring,
->>>>>>> c70aa0c3
                     nof_params: u64,
                     program: ProgramHandle,
                     nof_iterations: u64,
@@ -196,15 +169,6 @@
                     }
                 }
 
-<<<<<<< HEAD
-                fn execute_program<Data>(&self, data: &mut Vec<&Data>, cfg: &VecOpsConfig) -> Result<(), eIcicleError>
-                where
-                    $field: FieldImpl,
-                    Data: HostOrDeviceSlice<$field> + ?Sized,
-                {
-                    unsafe {
-                        let data_vec: Vec<*const $field> = data
-=======
                 fn execute_program<Data>(&self, data: &mut Vec<&Data>, cfg: &VecOpsConfig) -> Result<(), IcicleError>
                 where
                     $ring: IntegerRing,
@@ -212,7 +176,6 @@
                 {
                     unsafe {
                         let data_vec: Vec<*const $ring> = data
->>>>>>> c70aa0c3
                             .iter()
                             .map(|s| s.as_ptr())
                             .collect();
@@ -333,21 +296,12 @@
 #[macro_export]
 macro_rules! impl_program_tests {
     (
-<<<<<<< HEAD
-      $field_prefix_ident: ident,
-      $field:ident
-    ) => {
-        pub(crate) mod test_program {
-            use super::*;
-            use crate::program::$field_prefix_ident::{FieldProgram, FieldReturningValueProgram};
-=======
       $ring_prefix_ident: ident,
       $ring:ident
     ) => {
         pub(crate) mod test_program {
             use super::*;
             use crate::program::$ring_prefix_ident::{Program, ReturningValueProgram};
->>>>>>> c70aa0c3
             use icicle_runtime::test_utilities;
             use icicle_runtime::{device::Device, runtime};
             use std::sync::Once;
@@ -361,30 +315,18 @@
             pub fn test_program() {
                 initialize();
                 test_utilities::test_set_main_device();
-<<<<<<< HEAD
-                icicle_core::program::tests::check_program::<$field, FieldProgram>();
-                test_utilities::test_set_ref_device();
-                icicle_core::program::tests::check_program::<$field, FieldProgram>()
-=======
                 icicle_core::program::tests::check_program::<$ring, Program>();
                 test_utilities::test_set_ref_device();
                 icicle_core::program::tests::check_program::<$ring, Program>()
->>>>>>> c70aa0c3
             }
 
             #[test]
             pub fn test_predefined_program() {
                 initialize();
                 test_utilities::test_set_main_device();
-<<<<<<< HEAD
-                icicle_core::program::tests::check_predefined_program::<$field, FieldProgram>();
-                test_utilities::test_set_ref_device();
-                icicle_core::program::tests::check_predefined_program::<$field, FieldProgram>()
-=======
                 icicle_core::program::tests::check_predefined_program::<$ring, Program>();
                 test_utilities::test_set_ref_device();
                 icicle_core::program::tests::check_predefined_program::<$ring, Program>()
->>>>>>> c70aa0c3
             }
         }
     };
