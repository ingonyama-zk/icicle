use crate::error::IcicleResult;
#[cfg(feature = "arkworks")]
use ark_ff::Field as ArkField;
use icicle_cuda_runtime::{error::CudaError, memory::HostOrDeviceSlice};
use std::{
    fmt::{Debug, Display},
    mem::MaybeUninit,
};

#[doc(hidden)]
pub trait GenerateRandom<F> {
    fn generate_random(size: usize) -> Vec<F>;
}

#[doc(hidden)]
pub trait FieldConfig: Debug + PartialEq + Copy + Clone {
    #[cfg(feature = "arkworks")]
    type ArkField: ArkField;
}

<<<<<<< HEAD
pub trait FieldImpl: Debug + PartialEq + Copy + Clone + Into<Self::Repr> + From<Self::Repr> + Send + Sync {
=======
pub trait FieldImpl: Display + Debug + PartialEq + Copy + Clone + Into<Self::Repr> + From<Self::Repr> {
>>>>>>> 8c1750ea
    #[doc(hidden)]
    type Config: FieldConfig;
    type Repr;

    fn to_bytes_le(&self) -> Vec<u8>;
    fn from_bytes_le(bytes: &[u8]) -> Self;
    fn zero() -> Self;
    fn one() -> Self;
}

#[cfg(feature = "arkworks")]
pub trait ArkConvertible {
    type ArkEquivalent;

    fn to_ark(&self) -> Self::ArkEquivalent;
    fn from_ark(ark: Self::ArkEquivalent) -> Self;
}

pub trait MontgomeryConvertible: Sized {
    fn to_mont(values: &mut HostOrDeviceSlice<Self>) -> CudaError;
    fn from_mont(values: &mut HostOrDeviceSlice<Self>) -> CudaError;
}

pub trait IcicleResultWrap {
    fn wrap(self) -> IcicleResult<()>;
    fn wrap_value<T>(self, value: T) -> IcicleResult<T>;
    fn wrap_maybe_uninit<T>(self, value: MaybeUninit<T>) -> IcicleResult<T>;
}<|MERGE_RESOLUTION|>--- conflicted
+++ resolved
@@ -18,11 +18,7 @@
     type ArkField: ArkField;
 }
 
-<<<<<<< HEAD
-pub trait FieldImpl: Debug + PartialEq + Copy + Clone + Into<Self::Repr> + From<Self::Repr> + Send + Sync {
-=======
-pub trait FieldImpl: Display + Debug + PartialEq + Copy + Clone + Into<Self::Repr> + From<Self::Repr> {
->>>>>>> 8c1750ea
+pub trait FieldImpl: Display + Debug + PartialEq + Copy + Clone + Into<Self::Repr> + From<Self::Repr> + Send + Sync {
     #[doc(hidden)]
     type Config: FieldConfig;
     type Repr;
