<<<<<<< HEAD
pub use crate::vec_ops::VecOpsConfig;
=======
//! Matrix operations over data stored in host or device memory.
//!
//! This module defines a trait [`MatrixOps`] and convenience functions for
//! performing matrix computations such as multiplication and transposition
//! across heterogeneous memory backends (CPU or GPU).
//!
//! ## Supported Operations
//!
//! - Matrix multiplication (`matmul`)
//! - Matrix transpose (`matrix_transpose`)
//!
//! All functions are backend-agnostic and dispatched using [`VecOpsConfig`].

use crate::vec_ops::VecOpsConfig;
>>>>>>> 9e19b7b0
use icicle_runtime::{eIcicleError, memory::HostOrDeviceSlice};

pub mod tests;

/// Trait defining matrix operations over row-major matrices stored in host or device memory.
pub trait MatrixOps<T> {
    /// Performs matrix multiplication: `result = a × b`
    ///
    /// - `a`: shape `(a_rows × a_cols)` (row-major)
    /// - `b`: shape `(b_rows × b_cols)` (row-major)
    /// - `result`: shape `(a_rows × b_cols)` (row-major, must be preallocated)
    ///
    /// Requirements:
    /// - `a_cols == b_rows`
    /// - All buffers may reside in host or device memory
    ///
    fn matmul(
        a: &(impl HostOrDeviceSlice<T> + ?Sized),
        a_rows: u32,
        a_cols: u32,
        b: &(impl HostOrDeviceSlice<T> + ?Sized),
        b_rows: u32,
        b_cols: u32,
        cfg: &VecOpsConfig,
        result: &mut (impl HostOrDeviceSlice<T> + ?Sized),
    ) -> Result<(), eIcicleError>;

    /// Computes the transpose of a matrix in row-major order.
    ///
    /// - `input`: shape `(nof_rows × nof_cols)`
    /// - `output`: shape `(nof_cols × nof_rows)` (must be preallocated)
    ///
    /// Both input and output can reside on host or device memory.
    fn matrix_transpose(
        input: &(impl HostOrDeviceSlice<T> + ?Sized),
        nof_rows: u32,
        nof_cols: u32,
        cfg: &VecOpsConfig,
        output: &mut (impl HostOrDeviceSlice<T> + ?Sized),
    ) -> Result<(), eIcicleError>;
}

/// Dispatches [`MatrixOps::matmul`] using the type `T`.
///
/// All matrices are expected to be in row-major order.
pub fn matmul<T>(
    a: &(impl HostOrDeviceSlice<T> + ?Sized),
    a_rows: u32,
    a_cols: u32,
    b: &(impl HostOrDeviceSlice<T> + ?Sized),
    b_rows: u32,
    b_cols: u32,
    cfg: &VecOpsConfig,
    result: &mut (impl HostOrDeviceSlice<T> + ?Sized),
) -> Result<(), eIcicleError>
where
    T: MatrixOps<T>,
{
    T::matmul(a, a_rows, a_cols, b, b_rows, b_cols, cfg, result)
}

/// Dispatches [`MatrixOps::matrix_transpose`] using the type `T`.
///
/// All matrices are assumed to be in row-major order.
pub fn matrix_transpose<T>(
    input: &(impl HostOrDeviceSlice<T> + ?Sized),
    nof_rows: u32,
    nof_cols: u32,
    cfg: &VecOpsConfig,
    output: &mut (impl HostOrDeviceSlice<T> + ?Sized),
) -> Result<(), eIcicleError>
where
    T: MatrixOps<T>,
{
    T::matrix_transpose(input, nof_rows, nof_cols, cfg, output)
}

/// Implements matrix Ops any type via FFI
#[macro_export]
macro_rules! impl_matrix_ops {
    ($prefix: literal, $element_type: ty) => {
        mod labrador {
            use crate::matrix_ops::labrador;
            use icicle_core::{matrix_ops::MatrixOps, vec_ops::VecOpsConfig};
            use icicle_runtime::errors::eIcicleError;
            use icicle_runtime::memory::HostOrDeviceSlice;

            extern "C" {
                #[link_name = concat!($prefix, "_matmul")]
                pub(crate) fn matmul_ffi(
                    a: *const $element_type,
                    a_rows: u32,
                    a_cols: u32,
                    b: *const $element_type,
                    b_rows: u32,
                    b_cols: u32,
                    cfg: *const VecOpsConfig,
                    result: *mut $element_type,
                ) -> eIcicleError;

                #[link_name = concat!($prefix, "_matrix_transpose")]
                pub(crate) fn matrix_transpose_ffi(
                    input: *const $element_type,
                    nof_ows: u32,
                    nof_cols: u32,
                    cfg: *const VecOpsConfig,
                    output: *mut $element_type,
                ) -> eIcicleError;

            }

            impl MatrixOps<$element_type> for $element_type {
                fn matmul(
                    a: &(impl HostOrDeviceSlice<$element_type> + ?Sized),
                    nof_rows_a: u32,
                    nof_cols_a: u32,
                    b: &(impl HostOrDeviceSlice<$element_type> + ?Sized),
                    nof_rows_b: u32,
                    nof_cols_b: u32,
                    cfg: &VecOpsConfig,
                    result: &mut (impl HostOrDeviceSlice<$element_type> + ?Sized),
                ) -> Result<(), eIcicleError> {
                    if a.len() as u32 != nof_rows_a * nof_cols_a {
                        eprintln!(
                            "Matrix A has invalid size: got {}, expected {} ({} × {})",
                            a.len(),
                            nof_rows_a * nof_cols_a,
                            nof_rows_a,
                            nof_cols_a
                        );
                        return Err(eIcicleError::InvalidArgument);
                    }

                    if b.len() as u32 != nof_rows_b * nof_cols_b {
                        eprintln!(
                            "Matrix B has invalid size: got {}, expected {} ({} × {})",
                            b.len(),
                            nof_rows_b * nof_cols_b,
                            nof_rows_b,
                            nof_cols_b
                        );
                        return Err(eIcicleError::InvalidArgument);
                    }

                    if result.len() as u32 != nof_rows_a * nof_cols_b {
                        eprintln!(
                            "Result matrix has invalid size: got {}, expected {} ({} × {})",
                            result.len(),
                            nof_rows_a * nof_cols_b,
                            nof_rows_a,
                            nof_cols_b
                        );
                        return Err(eIcicleError::InvalidArgument);
                    }

                    if result.is_on_device() && !result.is_on_active_device() {
                        eprintln!("Result matrix is on an inactive device");
                        return Err(eIcicleError::InvalidArgument);
                    }

                    if a.is_on_device() && !a.is_on_active_device() {
                        eprintln!("Input a is on an inactive device");
                        return Err(eIcicleError::InvalidArgument);
                    }

                    if b.is_on_device() && !b.is_on_active_device() {
                        eprintln!("Input b  is on an inactive device");
                        return Err(eIcicleError::InvalidArgument);
                    }

                    let mut cfg_clone = cfg.clone();
                    cfg_clone.is_a_on_device = a.is_on_device();
                    cfg_clone.is_b_on_device = b.is_on_device();
                    cfg_clone.is_result_on_device = result.is_on_device();

                    unsafe {
                        labrador::matmul_ffi(
                            a.as_ptr(),
                            nof_rows_a,
                            nof_cols_a,
                            b.as_ptr(),
                            nof_rows_b,
                            nof_cols_b,
                            &cfg_clone,
                            result.as_mut_ptr(),
                        )
                        .wrap()
                    }
                }

                fn matrix_transpose(
                    input: &(impl HostOrDeviceSlice<$element_type> + ?Sized),
                    nof_rows: u32,
                    nof_cols: u32,
                    cfg: &VecOpsConfig,
                    output: &mut (impl HostOrDeviceSlice<$element_type> + ?Sized),
                ) -> Result<(), eIcicleError> {
                    if input.len() as u32 != nof_rows * nof_cols {
                        eprintln!(
                            "Matrix A has invalid size: got {}, expected {} ({} × {})",
                            input.len(),
                            nof_rows * nof_cols,
                            nof_rows,
                            nof_cols
                        );
                        return Err(eIcicleError::InvalidArgument);
                    }

                    if output.len() != input.len() {
                        eprintln!("Output matrix has invalid size",);
                        return Err(eIcicleError::InvalidArgument);
                    }

                    if input.is_on_device() && !input.is_on_active_device() {
                        eprintln!("Input a is on an inactive device");
                        return Err(eIcicleError::InvalidArgument);
                    }

                    if output.is_on_device() && !output.is_on_active_device() {
                        eprintln!("Result matrix is on an inactive device");
                        return Err(eIcicleError::InvalidArgument);
                    }

                    let mut cfg_clone = cfg.clone();
                    cfg_clone.is_a_on_device = input.is_on_device();
                    cfg_clone.is_b_on_device = false;
                    cfg_clone.is_result_on_device = output.is_on_device();

                    unsafe {
                        labrador::matrix_transpose_ffi(
                            input.as_ptr(),
                            nof_rows,
                            nof_cols,
                            &cfg_clone,
                            output.as_mut_ptr(),
                        )
                        .wrap()
                    }
                }
            }
        }
    };
}

#[macro_export]
macro_rules! impl_matrix_ops_tests {
    ($test_mod_name:ident, $element_type:ty) => {
        use icicle_core::matrix_ops::tests::*;
        use icicle_runtime::test_utilities;

        pub fn initialize() {
            test_utilities::test_load_and_init_devices();
            test_utilities::test_set_main_device();
        }

        #[test]
        fn test_matmul_device_memory() {
            initialize();
            check_matmul_device_memory::<$element_type>();
        }

        #[test]
        fn test_matrix_transpose() {
            initialize();
            check_matrix_transpose_device_memory::<$element_type>();
        }
    };
}<|MERGE_RESOLUTION|>--- conflicted
+++ resolved
@@ -1,6 +1,3 @@
-<<<<<<< HEAD
-pub use crate::vec_ops::VecOpsConfig;
-=======
 //! Matrix operations over data stored in host or device memory.
 //!
 //! This module defines a trait [`MatrixOps`] and convenience functions for
@@ -15,7 +12,6 @@
 //! All functions are backend-agnostic and dispatched using [`VecOpsConfig`].
 
 use crate::vec_ops::VecOpsConfig;
->>>>>>> 9e19b7b0
 use icicle_runtime::{eIcicleError, memory::HostOrDeviceSlice};
 
 pub mod tests;
