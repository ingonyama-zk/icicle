<<<<<<< HEAD
use crate::vec_ops::{setup_config, VecOpsConfig};
=======
//! Matrix operations over data stored in host or device memory.
//!
//! This module defines a trait [`MatrixOps`] and convenience functions for
//! performing matrix computations such as multiplication and transposition
//! across heterogeneous memory backends (CPU or GPU).
//!
//! ## Supported Operations
//!
//! - Matrix multiplication (`matmul`)
//! - Matrix transpose (`matrix_transpose`)
//!
//! All functions are backend-agnostic and dispatched using [`VecOpsConfig`].

use crate::vec_ops::VecOpsConfig;
>>>>>>> 4b8e14fa
use icicle_runtime::{eIcicleError, memory::HostOrDeviceSlice};

pub mod tests;

<<<<<<< HEAD
fn check_matrix_ops_args_transpose<F>(
    input: &(impl HostOrDeviceSlice<F> + ?Sized),
    nof_rows: u32,
    nof_cols: u32,
    output: &(impl HostOrDeviceSlice<F> + ?Sized),
    cfg: &VecOpsConfig,
) -> VecOpsConfig {
    if input.len() != output.len() {
        panic!(
            "Input size, and output size do not match {} != {}",
            input.len(),
            output.len()
        );
    }
    if input.len() as u32 % (nof_rows * nof_cols) != 0 {
        panic!(
            "Input size is not a whole multiple of matrix size (#rows * #cols), {} % ({} * {}) != 0",
            input.len(),
            nof_rows,
            nof_cols,
        );
    }
    let batch_size = input.len() / (nof_rows * nof_cols) as usize;
    setup_config(input, input, output, cfg, batch_size)
}

/// Trait defining matrix operations for types stored in host or device memory.
///
/// ### Supported Operations
/// - **Matrix multiplication (`matmul`)**  
///   Multiplies two matrices `a` and `b`, both stored in **row-major** (rows-first) order,
///   and writes the result to `result`, also in row-major order.
///
///   Dimensions must satisfy:
///   - `a` is of shape `(a_rows × a_cols)`
///   - `b` is of shape `(b_rows × b_cols)`
///   - `a_cols == b_rows`
///   - `result` must be sized to hold `(a_rows × b_cols)` elements
///
///   Memory for all inputs and the result can reside on either the host or device.
=======
/// Trait defining matrix operations over row-major matrices stored in host or device memory.
>>>>>>> 4b8e14fa
pub trait MatrixOps<T> {
    /// Performs matrix multiplication: `result = a × b`
    ///
    /// - `a`: shape `(a_rows × a_cols)` (row-major)
    /// - `b`: shape `(b_rows × b_cols)` (row-major)
    /// - `result`: shape `(a_rows × b_cols)` (row-major, must be preallocated)
    ///
    /// Requirements:
    /// - `a_cols == b_rows`
    /// - All buffers may reside in host or device memory
    ///
    fn matmul(
        a: &(impl HostOrDeviceSlice<T> + ?Sized),
        a_rows: u32,
        a_cols: u32,
        b: &(impl HostOrDeviceSlice<T> + ?Sized),
        b_rows: u32,
        b_cols: u32,
        cfg: &VecOpsConfig,
        result: &mut (impl HostOrDeviceSlice<T> + ?Sized),
    ) -> Result<(), eIcicleError>;

<<<<<<< HEAD
    fn transpose(
=======
    /// Computes the transpose of a matrix in row-major order.
    ///
    /// - `input`: shape `(nof_rows × nof_cols)`
    /// - `output`: shape `(nof_cols × nof_rows)` (must be preallocated)
    ///
    /// Both input and output can reside on host or device memory.
    fn matrix_transpose(
>>>>>>> 4b8e14fa
        input: &(impl HostOrDeviceSlice<T> + ?Sized),
        nof_rows: u32,
        nof_cols: u32,
        cfg: &VecOpsConfig,
        output: &mut (impl HostOrDeviceSlice<T> + ?Sized),
    ) -> Result<(), eIcicleError>;
}

/// Dispatches [`MatrixOps::matmul`] using the type `T`.
///
/// All matrices are expected to be in row-major order.
pub fn matmul<T>(
    a: &(impl HostOrDeviceSlice<T> + ?Sized),
    a_rows: u32,
    a_cols: u32,
    b: &(impl HostOrDeviceSlice<T> + ?Sized),
    b_rows: u32,
    b_cols: u32,
    cfg: &VecOpsConfig,
    result: &mut (impl HostOrDeviceSlice<T> + ?Sized),
) -> Result<(), eIcicleError>
where
    T: MatrixOps<T>,
{
    T::matmul(a, a_rows, a_cols, b, b_rows, b_cols, cfg, result)
}

<<<<<<< HEAD
=======
/// Dispatches [`MatrixOps::matrix_transpose`] using the type `T`.
///
/// All matrices are assumed to be in row-major order.
>>>>>>> 4b8e14fa
pub fn matrix_transpose<T>(
    input: &(impl HostOrDeviceSlice<T> + ?Sized),
    nof_rows: u32,
    nof_cols: u32,
    cfg: &VecOpsConfig,
    output: &mut (impl HostOrDeviceSlice<T> + ?Sized),
) -> Result<(), eIcicleError>
where
    T: MatrixOps<T>,
{
<<<<<<< HEAD
    let cfg = check_matrix_ops_args_transpose(input, nof_rows, nof_cols, output, cfg);
    T::transpose(input, nof_rows, nof_cols, &cfg, output)
}

/// Implements matrix multiplication over polynomial rings via FFI
#[macro_export]
macro_rules! impl_matrix_ops {
    ($prefix: literal, $prefix_ident:ident, $element_type: ty) => {
        mod $prefix_ident {
            use crate::matrix_ops::$prefix_ident;
=======
    T::matrix_transpose(input, nof_rows, nof_cols, cfg, output)
}

/// Implements matrix Ops any type via FFI
#[macro_export]
macro_rules! impl_matrix_ops {
    ($prefix: literal, $element_type: ty) => {
        mod labrador {
            use crate::matrix_ops::labrador;
>>>>>>> 4b8e14fa
            use icicle_core::{matrix_ops::MatrixOps, vec_ops::VecOpsConfig};
            use icicle_runtime::errors::eIcicleError;
            use icicle_runtime::memory::HostOrDeviceSlice;

            extern "C" {
                #[link_name = concat!($prefix, "_matmul")]
                pub(crate) fn matmul_ffi(
                    a: *const $element_type,
                    a_rows: u32,
                    a_cols: u32,
                    b: *const $element_type,
                    b_rows: u32,
                    b_cols: u32,
                    cfg: *const VecOpsConfig,
                    result: *mut $element_type,
<<<<<<< HEAD
                ) -> eIcicleError;

                #[link_name = concat!($prefix, "_matrix_transpose")]
                pub(crate) fn matrix_transpose_ffi(
                    input: *const $element_type,
                    nof_rows: u32,
                    nof_cols: u32,
                    cfg: *const VecOpsConfig,
                    output: *mut $element_type,
=======
>>>>>>> 4b8e14fa
                ) -> eIcicleError;

                #[link_name = concat!($prefix, "_matrix_transpose")]
                pub(crate) fn matrix_transpose_ffi(
                    input: *const $element_type,
                    nof_ows: u32,
                    nof_cols: u32,
                    cfg: *const VecOpsConfig,
                    output: *mut $element_type,
                ) -> eIcicleError;

            }

            impl MatrixOps<$element_type> for $element_type {
                fn matmul(
                    a: &(impl HostOrDeviceSlice<$element_type> + ?Sized),
                    nof_rows_a: u32,
                    nof_cols_a: u32,
                    b: &(impl HostOrDeviceSlice<$element_type> + ?Sized),
                    nof_rows_b: u32,
                    nof_cols_b: u32,
                    cfg: &VecOpsConfig,
                    result: &mut (impl HostOrDeviceSlice<$element_type> + ?Sized),
                ) -> Result<(), eIcicleError> {
                    if a.len() as u32 != nof_rows_a * nof_cols_a {
                        eprintln!(
                            "Matrix A has invalid size: got {}, expected {} ({} × {})",
                            a.len(),
                            nof_rows_a * nof_cols_a,
                            nof_rows_a,
                            nof_cols_a
                        );
                        return Err(eIcicleError::InvalidArgument);
                    }

                    if b.len() as u32 != nof_rows_b * nof_cols_b {
                        eprintln!(
                            "Matrix B has invalid size: got {}, expected {} ({} × {})",
                            b.len(),
                            nof_rows_b * nof_cols_b,
                            nof_rows_b,
                            nof_cols_b
                        );
                        return Err(eIcicleError::InvalidArgument);
                    }

                    if result.len() as u32 != nof_rows_a * nof_cols_b {
                        eprintln!(
                            "Result matrix has invalid size: got {}, expected {} ({} × {})",
                            result.len(),
                            nof_rows_a * nof_cols_b,
                            nof_rows_a,
                            nof_cols_b
                        );
                        return Err(eIcicleError::InvalidArgument);
                    }

                    if result.is_on_device() && !result.is_on_active_device() {
                        eprintln!("Result matrix is on an inactive device");
                        return Err(eIcicleError::InvalidArgument);
                    }

                    if a.is_on_device() && !a.is_on_active_device() {
                        eprintln!("Input a is on an inactive device");
                        return Err(eIcicleError::InvalidArgument);
                    }

                    if b.is_on_device() && !b.is_on_active_device() {
                        eprintln!("Input b  is on an inactive device");
                        return Err(eIcicleError::InvalidArgument);
                    }

                    let mut cfg_clone = cfg.clone();
                    cfg_clone.is_a_on_device = a.is_on_device();
                    cfg_clone.is_b_on_device = b.is_on_device();
                    cfg_clone.is_result_on_device = result.is_on_device();

                    unsafe {
                        matmul_ffi(
                            a.as_ptr(),
                            nof_rows_a,
                            nof_cols_a,
                            b.as_ptr(),
                            nof_rows_b,
                            nof_cols_b,
                            &cfg_clone,
                            result.as_mut_ptr(),
                        )
                        .wrap()
                    }
                }

<<<<<<< HEAD
                fn transpose(
=======
                fn matrix_transpose(
>>>>>>> 4b8e14fa
                    input: &(impl HostOrDeviceSlice<$element_type> + ?Sized),
                    nof_rows: u32,
                    nof_cols: u32,
                    cfg: &VecOpsConfig,
                    output: &mut (impl HostOrDeviceSlice<$element_type> + ?Sized),
                ) -> Result<(), eIcicleError> {
<<<<<<< HEAD
                    unsafe {
                        matrix_transpose_ffi(
                            input.as_ptr(),
                            nof_rows,
                            nof_cols,
                            cfg as *const VecOpsConfig,
=======
                    if input.len() as u32 != nof_rows * nof_cols {
                        eprintln!(
                            "Matrix A has invalid size: got {}, expected {} ({} × {})",
                            input.len(),
                            nof_rows * nof_cols,
                            nof_rows,
                            nof_cols
                        );
                        return Err(eIcicleError::InvalidArgument);
                    }

                    if output.len() != input.len() {
                        eprintln!("Output matrix has invalid size",);
                        return Err(eIcicleError::InvalidArgument);
                    }

                    if input.is_on_device() && !input.is_on_active_device() {
                        eprintln!("Input a is on an inactive device");
                        return Err(eIcicleError::InvalidArgument);
                    }

                    if output.is_on_device() && !output.is_on_active_device() {
                        eprintln!("Result matrix is on an inactive device");
                        return Err(eIcicleError::InvalidArgument);
                    }

                    let mut cfg_clone = cfg.clone();
                    cfg_clone.is_a_on_device = input.is_on_device();
                    cfg_clone.is_b_on_device = false;
                    cfg_clone.is_result_on_device = output.is_on_device();

                    unsafe {
                        labrador::matrix_transpose_ffi(
                            input.as_ptr(),
                            nof_rows,
                            nof_cols,
                            &cfg_clone,
>>>>>>> 4b8e14fa
                            output.as_mut_ptr(),
                        )
                        .wrap()
                    }
                }
            }
        }
    };
}

#[macro_export]
macro_rules! impl_matrix_ops_tests {
<<<<<<< HEAD
    ($element_type:ty) => {
        #[cfg(test)]
        mod test_matmul_device_memory {
=======
    ($test_mod_name:ident, $element_type:ty) => {
        use icicle_core::matrix_ops::tests::*;
        use icicle_runtime::test_utilities;
>>>>>>> 4b8e14fa

        pub fn initialize() {
            test_utilities::test_load_and_init_devices();
            test_utilities::test_set_main_device();
        }

        #[test]
        fn test_matmul_device_memory() {
            initialize();
            check_matmul_device_memory::<$element_type>();
        }

<<<<<<< HEAD
            #[test]
            fn test_matmul_device_memory() {
                initialize();
                check_matmul_device_memory::<$element_type>();
            }

            #[test]
            pub fn test_matrix_transpose() {
                initialize();
                check_matrix_transpose::<$element_type>()
            }
=======
        #[test]
        fn test_matrix_transpose() {
            initialize();
            check_matrix_transpose_device_memory::<$element_type>();
>>>>>>> 4b8e14fa
        }
    };
}<|MERGE_RESOLUTION|>--- conflicted
+++ resolved
@@ -1,6 +1,3 @@
-<<<<<<< HEAD
-use crate::vec_ops::{setup_config, VecOpsConfig};
-=======
 //! Matrix operations over data stored in host or device memory.
 //!
 //! This module defines a trait [`MatrixOps`] and convenience functions for
@@ -15,37 +12,10 @@
 //! All functions are backend-agnostic and dispatched using [`VecOpsConfig`].
 
 use crate::vec_ops::VecOpsConfig;
->>>>>>> 4b8e14fa
+
 use icicle_runtime::{eIcicleError, memory::HostOrDeviceSlice};
 
 pub mod tests;
-
-<<<<<<< HEAD
-fn check_matrix_ops_args_transpose<F>(
-    input: &(impl HostOrDeviceSlice<F> + ?Sized),
-    nof_rows: u32,
-    nof_cols: u32,
-    output: &(impl HostOrDeviceSlice<F> + ?Sized),
-    cfg: &VecOpsConfig,
-) -> VecOpsConfig {
-    if input.len() != output.len() {
-        panic!(
-            "Input size, and output size do not match {} != {}",
-            input.len(),
-            output.len()
-        );
-    }
-    if input.len() as u32 % (nof_rows * nof_cols) != 0 {
-        panic!(
-            "Input size is not a whole multiple of matrix size (#rows * #cols), {} % ({} * {}) != 0",
-            input.len(),
-            nof_rows,
-            nof_cols,
-        );
-    }
-    let batch_size = input.len() / (nof_rows * nof_cols) as usize;
-    setup_config(input, input, output, cfg, batch_size)
-}
 
 /// Trait defining matrix operations for types stored in host or device memory.
 ///
@@ -61,9 +31,7 @@
 ///   - `result` must be sized to hold `(a_rows × b_cols)` elements
 ///
 ///   Memory for all inputs and the result can reside on either the host or device.
-=======
 /// Trait defining matrix operations over row-major matrices stored in host or device memory.
->>>>>>> 4b8e14fa
 pub trait MatrixOps<T> {
     /// Performs matrix multiplication: `result = a × b`
     ///
@@ -86,9 +54,6 @@
         result: &mut (impl HostOrDeviceSlice<T> + ?Sized),
     ) -> Result<(), eIcicleError>;
 
-<<<<<<< HEAD
-    fn transpose(
-=======
     /// Computes the transpose of a matrix in row-major order.
     ///
     /// - `input`: shape `(nof_rows × nof_cols)`
@@ -96,7 +61,6 @@
     ///
     /// Both input and output can reside on host or device memory.
     fn matrix_transpose(
->>>>>>> 4b8e14fa
         input: &(impl HostOrDeviceSlice<T> + ?Sized),
         nof_rows: u32,
         nof_cols: u32,
@@ -124,12 +88,9 @@
     T::matmul(a, a_rows, a_cols, b, b_rows, b_cols, cfg, result)
 }
 
-<<<<<<< HEAD
-=======
 /// Dispatches [`MatrixOps::matrix_transpose`] using the type `T`.
 ///
 /// All matrices are assumed to be in row-major order.
->>>>>>> 4b8e14fa
 pub fn matrix_transpose<T>(
     input: &(impl HostOrDeviceSlice<T> + ?Sized),
     nof_rows: u32,
@@ -140,9 +101,7 @@
 where
     T: MatrixOps<T>,
 {
-<<<<<<< HEAD
-    let cfg = check_matrix_ops_args_transpose(input, nof_rows, nof_cols, output, cfg);
-    T::transpose(input, nof_rows, nof_cols, &cfg, output)
+    T::matrix_transpose(input, nof_rows, nof_cols, &cfg, output)
 }
 
 /// Implements matrix multiplication over polynomial rings via FFI
@@ -151,17 +110,6 @@
     ($prefix: literal, $prefix_ident:ident, $element_type: ty) => {
         mod $prefix_ident {
             use crate::matrix_ops::$prefix_ident;
-=======
-    T::matrix_transpose(input, nof_rows, nof_cols, cfg, output)
-}
-
-/// Implements matrix Ops any type via FFI
-#[macro_export]
-macro_rules! impl_matrix_ops {
-    ($prefix: literal, $element_type: ty) => {
-        mod labrador {
-            use crate::matrix_ops::labrador;
->>>>>>> 4b8e14fa
             use icicle_core::{matrix_ops::MatrixOps, vec_ops::VecOpsConfig};
             use icicle_runtime::errors::eIcicleError;
             use icicle_runtime::memory::HostOrDeviceSlice;
@@ -177,18 +125,6 @@
                     b_cols: u32,
                     cfg: *const VecOpsConfig,
                     result: *mut $element_type,
-<<<<<<< HEAD
-                ) -> eIcicleError;
-
-                #[link_name = concat!($prefix, "_matrix_transpose")]
-                pub(crate) fn matrix_transpose_ffi(
-                    input: *const $element_type,
-                    nof_rows: u32,
-                    nof_cols: u32,
-                    cfg: *const VecOpsConfig,
-                    output: *mut $element_type,
-=======
->>>>>>> 4b8e14fa
                 ) -> eIcicleError;
 
                 #[link_name = concat!($prefix, "_matrix_transpose")]
@@ -281,63 +217,50 @@
                     }
                 }
 
-<<<<<<< HEAD
-                fn transpose(
-=======
                 fn matrix_transpose(
->>>>>>> 4b8e14fa
                     input: &(impl HostOrDeviceSlice<$element_type> + ?Sized),
                     nof_rows: u32,
                     nof_cols: u32,
                     cfg: &VecOpsConfig,
                     output: &mut (impl HostOrDeviceSlice<$element_type> + ?Sized),
                 ) -> Result<(), eIcicleError> {
-<<<<<<< HEAD
+                    if input.len() as u32 != nof_rows * nof_cols {
+                        eprintln!(
+                            "Matrix A has invalid size: got {}, expected {} ({} × {})",
+                            input.len(),
+                            nof_rows * nof_cols,
+                            nof_rows,
+                            nof_cols
+                        );
+                        return Err(eIcicleError::InvalidArgument);
+                    }
+
+                    if output.len() != input.len() {
+                        eprintln!("Output matrix has invalid size",);
+                        return Err(eIcicleError::InvalidArgument);
+                    }
+
+                    if input.is_on_device() && !input.is_on_active_device() {
+                        eprintln!("Input a is on an inactive device");
+                        return Err(eIcicleError::InvalidArgument);
+                    }
+
+                    if output.is_on_device() && !output.is_on_active_device() {
+                        eprintln!("Result matrix is on an inactive device");
+                        return Err(eIcicleError::InvalidArgument);
+                    }
+
+                    let mut cfg_clone = cfg.clone();
+                    cfg_clone.is_a_on_device = input.is_on_device();
+                    cfg_clone.is_b_on_device = false;
+                    cfg_clone.is_result_on_device = output.is_on_device();
+
                     unsafe {
                         matrix_transpose_ffi(
                             input.as_ptr(),
                             nof_rows,
                             nof_cols,
-                            cfg as *const VecOpsConfig,
-=======
-                    if input.len() as u32 != nof_rows * nof_cols {
-                        eprintln!(
-                            "Matrix A has invalid size: got {}, expected {} ({} × {})",
-                            input.len(),
-                            nof_rows * nof_cols,
-                            nof_rows,
-                            nof_cols
-                        );
-                        return Err(eIcicleError::InvalidArgument);
-                    }
-
-                    if output.len() != input.len() {
-                        eprintln!("Output matrix has invalid size",);
-                        return Err(eIcicleError::InvalidArgument);
-                    }
-
-                    if input.is_on_device() && !input.is_on_active_device() {
-                        eprintln!("Input a is on an inactive device");
-                        return Err(eIcicleError::InvalidArgument);
-                    }
-
-                    if output.is_on_device() && !output.is_on_active_device() {
-                        eprintln!("Result matrix is on an inactive device");
-                        return Err(eIcicleError::InvalidArgument);
-                    }
-
-                    let mut cfg_clone = cfg.clone();
-                    cfg_clone.is_a_on_device = input.is_on_device();
-                    cfg_clone.is_b_on_device = false;
-                    cfg_clone.is_result_on_device = output.is_on_device();
-
-                    unsafe {
-                        labrador::matrix_transpose_ffi(
-                            input.as_ptr(),
-                            nof_rows,
-                            nof_cols,
                             &cfg_clone,
->>>>>>> 4b8e14fa
                             output.as_mut_ptr(),
                         )
                         .wrap()
@@ -350,15 +273,9 @@
 
 #[macro_export]
 macro_rules! impl_matrix_ops_tests {
-<<<<<<< HEAD
     ($element_type:ty) => {
-        #[cfg(test)]
-        mod test_matmul_device_memory {
-=======
-    ($test_mod_name:ident, $element_type:ty) => {
         use icicle_core::matrix_ops::tests::*;
         use icicle_runtime::test_utilities;
->>>>>>> 4b8e14fa
 
         pub fn initialize() {
             test_utilities::test_load_and_init_devices();
@@ -371,24 +288,10 @@
             check_matmul_device_memory::<$element_type>();
         }
 
-<<<<<<< HEAD
-            #[test]
-            fn test_matmul_device_memory() {
-                initialize();
-                check_matmul_device_memory::<$element_type>();
-            }
-
-            #[test]
-            pub fn test_matrix_transpose() {
-                initialize();
-                check_matrix_transpose::<$element_type>()
-            }
-=======
         #[test]
-        fn test_matrix_transpose() {
+        pub fn test_matrix_transpose() {
             initialize();
-            check_matrix_transpose_device_memory::<$element_type>();
->>>>>>> 4b8e14fa
+            check_matrix_transpose_device_memory::<$element_type>()
         }
     };
 }