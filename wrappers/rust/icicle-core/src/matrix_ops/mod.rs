--- conflicted
+++ resolved
@@ -37,9 +37,6 @@
         b_cols: u32,
         cfg: &VecOpsConfig,
         result: &mut (impl HostOrDeviceSlice<T> + ?Sized),
-<<<<<<< HEAD
-    ) -> Result<(), IcicleError>;
-=======
     ) -> Result<(), eIcicleError>;
 
     /// Computes the transpose of a matrix in row-major order.
@@ -55,7 +52,6 @@
         cfg: &VecOpsConfig,
         output: &mut (impl HostOrDeviceSlice<T> + ?Sized),
     ) -> Result<(), eIcicleError>;
->>>>>>> 1a931b24
 }
 
 /// Dispatches [`MatrixOps::matmul`] using the type `T`.
@@ -95,14 +91,8 @@
 
 /// Implements matrix Ops any type via FFI
 #[macro_export]
-<<<<<<< HEAD
-#[allow(clippy::crate_in_macro_def)]
-macro_rules! impl_matmul {
-    ($prefix: literal, $poly_type: ty) => {
-=======
 macro_rules! impl_matrix_ops {
     ($prefix: literal, $element_type: ty) => {
->>>>>>> 1a931b24
         mod labrador {
             use crate::matrix_ops::labrador;
             use icicle_core::{matrix_ops::MatrixOps, vec_ops::VecOpsConfig};
@@ -142,13 +132,8 @@
                     nof_rows_b: u32,
                     nof_cols_b: u32,
                     cfg: &VecOpsConfig,
-<<<<<<< HEAD
-                    result: &mut (impl HostOrDeviceSlice<$poly_type> + ?Sized),
-                ) -> Result<(), IcicleError> {
-=======
                     result: &mut (impl HostOrDeviceSlice<$element_type> + ?Sized),
                 ) -> Result<(), eIcicleError> {
->>>>>>> 1a931b24
                     if a.len() as u32 != nof_rows_a * nof_cols_a {
                         return Err(IcicleError::new(
                             eIcicleError::InvalidArgument,
