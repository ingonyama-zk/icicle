--- conflicted
+++ resolved
@@ -12,13 +12,8 @@
 /// Computes the FRI proof using the given configuration and input data.
 /// # Returns
 /// - `Ok(())` if the FRI proof was successfully computed.
-<<<<<<< HEAD
 /// - `Err(eIcicleError)` if an error occurred during proof generation.
 pub fn fri_merkle_tree_prove<F: PrimeField>(
-=======
-/// - `Err(IcicleError)` if an error occurred during proof generation.
-pub fn fri_merkle_tree_prove<F: FieldImpl>(
->>>>>>> 413ca284
     config: &FriConfig,
     fri_transcript_config: &FriTranscriptConfig<F>,
     input_data: &(impl HostOrDeviceSlice<F> + ?Sized),
@@ -43,13 +38,8 @@
 /// # Returns
 /// - `Ok(true)` if the proof is valid.
 /// - `Ok(false)` if the proof is invalid.
-<<<<<<< HEAD
 /// - `Err(eIcicleError)` if verification failed due to an error.
 pub fn fri_merkle_tree_verify<F: PrimeField>(
-=======
-/// - `Err(IcicleError)` if verification failed due to an error.
-pub fn fri_merkle_tree_verify<F: FieldImpl>(
->>>>>>> 413ca284
     config: &FriConfig,
     fri_transcript_config: &FriTranscriptConfig<F>,
     fri_proof: &FriProof<F>,
