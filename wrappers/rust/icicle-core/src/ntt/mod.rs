use icicle_runtime::{
    config::ConfigExtension,
    errors::{eIcicleError, IcicleError},
    memory::HostOrDeviceSlice,
    stream::IcicleStreamHandle,
};

use crate::ring::IntegerRing;

pub mod tests;

/// Whether to perform normal forward NTT, or inverse NTT (iNTT). Mathematically, forward NTT computes polynomial
/// evaluations from coefficients while inverse NTT computes coefficients from evaluations.
#[allow(non_camel_case_types)]
#[repr(C)]
#[derive(Clone, Copy, Debug, PartialEq, Eq)]
pub enum NTTDir {
    kForward,
    kInverse,
}

/// How to order inputs and outputs of the NTT. If needed, use this field to specify decimation: decimation in time
/// (DIT) corresponds to `Ordering::kRN` while decimation in frequency (DIF) to `Ordering::kNR`. Also, to specify
/// butterfly to be used, select `Ordering::kRN` for Cooley-Tukey and `Ordering::kNR` for Gentleman-Sande. There's
/// no implication that a certain decimation or butterfly will actually be used under the hood, this is just for
/// compatibility with codebases that use "decimation" and "butterfly" to denote ordering of inputs and outputs.
///
/// Ordering options are:
/// - kNN: inputs and outputs are natural-order (example of natural ordering: `a_0, a_1, a_2, a_3, a_4, a_5, a_6,
/// a_7`.
/// - kNR: inputs are natural-order and outputs are bit-reversed-order (example of bit-reversed ordering: `a_0,
/// a_4, a_2, a_6, a_1, a_5, a_3, a_7`.
/// - kRN: inputs are bit-reversed-order and outputs are natural-order.
/// - kRR: inputs and outputs are bit-reversed-order.
///
/// Mixed-Radix NTT: digit-reversal is a generalization of bit-reversal where the latter is a special case with 1b
/// digits. Mixed-radix NTTs of different sizes would generate different reordering of inputs/outputs. Having said
/// that, for a given size N it is guaranteed that every two mixed-radix NTTs of size N would have the same
/// digit-reversal pattern. The following orderings kNM and kMN are conceptually like kNR and kRN but for
/// mixed-digit-reordering. Note that for the cases '(1) NTT, (2) elementwise ops and (3) INTT' kNM and kMN are most
/// efficient.
/// Note: kNR, kRN, kRR refer to the radix-2 NTT reversal pattern. Those cases are supported by mixed-radix NTT with
/// reduced efficiency compared to kNM and kMN.
/// - kNM: inputs are natural-order and outputs are digit-reversed-order (=mixed).
/// - kMN: inputs are digit-reversed-order (=mixed) and outputs are natural-order.
#[allow(non_camel_case_types)]
#[repr(C)]
#[derive(Clone, Copy, Debug, PartialEq, Eq)]
pub enum Ordering {
    kNN,
    kNR,
    kRN,
    kRR,
    kNM,
    kMN,
}

///Which NTT algorithm to use. options are:
///- Auto: implementation selects automatically based on heuristic. This value is a good default for most cases.
///- Radix2: explicitly select radix-2 NTT algorithm
///- MixedRadix: explicitly select mixed-radix NTT algorithm
///
// Note: CUDA specific config to be passed via config-extension
#[allow(non_camel_case_types)]
#[repr(C)]
#[derive(Clone, Copy, Debug, PartialEq, Eq)]
pub enum NttAlgorithm {
    Auto,
    Radix2,
    MixedRadix,
}

// CUDA backend specific flags
pub const CUDA_NTT_FAST_TWIDDLES_MODE: &str = "fast_twiddles";
pub const CUDA_NTT_ALGORITHM: &str = "ntt_algorithm";

#[repr(C)]
#[derive(Debug, Clone)]
pub struct NTTConfig<S: IntegerRing> {
    pub stream_handle: IcicleStreamHandle,
    /// Coset generator. Used to perform coset (i)NTTs. Default value: `S::one()` (corresponding to no coset being used).
    pub coset_gen: S,
    /// The number of NTTs to compute. Default value: 1.
    pub batch_size: i32,
    /// If true the function will compute the NTTs over the columns of the input matrix and not over the rows.
    pub columns_batch: bool,
    /// Ordering of inputs and outputs. See [Ordering](Ordering). Default value: `Ordering::kNN`.
    pub ordering: Ordering,
    pub are_inputs_on_device: bool,
    pub are_outputs_on_device: bool,
    /// Whether to run the NTT asynchronously. If set to `true`, the NTT function will be non-blocking and you'd need to synchronize
    /// it explicitly by running `stream.synchronize()`. If set to false, the NTT function will block the current CPU thread.
    pub is_async: bool,
    pub ext: ConfigExtension,
}

impl<S: IntegerRing> NTTConfig<S> {
    pub fn default() -> Self {
        Self {
            stream_handle: std::ptr::null_mut(),
            coset_gen: S::one(),
            batch_size: 1,
            columns_batch: false,
            ordering: Ordering::kNN,
            are_inputs_on_device: false,
            are_outputs_on_device: false,
            is_async: false,
            ext: ConfigExtension::new(),
        }
    }
}

#[repr(C)]
#[derive(Debug, Clone)]
pub struct NTTInitDomainConfig {
    pub stream_handle: IcicleStreamHandle,
    pub is_async: bool,
    pub ext: ConfigExtension,
}

impl NTTInitDomainConfig {
    pub fn default() -> Self {
        Self {
            stream_handle: std::ptr::null_mut(),
            is_async: false,
            ext: ConfigExtension::new(),
        }
    }
}

#[doc(hidden)]
<<<<<<< HEAD
pub trait NTTDomain<T: IntegerRing> {
    fn get_root_of_unity(max_size: u64) -> T;
    fn initialize_domain(primitive_root: T, config: &NTTInitDomainConfig) -> Result<(), eIcicleError>;
    fn release_domain() -> Result<(), eIcicleError>;
=======
pub trait NTTDomain: PrimeField {
    fn get_root_of_unity(max_size: u64) -> Result<Self, IcicleError>;
    fn initialize_domain(primitive_root: Self, config: &NTTInitDomainConfig) -> Result<(), IcicleError>;
    fn release_domain() -> Result<(), IcicleError>;
>>>>>>> 6462c3cc
}

#[doc(hidden)]
pub trait NTT<T, F: IntegerRing> {
    fn ntt_unchecked(
        input: &(impl HostOrDeviceSlice<T> + ?Sized),
        dir: NTTDir,
        cfg: &NTTConfig<F>,
        output: &mut (impl HostOrDeviceSlice<T> + ?Sized),
    ) -> Result<(), IcicleError>;

    fn ntt_inplace_unchecked(
        inout: &mut (impl HostOrDeviceSlice<T> + ?Sized),
        dir: NTTDir,
<<<<<<< HEAD
        cfg: &NTTConfig<F>,
    ) -> Result<(), eIcicleError>;
=======
        cfg: &NTTConfig<Self>,
    ) -> Result<(), IcicleError>;
>>>>>>> 6462c3cc

    fn ntt(
        input: &(impl HostOrDeviceSlice<T> + ?Sized),
        dir: NTTDir,
        cfg: &NTTConfig<F>,
        output: &mut (impl HostOrDeviceSlice<T> + ?Sized),
    ) -> Result<(), IcicleError> {
        if input.len() != output.len() {
            return Err(IcicleError::new(
                eIcicleError::InvalidArgument,
                format!(
                    "input and output lengths {}; {} do not match",
                    input.len(),
                    output.len()
                ),
            ));
        }

        // check device slices are on active device
        if input.is_on_device() && !input.is_on_active_device() {
            return Err(IcicleError::new(
                eIcicleError::InvalidArgument,
                "input not allocated on an inactive device",
            ));
        }
        if output.is_on_device() && !output.is_on_active_device() {
            return Err(IcicleError::new(
                eIcicleError::InvalidArgument,
                "output not allocated on an inactive device",
            ));
        }

        let mut local_cfg = cfg.clone();
        local_cfg.are_inputs_on_device = input.is_on_device();
        local_cfg.are_outputs_on_device = output.is_on_device();

        Self::ntt_unchecked(input, dir, &local_cfg, output)
    }

    fn ntt_inplace(
        inout: &mut (impl HostOrDeviceSlice<T> + ?Sized),
        dir: NTTDir,
<<<<<<< HEAD
        cfg: &NTTConfig<F>,
    ) -> Result<(), eIcicleError> {
=======
        cfg: &NTTConfig<Self>,
    ) -> Result<(), IcicleError> {
>>>>>>> 6462c3cc
        let mut local_cfg = cfg.clone();
        local_cfg.are_inputs_on_device = inout.is_on_device();
        local_cfg.are_outputs_on_device = inout.is_on_device();

        Self::ntt_inplace_unchecked(inout, dir, &local_cfg)
    }
}

/// Computes the NTT, or a batch of several NTTs.
///
/// # Arguments
///
/// * `input` - inputs of the NTT.
///
/// * `dir` - whether to compute forward of inverse NTT.
///
/// * `cfg` - config used to specify extra arguments of the NTT.
///
/// * `output` - buffer to write the NTT outputs into. Must be of the same size as `input`.
pub fn ntt<T, F>(
    input: &(impl HostOrDeviceSlice<T> + ?Sized),
    dir: NTTDir,
    cfg: &NTTConfig<F>,
    output: &mut (impl HostOrDeviceSlice<T> + ?Sized),
) -> Result<(), IcicleError>
where
    F: IntegerRing + NTT<T, F>,
{
    F::ntt(input, dir, cfg, output)
}

/// Computes the NTT, or a batch of several NTTs inplace.
///
/// # Arguments
///
/// * `inout` - buffer with inputs to also write the NTT outputs into.
///
/// * `dir` - whether to compute forward of inverse NTT.
///
/// * `cfg` - config used to specify extra arguments of the NTT.
pub fn ntt_inplace<T, F>(
    inout: &mut (impl HostOrDeviceSlice<T> + ?Sized),
    dir: NTTDir,
    cfg: &NTTConfig<F>,
) -> Result<(), IcicleError>
where
    F: IntegerRing + NTT<T, F>,
{
    F::ntt_inplace(inout, dir, cfg)
}

/// Generates twiddle factors which will be used to compute NTTs.
///
/// # Arguments
///
/// * `primitive_root` - primitive root to generate twiddles from. Should be of large enough order to cover all
/// NTTs that you need. For example, if NTTs of sizes 2^17 and 2^18 are computed, use the primitive root of order 2^18.
/// This function will return an error if the order of `primitive_root` is not a power of two.
///
pub fn initialize_domain<F>(primitive_root: F, config: &NTTInitDomainConfig) -> Result<(), IcicleError>
where
    F: IntegerRing + NTTDomain<F>,
{
    <F as NTTDomain<F>>::initialize_domain(primitive_root, config)
}

pub fn release_domain<F>() -> Result<(), IcicleError>
where
    F: IntegerRing + NTTDomain<F>,
{
    <F as NTTDomain<F>>::release_domain()
}

pub fn get_root_of_unity<F>(max_size: u64) -> Result<F, IcicleError>
where
    F: IntegerRing + NTTDomain<F>,
{
    <F as NTTDomain<F>>::get_root_of_unity(max_size)
}

#[macro_export]
macro_rules! impl_ntt_without_domain {
    (
      $field_prefix:literal,
      $domain_field:ident,
      $ntt_type:ident,
      $ntt_type_lit:literal,
      $inout:ident
    ) => {
        extern "C" {
            #[link_name = concat!($field_prefix, $ntt_type_lit)]
            fn ntt_ffi(
                input: *const $inout,
                size: i32,
                dir: NTTDir,
                config: &NTTConfig<$domain_field>,
                output: *mut $inout,
            ) -> eIcicleError;
        }

        impl $ntt_type<$inout, $domain_field> for $domain_field {
            fn ntt_unchecked(
                input: &(impl HostOrDeviceSlice<$inout> + ?Sized),
                dir: NTTDir,
                cfg: &NTTConfig<$domain_field>,
                output: &mut (impl HostOrDeviceSlice<$inout> + ?Sized),
            ) -> Result<(), IcicleError> {
                unsafe {
                    ntt_ffi(
                        input.as_ptr(),
                        (input.len() / (cfg.batch_size as usize)) as i32,
                        dir,
                        cfg,
                        output.as_mut_ptr(),
                    )
                    .wrap()
                }
            }

            fn ntt_inplace_unchecked(
                inout: &mut (impl HostOrDeviceSlice<$inout> + ?Sized),
                dir: NTTDir,
                cfg: &NTTConfig<$domain_field>,
            ) -> Result<(), IcicleError> {
                unsafe {
                    ntt_ffi(
                        inout.as_mut_ptr(),
                        (inout.len() / (cfg.batch_size as usize)) as i32,
                        dir,
                        cfg,
                        inout.as_mut_ptr(),
                    )
                    .wrap()
                }
            }
        }
    };
}

#[macro_export]
#[allow(clippy::crate_in_macro_def)]
macro_rules! impl_ntt {
    (
      $field_prefix:literal,
      $field_prefix_ident:ident,
      $field:ident
    ) => {
        mod $field_prefix_ident {
            use crate::ntt::*;

            extern "C" {
                #[link_name = concat!($field_prefix, "_ntt_init_domain")]
                fn initialize_ntt_domain(primitive_root: &$field, config: &NTTInitDomainConfig) -> eIcicleError;

                #[link_name = concat!($field_prefix, "_ntt_release_domain")]
                fn release_ntt_domain() -> eIcicleError;

                #[link_name = concat!($field_prefix, "_get_root_of_unity")]
                fn get_root_of_unity(max_size: u64, rou: *mut $field) -> eIcicleError;
            }

<<<<<<< HEAD
            impl NTTDomain<$field> for $field {
                fn initialize_domain(primitive_root: $field, config: &NTTInitDomainConfig) -> Result<(), eIcicleError> {
=======
            impl NTTDomain for $field {
                fn initialize_domain(primitive_root: $field, config: &NTTInitDomainConfig) -> Result<(), IcicleError> {
>>>>>>> 6462c3cc
                    unsafe { initialize_ntt_domain(&primitive_root, config).wrap() }
                }

                fn release_domain() -> Result<(), IcicleError> {
                    unsafe { release_ntt_domain().wrap() }
                }

                fn get_root_of_unity(max_size: u64) -> Result<$field, IcicleError> {
                    let mut rou = std::mem::MaybeUninit::<$field>::uninit(); // Prepare uninitialized memory for rou
                    unsafe {
                        get_root_of_unity(max_size, rou.as_mut_ptr()).wrap()?;
                        Ok(rou.assume_init())
                    }
                }
            }

            impl_ntt_without_domain!($field_prefix, $field, NTT, "_ntt", $field);
        }
    };
}

#[macro_export]
macro_rules! impl_ntt_tests {
    (
      $field:ident
    ) => {
        use icicle_runtime::test_utilities;
        use icicle_runtime::{device::Device, runtime};
        use std::sync::Once;

        const MAX_SIZE: u64 = 1 << 18;
        static INIT: Once = Once::new();
        const FAST_TWIDDLES_MODE: bool = false;

        pub fn initialize() {
            INIT.call_once(move || {
                test_utilities::test_load_and_init_devices();
                // init domain for both devices
                test_utilities::test_set_ref_device();
                init_domain::<$field>(MAX_SIZE, FAST_TWIDDLES_MODE);

                test_utilities::test_set_main_device();
                init_domain::<$field>(MAX_SIZE, FAST_TWIDDLES_MODE);
            });
            test_utilities::test_set_main_device();
        }

        #[test]
        #[parallel]
        fn test_ntt() {
            initialize();
            check_ntt::<$field>()
        }

        #[test]
        #[parallel]
        fn test_ntt_coset_from_subgroup() {
            initialize();
            check_ntt_coset_from_subgroup::<$field>()
        }

        #[test]
        #[parallel]
        fn test_ntt_coset_interpolation_nm() {
            initialize();
            check_ntt_coset_interpolation_nm::<$field>();
        }

        #[test]
        #[parallel]
        fn test_ntt_arbitrary_coset() {
            initialize();
            check_ntt_arbitrary_coset::<$field>()
        }

        #[test]
        #[parallel]
        fn test_ntt_batch() {
            initialize();
            check_ntt_batch::<$field>()
        }

        #[test]
        #[parallel]
        fn test_ntt_device_async() {
            initialize();
            check_ntt_device_async::<$field>()
        }

        // problematic test since cannot have it execute last
        // also not testing much
        #[test]
        #[serial]
        fn test_ntt_release_domain() {
            // initialize();
            // check_release_domain::<$field>()
        }
    };
}

#[macro_export]
macro_rules! impl_ntt_bench {
    (
      $field_prefix:literal,
      $field:ident
    ) => {
        use criterion::{black_box, criterion_group, criterion_main, Criterion};
        use icicle_core::ring::IntegerRing;
        use icicle_core::{
            ntt::{ntt, NTTConfig, NTTDir, NTTDomain, NTTInitDomainConfig, NttAlgorithm, Ordering, NTT},
            traits::GenerateRandom,
            vec_ops::VecOps,
        };
        use icicle_runtime::{
            device::Device,
            get_active_device, is_device_available,
            memory::{HostOrDeviceSlice, HostSlice},
            runtime::load_backend_from_env_or_default,
            set_device,
        };
        use std::{env, sync::OnceLock};

        static INIT: OnceLock<()> = OnceLock::new();

        fn load_and_init_backend_device() {
            // Attempt to load the backends
            let _ = load_backend_from_env_or_default(); // try loading from /opt/icicle/backend or env ${ICICLE_BACKEND_INSTALL_DIR}

            // Check if BENCH_TARGET is defined
            let target = env::var("BENCH_TARGET").unwrap_or_else(|_| {
                // If not defined, try CUDA first, fallback to CPU
                if is_device_available(&Device::new("CUDA", 0)) {
                    "CUDA".to_string()
                } else {
                    "CPU".to_string()
                }
            });

            // Initialize the device with the determined target
            let device = Device::new(&target, 0);
            set_device(&device).unwrap();

            println!("ICICLE benchmark with {:?}", device);
        }

        fn benchmark_ntt<F: IntegerRing>(c: &mut Criterion)
        where
            F: NTT<F, F> + GenerateRandom,
        {
            use criterion::SamplingMode;
            use icicle_core::ntt::tests::init_domain;
            use std::env;

            load_and_init_backend_device();

            let group_id = format!("{} NTT", $field_prefix);
            let mut group = c.benchmark_group(&group_id);
            group.sampling_mode(SamplingMode::Flat);
            group.sample_size(10);

            const MAX_LOG2: u32 = 25; // max length = 2 ^ MAX_LOG2

            let max_log2 = env::var("MAX_LOG2")
                .unwrap_or_else(|_| MAX_LOG2.to_string())
                .parse::<u32>()
                .unwrap_or(MAX_LOG2);

            const FAST_TWIDDLES_MODE: bool = false;

            INIT.get_or_init(move || init_domain::<$field>(1 << max_log2, FAST_TWIDDLES_MODE));

            let coset_generators = [F::one(), F::generate_random(1)[0]];
            let mut config = NTTConfig::<F>::default();

            for test_size_log2 in (13u32..=max_log2) {
                for batch_size_log2 in (7u32..17u32) {
                    let test_size = 1 << test_size_log2;
                    let batch_size = 1 << batch_size_log2;
                    let full_size = batch_size * test_size;

                    if full_size > 1 << max_log2 {
                        continue;
                    }

                    let scalars = F::generate_random(full_size);
                    let input = HostSlice::from_slice(&scalars);

                    let mut batch_ntt_result = vec![F::zero(); batch_size * test_size];
                    let batch_ntt_result = HostSlice::from_mut_slice(&mut batch_ntt_result);
                    let mut config = NTTConfig::<F>::default();
                    for dir in [NTTDir::kForward, NTTDir::kInverse] {
                        for ordering in [
                            Ordering::kNN,
                            Ordering::kNR,
                            Ordering::kRN,
                            Ordering::kRR,
                            Ordering::kNM,
                            Ordering::kMN,
                        ] {
                            config.ordering = ordering;
                            config.batch_size = batch_size as i32;
                            let bench_descr = format!("{:?} {:?} {} x {}", ordering, dir, test_size, batch_size);
                            group.bench_function(&bench_descr, |b| {
                                b.iter(|| ntt::<F, F>(input, dir, &mut config, batch_ntt_result))
                            });
                        }
                    }
                }
            }

            group.finish();
        }

        criterion_group!(benches, benchmark_ntt::<$field>);
        criterion_main!(benches);
    };
}<|MERGE_RESOLUTION|>--- conflicted
+++ resolved
@@ -129,17 +129,10 @@
 }
 
 #[doc(hidden)]
-<<<<<<< HEAD
 pub trait NTTDomain<T: IntegerRing> {
-    fn get_root_of_unity(max_size: u64) -> T;
-    fn initialize_domain(primitive_root: T, config: &NTTInitDomainConfig) -> Result<(), eIcicleError>;
-    fn release_domain() -> Result<(), eIcicleError>;
-=======
-pub trait NTTDomain: PrimeField {
-    fn get_root_of_unity(max_size: u64) -> Result<Self, IcicleError>;
-    fn initialize_domain(primitive_root: Self, config: &NTTInitDomainConfig) -> Result<(), IcicleError>;
+    fn get_root_of_unity(max_size: u64) -> Result<T, IcicleError>;
+    fn initialize_domain(primitive_root: T, config: &NTTInitDomainConfig) -> Result<(), IcicleError>;
     fn release_domain() -> Result<(), IcicleError>;
->>>>>>> 6462c3cc
 }
 
 #[doc(hidden)]
@@ -154,13 +147,8 @@
     fn ntt_inplace_unchecked(
         inout: &mut (impl HostOrDeviceSlice<T> + ?Sized),
         dir: NTTDir,
-<<<<<<< HEAD
         cfg: &NTTConfig<F>,
-    ) -> Result<(), eIcicleError>;
-=======
-        cfg: &NTTConfig<Self>,
     ) -> Result<(), IcicleError>;
->>>>>>> 6462c3cc
 
     fn ntt(
         input: &(impl HostOrDeviceSlice<T> + ?Sized),
@@ -203,13 +191,8 @@
     fn ntt_inplace(
         inout: &mut (impl HostOrDeviceSlice<T> + ?Sized),
         dir: NTTDir,
-<<<<<<< HEAD
         cfg: &NTTConfig<F>,
-    ) -> Result<(), eIcicleError> {
-=======
-        cfg: &NTTConfig<Self>,
     ) -> Result<(), IcicleError> {
->>>>>>> 6462c3cc
         let mut local_cfg = cfg.clone();
         local_cfg.are_inputs_on_device = inout.is_on_device();
         local_cfg.are_outputs_on_device = inout.is_on_device();
@@ -371,13 +354,8 @@
                 fn get_root_of_unity(max_size: u64, rou: *mut $field) -> eIcicleError;
             }
 
-<<<<<<< HEAD
             impl NTTDomain<$field> for $field {
-                fn initialize_domain(primitive_root: $field, config: &NTTInitDomainConfig) -> Result<(), eIcicleError> {
-=======
-            impl NTTDomain for $field {
                 fn initialize_domain(primitive_root: $field, config: &NTTInitDomainConfig) -> Result<(), IcicleError> {
->>>>>>> 6462c3cc
                     unsafe { initialize_ntt_domain(&primitive_root, config).wrap() }
                 }
 
