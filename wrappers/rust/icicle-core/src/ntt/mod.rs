use icicle_runtime::{
    config::ConfigExtension,
    errors::{eIcicleError, IcicleError},
    memory::HostOrDeviceSlice,
    stream::IcicleStreamHandle,
};

use crate::field::PrimeField;

pub mod tests;

/// Whether to perform normal forward NTT, or inverse NTT (iNTT). Mathematically, forward NTT computes polynomial
/// evaluations from coefficients while inverse NTT computes coefficients from evaluations.
#[allow(non_camel_case_types)]
#[repr(C)]
#[derive(Clone, Copy, Debug, PartialEq, Eq)]
pub enum NTTDir {
    kForward,
    kInverse,
}

/// How to order inputs and outputs of the NTT. If needed, use this field to specify decimation: decimation in time
/// (DIT) corresponds to `Ordering::kRN` while decimation in frequency (DIF) to `Ordering::kNR`. Also, to specify
/// butterfly to be used, select `Ordering::kRN` for Cooley-Tukey and `Ordering::kNR` for Gentleman-Sande. There's
/// no implication that a certain decimation or butterfly will actually be used under the hood, this is just for
/// compatibility with codebases that use "decimation" and "butterfly" to denote ordering of inputs and outputs.
///
/// Ordering options are:
/// - kNN: inputs and outputs are natural-order (example of natural ordering: `a_0, a_1, a_2, a_3, a_4, a_5, a_6,
/// a_7`.
/// - kNR: inputs are natural-order and outputs are bit-reversed-order (example of bit-reversed ordering: `a_0,
/// a_4, a_2, a_6, a_1, a_5, a_3, a_7`.
/// - kRN: inputs are bit-reversed-order and outputs are natural-order.
/// - kRR: inputs and outputs are bit-reversed-order.
///
/// Mixed-Radix NTT: digit-reversal is a generalization of bit-reversal where the latter is a special case with 1b
/// digits. Mixed-radix NTTs of different sizes would generate different reordering of inputs/outputs. Having said
/// that, for a given size N it is guaranteed that every two mixed-radix NTTs of size N would have the same
/// digit-reversal pattern. The following orderings kNM and kMN are conceptually like kNR and kRN but for
/// mixed-digit-reordering. Note that for the cases '(1) NTT, (2) elementwise ops and (3) INTT' kNM and kMN are most
/// efficient.
/// Note: kNR, kRN, kRR refer to the radix-2 NTT reversal pattern. Those cases are supported by mixed-radix NTT with
/// reduced efficiency compared to kNM and kMN.
/// - kNM: inputs are natural-order and outputs are digit-reversed-order (=mixed).
/// - kMN: inputs are digit-reversed-order (=mixed) and outputs are natural-order.
#[allow(non_camel_case_types)]
#[repr(C)]
#[derive(Clone, Copy, Debug, PartialEq, Eq)]
pub enum Ordering {
    kNN,
    kNR,
    kRN,
    kRR,
    kNM,
    kMN,
}

///Which NTT algorithm to use. options are:
///- Auto: implementation selects automatically based on heuristic. This value is a good default for most cases.
///- Radix2: explicitly select radix-2 NTT algorithm
///- MixedRadix: explicitly select mixed-radix NTT algorithm
///
// Note: CUDA specific config to be passed via config-extension
#[allow(non_camel_case_types)]
#[repr(C)]
#[derive(Clone, Copy, Debug, PartialEq, Eq)]
pub enum NttAlgorithm {
    Auto,
    Radix2,
    MixedRadix,
}

// CUDA backend specific flags
pub const CUDA_NTT_FAST_TWIDDLES_MODE: &str = "fast_twiddles";
pub const CUDA_NTT_ALGORITHM: &str = "ntt_algorithm";

#[repr(C)]
#[derive(Debug, Clone)]
pub struct NTTConfig<S> {
    pub stream_handle: IcicleStreamHandle,
    /// Coset generator. Used to perform coset (i)NTTs. Default value: `S::one()` (corresponding to no coset being used).
    pub coset_gen: S,
    /// The number of NTTs to compute. Default value: 1.
    pub batch_size: i32,
    /// If true the function will compute the NTTs over the columns of the input matrix and not over the rows.
    pub columns_batch: bool,
    /// Ordering of inputs and outputs. See [Ordering](Ordering). Default value: `Ordering::kNN`.
    pub ordering: Ordering,
    pub are_inputs_on_device: bool,
    pub are_outputs_on_device: bool,
    /// Whether to run the NTT asynchronously. If set to `true`, the NTT function will be non-blocking and you'd need to synchronize
    /// it explicitly by running `stream.synchronize()`. If set to false, the NTT function will block the current CPU thread.
    pub is_async: bool,
    pub ext: ConfigExtension,
}

impl<S: PrimeField> NTTConfig<S> {
    pub fn default() -> Self {
        Self {
            stream_handle: std::ptr::null_mut(),
            coset_gen: S::one(),
            batch_size: 1,
            columns_batch: false,
            ordering: Ordering::kNN,
            are_inputs_on_device: false,
            are_outputs_on_device: false,
            is_async: false,
            ext: ConfigExtension::new(),
        }
    }
}

#[repr(C)]
#[derive(Debug, Clone)]
pub struct NTTInitDomainConfig {
    pub stream_handle: IcicleStreamHandle,
    pub is_async: bool,
    pub ext: ConfigExtension,
}

impl NTTInitDomainConfig {
    pub fn default() -> Self {
        Self {
            stream_handle: std::ptr::null_mut(),
            is_async: false,
            ext: ConfigExtension::new(),
        }
    }
}

#[doc(hidden)]
<<<<<<< HEAD
pub trait NTTDomain: PrimeField {
    fn get_root_of_unity(max_size: u64) -> Self;
    fn initialize_domain(primitive_root: Self, config: &NTTInitDomainConfig) -> Result<(), eIcicleError>;
    fn release_domain() -> Result<(), eIcicleError>;
=======
pub trait NTTDomain<F: FieldImpl> {
    fn get_root_of_unity(max_size: u64) -> Result<F, IcicleError>;
    fn initialize_domain(primitive_root: F, config: &NTTInitDomainConfig) -> Result<(), IcicleError>;
    fn release_domain() -> Result<(), IcicleError>;
>>>>>>> 413ca284
}

#[doc(hidden)]
pub trait NTT<T>: NTTDomain {
    fn ntt_unchecked(
        input: &(impl HostOrDeviceSlice<T> + ?Sized),
        dir: NTTDir,
        cfg: &NTTConfig<Self>,
        output: &mut (impl HostOrDeviceSlice<T> + ?Sized),
<<<<<<< HEAD
    ) -> Result<(), eIcicleError>;

    fn ntt_inplace_unchecked(
        inout: &mut (impl HostOrDeviceSlice<T> + ?Sized),
        dir: NTTDir,
        cfg: &NTTConfig<Self>,
    ) -> Result<(), eIcicleError>;

    fn ntt(
        input: &(impl HostOrDeviceSlice<T> + ?Sized),
        dir: NTTDir,
        cfg: &NTTConfig<Self>,
        output: &mut (impl HostOrDeviceSlice<T> + ?Sized),
    ) -> Result<(), eIcicleError> {
        if input.len() != output.len() {
            panic!(
                "input and output lengths {}; {} do not match",
                input.len(),
                output.len()
            );
        }

        // check device slices are on active device
        if input.is_on_device() && !input.is_on_active_device() {
            panic!("input not allocated on an inactive device");
        }
        if output.is_on_device() && !output.is_on_active_device() {
            panic!("output not allocated on an inactive device");
        }

        let mut local_cfg = cfg.clone();
        local_cfg.are_inputs_on_device = input.is_on_device();
        local_cfg.are_outputs_on_device = output.is_on_device();

        Self::ntt_unchecked(input, dir, &local_cfg, output)
    }

    fn ntt_inplace(
        inout: &mut (impl HostOrDeviceSlice<T> + ?Sized),
        dir: NTTDir,
        cfg: &NTTConfig<Self>,
    ) -> Result<(), eIcicleError> {
        let mut local_cfg = cfg.clone();
        local_cfg.are_inputs_on_device = inout.is_on_device();
        local_cfg.are_outputs_on_device = inout.is_on_device();

        Self::ntt_inplace_unchecked(inout, dir, &local_cfg)
    }
=======
    ) -> Result<(), IcicleError>;
    fn ntt_inplace_unchecked(
        inout: &mut (impl HostOrDeviceSlice<T> + ?Sized),
        dir: NTTDir,
        cfg: &NTTConfig<F>,
    ) -> Result<(), IcicleError>;
>>>>>>> 413ca284
}

/// Computes the NTT, or a batch of several NTTs.
///
/// # Arguments
///
/// * `input` - inputs of the NTT.
///
/// * `dir` - whether to compute forward of inverse NTT.
///
/// * `cfg` - config used to specify extra arguments of the NTT.
///
/// * `output` - buffer to write the NTT outputs into. Must be of the same size as `input`.
pub fn ntt<T, F>(
    input: &(impl HostOrDeviceSlice<T> + ?Sized),
    dir: NTTDir,
    cfg: &NTTConfig<F>,
    output: &mut (impl HostOrDeviceSlice<T> + ?Sized),
) -> Result<(), IcicleError>
where
    F: PrimeField + NTT<T>,
{
<<<<<<< HEAD
    F::ntt(input, dir, cfg, output)
=======
    if input.len() != output.len() {
        return Err(IcicleError::new(
            eIcicleError::InvalidArgument,
            format!(
                "input and output lengths {}; {} do not match",
                input.len(),
                output.len()
            ),
        ));
    }

    // check device slices are on active device
    if input.is_on_device() && !input.is_on_active_device() {
        return Err(IcicleError::new(
            eIcicleError::InvalidPointer,
            "input not allocated on an inactive device",
        ));
    }
    if output.is_on_device() && !output.is_on_active_device() {
        return Err(IcicleError::new(
            eIcicleError::InvalidPointer,
            "output not allocated on an inactive device",
        ));
    }

    let mut local_cfg = cfg.clone();
    local_cfg.are_inputs_on_device = input.is_on_device();
    local_cfg.are_outputs_on_device = output.is_on_device();

    <<F as FieldImpl>::Config as NTT<T, F>>::ntt_unchecked(input, dir, &local_cfg, output)
>>>>>>> 413ca284
}

/// Computes the NTT, or a batch of several NTTs inplace.
///
/// # Arguments
///
/// * `inout` - buffer with inputs to also write the NTT outputs into.
///
/// * `dir` - whether to compute forward of inverse NTT.
///
/// * `cfg` - config used to specify extra arguments of the NTT.
pub fn ntt_inplace<T, F>(
    inout: &mut (impl HostOrDeviceSlice<T> + ?Sized),
    dir: NTTDir,
    cfg: &NTTConfig<F>,
) -> Result<(), IcicleError>
where
    F: PrimeField + NTT<T>,
{
    F::ntt_inplace(inout, dir, cfg)
}

/// Generates twiddle factors which will be used to compute NTTs.
///
/// # Arguments
///
/// * `primitive_root` - primitive root to generate twiddles from. Should be of large enough order to cover all
/// NTTs that you need. For example, if NTTs of sizes 2^17 and 2^18 are computed, use the primitive root of order 2^18.
/// This function will return an error if the order of `primitive_root` is not a power of two.
///
pub fn initialize_domain<F>(primitive_root: F, config: &NTTInitDomainConfig) -> Result<(), IcicleError>
where
    F: PrimeField + NTTDomain,
{
    <F as NTTDomain>::initialize_domain(primitive_root, config)
}

pub fn release_domain<F>() -> Result<(), IcicleError>
where
    F: PrimeField + NTTDomain,
{
    <F as NTTDomain>::release_domain()
}

pub fn get_root_of_unity<F>(max_size: u64) -> Result<F, IcicleError>
where
    F: PrimeField + NTTDomain,
{
    <F as NTTDomain>::get_root_of_unity(max_size)
}

#[macro_export]
macro_rules! impl_ntt_without_domain {
    (
      $field_prefix:literal,
      $domain_field:ident,
      $ntt_type:ident,
      $ntt_type_lit:literal,
      $inout:ident
    ) => {
        extern "C" {
            #[link_name = concat!($field_prefix, $ntt_type_lit)]
            fn ntt_ffi(
                input: *const $inout,
                size: i32,
                dir: NTTDir,
                config: &NTTConfig<$domain_field>,
                output: *mut $inout,
            ) -> eIcicleError;
        }

        impl $ntt_type<$inout> for $domain_field {
            fn ntt_unchecked(
                input: &(impl HostOrDeviceSlice<$inout> + ?Sized),
                dir: NTTDir,
                cfg: &NTTConfig<$domain_field>,
                output: &mut (impl HostOrDeviceSlice<$inout> + ?Sized),
            ) -> Result<(), IcicleError> {
                unsafe {
                    ntt_ffi(
                        input.as_ptr(),
                        (input.len() / (cfg.batch_size as usize)) as i32,
                        dir,
                        cfg,
                        output.as_mut_ptr(),
                    )
                    .wrap()
                }
            }

            fn ntt_inplace_unchecked(
                inout: &mut (impl HostOrDeviceSlice<$inout> + ?Sized),
                dir: NTTDir,
                cfg: &NTTConfig<$domain_field>,
            ) -> Result<(), IcicleError> {
                unsafe {
                    ntt_ffi(
                        inout.as_mut_ptr(),
                        (inout.len() / (cfg.batch_size as usize)) as i32,
                        dir,
                        cfg,
                        inout.as_mut_ptr(),
                    )
                    .wrap()
                }
            }
        }
    };
}

#[macro_export]
macro_rules! impl_ntt {
    (
      $field_prefix:literal,
      $field_prefix_ident:ident,
      $field:ident
    ) => {
        mod $field_prefix_ident {
            use crate::ntt::*;

            extern "C" {
                #[link_name = concat!($field_prefix, "_ntt_init_domain")]
                fn initialize_ntt_domain(primitive_root: &$field, config: &NTTInitDomainConfig) -> eIcicleError;

                #[link_name = concat!($field_prefix, "_ntt_release_domain")]
                fn release_ntt_domain() -> eIcicleError;

                #[link_name = concat!($field_prefix, "_get_root_of_unity")]
                fn get_root_of_unity(max_size: u64, rou: *mut $field) -> eIcicleError;
            }

<<<<<<< HEAD
            impl NTTDomain for $field {
                fn initialize_domain(primitive_root: $field, config: &NTTInitDomainConfig) -> Result<(), eIcicleError> {
=======
            impl NTTDomain<$field> for $field_config {
                fn initialize_domain(primitive_root: $field, config: &NTTInitDomainConfig) -> Result<(), IcicleError> {
>>>>>>> 413ca284
                    unsafe { initialize_ntt_domain(&primitive_root, config).wrap() }
                }

                fn release_domain() -> Result<(), IcicleError> {
                    unsafe { release_ntt_domain().wrap() }
                }

                fn get_root_of_unity(max_size: u64) -> Result<$field, IcicleError> {
                    let mut rou = std::mem::MaybeUninit::<$field>::uninit(); // Prepare uninitialized memory for rou
                    unsafe {
                        get_root_of_unity(max_size, rou.as_mut_ptr()).wrap()?;
                        Ok(rou.assume_init())
                    }
                }
            }

            impl_ntt_without_domain!($field_prefix, $field, NTT, "_ntt", $field);
        }
    };
}

#[macro_export]
macro_rules! impl_ntt_tests {
    (
      $field:ident
    ) => {
        use icicle_runtime::test_utilities;
        use icicle_runtime::{device::Device, runtime};
        use std::sync::Once;

        const MAX_SIZE: u64 = 1 << 18;
        static INIT: Once = Once::new();
        const FAST_TWIDDLES_MODE: bool = false;

        pub fn initialize() {
            INIT.call_once(move || {
                test_utilities::test_load_and_init_devices();
                // init domain for both devices
                test_utilities::test_set_ref_device();
                init_domain::<$field>(MAX_SIZE, FAST_TWIDDLES_MODE);

                test_utilities::test_set_main_device();
                init_domain::<$field>(MAX_SIZE, FAST_TWIDDLES_MODE);
            });
            test_utilities::test_set_main_device();
        }

        #[test]
        #[parallel]
        fn test_ntt() {
            initialize();
            check_ntt::<$field>()
        }

        #[test]
        #[parallel]
        fn test_ntt_coset_from_subgroup() {
            initialize();
            check_ntt_coset_from_subgroup::<$field>()
        }

        #[test]
        #[parallel]
        fn test_ntt_coset_interpolation_nm() {
            initialize();
            check_ntt_coset_interpolation_nm::<$field>();
        }

        #[test]
        #[parallel]
        fn test_ntt_arbitrary_coset() {
            initialize();
            check_ntt_arbitrary_coset::<$field>()
        }

        #[test]
        #[parallel]
        fn test_ntt_batch() {
            initialize();
            check_ntt_batch::<$field>()
        }

        #[test]
        #[parallel]
        fn test_ntt_device_async() {
            initialize();
            check_ntt_device_async::<$field>()
        }

        // problematic test since cannot have it execute last
        // also not testing much
        #[test]
        #[serial]
        fn test_ntt_release_domain() {
            // initialize();
            // check_release_domain::<$field>()
        }
    };
}

#[macro_export]
macro_rules! impl_ntt_bench {
    (
      $field_prefix:literal,
      $field:ident
    ) => {
        use std::{env, sync::OnceLock};
        use criterion::{black_box, criterion_group, criterion_main, Criterion};
        use icicle_runtime::{memory::{HostSlice,HostOrDeviceSlice},device::Device,is_device_available,  get_active_device, set_device, runtime::load_backend_from_env_or_default};
        use icicle_core::{
            ntt::{NTTConfig, NTTInitDomainConfig, NTTDir, NttAlgorithm, Ordering, NTTDomain, ntt, NTT},
            traits::GenerateRandom,
            vec_ops::VecOps,
        };
        use icicle_core::field::PrimeField;

        static INIT: OnceLock<()> = OnceLock::new();

        fn load_and_init_backend_device() {
            // Attempt to load the backends
            let _ = load_backend_from_env_or_default(); // try loading from /opt/icicle/backend or env ${ICICLE_BACKEND_INSTALL_DIR}

            // Check if BENCH_TARGET is defined
            let target = env::var("BENCH_TARGET").unwrap_or_else(|_| {
                // If not defined, try CUDA first, fallback to CPU
                if is_device_available(&Device::new("CUDA", 0)) {
                    "CUDA".to_string()
                } else {
                    "CPU".to_string()
                }
            });

            // Initialize the device with the determined target
            let device = Device::new(&target, 0);
            set_device(&device).unwrap();

            println!("ICICLE benchmark with {:?}", device);
        }

        fn benchmark_ntt<T, F: PrimeField>(c: &mut Criterion)
        where
        F: NTT<F> + GenerateRandom + VecOps,
        {
            use criterion::SamplingMode;
            use icicle_core::ntt::tests::init_domain;
            use std::env;

            load_and_init_backend_device();

            let group_id = format!("{} NTT", $field_prefix);
            let mut group = c.benchmark_group(&group_id);
            group.sampling_mode(SamplingMode::Flat);
            group.sample_size(10);

            const MAX_LOG2: u32 = 25; // max length = 2 ^ MAX_LOG2

            let max_log2 = env::var("MAX_LOG2")
                .unwrap_or_else(|_| MAX_LOG2.to_string())
                .parse::<u32>()
                .unwrap_or(MAX_LOG2);

            const FAST_TWIDDLES_MODE: bool = false;

            INIT.get_or_init(move || init_domain::<$field>(1 << max_log2, FAST_TWIDDLES_MODE));

            let coset_generators = [F::one(), F::generate_random(1)[0]];
            let mut config = NTTConfig::<F>::default();

            for test_size_log2 in (13u32..=max_log2) {
                for batch_size_log2 in (7u32..17u32) {
                    let test_size = 1 << test_size_log2;
                    let batch_size = 1 << batch_size_log2;
                    let full_size = batch_size * test_size;

                    if full_size > 1 << max_log2 {
                        continue;
                    }

                    let scalars = F::generate_random(full_size);
                    let input = HostSlice::from_slice(&scalars);

                    let mut batch_ntt_result = vec![F::zero(); batch_size * test_size];
                    let batch_ntt_result = HostSlice::from_mut_slice(&mut batch_ntt_result);
                    let mut config = NTTConfig::<F>::default();
                    for dir in [NTTDir::kForward, NTTDir::kInverse ] {
                        for ordering in [
                            Ordering::kNN,
                            Ordering::kNR,
                            Ordering::kRN,
                            Ordering::kRR,
                            Ordering::kNM,
                            Ordering::kMN,
                        ] {
                            config.ordering = ordering;
                            config.batch_size = batch_size as i32;
                            let bench_descr = format!(
                                "{:?} {:?} {} x {}",
                                ordering, dir, test_size, batch_size
                            );
                            group.bench_function(&bench_descr, |b| {
                                b.iter(|| {
                                    ntt::<F, F>(
                                        input,
                                        dir,
                                        &mut config,
                                        batch_ntt_result
                                    )
                                })
                            });
                        }
                    }
                }
            }

            group.finish();
        }

        criterion_group!(benches, benchmark_ntt<$field, $field>);
        criterion_main!(benches);
    };
}<|MERGE_RESOLUTION|>--- conflicted
+++ resolved
@@ -129,17 +129,10 @@
 }
 
 #[doc(hidden)]
-<<<<<<< HEAD
 pub trait NTTDomain: PrimeField {
     fn get_root_of_unity(max_size: u64) -> Self;
     fn initialize_domain(primitive_root: Self, config: &NTTInitDomainConfig) -> Result<(), eIcicleError>;
     fn release_domain() -> Result<(), eIcicleError>;
-=======
-pub trait NTTDomain<F: FieldImpl> {
-    fn get_root_of_unity(max_size: u64) -> Result<F, IcicleError>;
-    fn initialize_domain(primitive_root: F, config: &NTTInitDomainConfig) -> Result<(), IcicleError>;
-    fn release_domain() -> Result<(), IcicleError>;
->>>>>>> 413ca284
 }
 
 #[doc(hidden)]
@@ -149,7 +142,6 @@
         dir: NTTDir,
         cfg: &NTTConfig<Self>,
         output: &mut (impl HostOrDeviceSlice<T> + ?Sized),
-<<<<<<< HEAD
     ) -> Result<(), eIcicleError>;
 
     fn ntt_inplace_unchecked(
@@ -198,14 +190,6 @@
 
         Self::ntt_inplace_unchecked(inout, dir, &local_cfg)
     }
-=======
-    ) -> Result<(), IcicleError>;
-    fn ntt_inplace_unchecked(
-        inout: &mut (impl HostOrDeviceSlice<T> + ?Sized),
-        dir: NTTDir,
-        cfg: &NTTConfig<F>,
-    ) -> Result<(), IcicleError>;
->>>>>>> 413ca284
 }
 
 /// Computes the NTT, or a batch of several NTTs.
@@ -228,40 +212,7 @@
 where
     F: PrimeField + NTT<T>,
 {
-<<<<<<< HEAD
     F::ntt(input, dir, cfg, output)
-=======
-    if input.len() != output.len() {
-        return Err(IcicleError::new(
-            eIcicleError::InvalidArgument,
-            format!(
-                "input and output lengths {}; {} do not match",
-                input.len(),
-                output.len()
-            ),
-        ));
-    }
-
-    // check device slices are on active device
-    if input.is_on_device() && !input.is_on_active_device() {
-        return Err(IcicleError::new(
-            eIcicleError::InvalidPointer,
-            "input not allocated on an inactive device",
-        ));
-    }
-    if output.is_on_device() && !output.is_on_active_device() {
-        return Err(IcicleError::new(
-            eIcicleError::InvalidPointer,
-            "output not allocated on an inactive device",
-        ));
-    }
-
-    let mut local_cfg = cfg.clone();
-    local_cfg.are_inputs_on_device = input.is_on_device();
-    local_cfg.are_outputs_on_device = output.is_on_device();
-
-    <<F as FieldImpl>::Config as NTT<T, F>>::ntt_unchecked(input, dir, &local_cfg, output)
->>>>>>> 413ca284
 }
 
 /// Computes the NTT, or a batch of several NTTs inplace.
@@ -393,13 +344,8 @@
                 fn get_root_of_unity(max_size: u64, rou: *mut $field) -> eIcicleError;
             }
 
-<<<<<<< HEAD
             impl NTTDomain for $field {
                 fn initialize_domain(primitive_root: $field, config: &NTTInitDomainConfig) -> Result<(), eIcicleError> {
-=======
-            impl NTTDomain<$field> for $field_config {
-                fn initialize_domain(primitive_root: $field, config: &NTTInitDomainConfig) -> Result<(), IcicleError> {
->>>>>>> 413ca284
                     unsafe { initialize_ntt_domain(&primitive_root, config).wrap() }
                 }
 
