use icicle_cuda_runtime::device_context::DeviceContext;
use icicle_cuda_runtime::memory::HostOrDeviceSlice;

use crate::{error::IcicleResult, traits::FieldImpl};

#[cfg(feature = "arkworks")]
#[doc(hidden)]
pub mod tests;

/// Whether to perform normal forward NTT, or inverse NTT (iNTT). Mathematically, forward NTT computes polynomial
/// evaluations from coefficients while inverse NTT computes coefficients from evaluations.
#[allow(non_camel_case_types)]
#[repr(C)]
#[derive(Clone, Copy, Debug, PartialEq, Eq)]
pub enum NTTDir {
    kForward,
    kInverse,
}

/// How to order inputs and outputs of the NTT. If needed, use this field to specify decimation: decimation in time
/// (DIT) corresponds to `Ordering::kRN` while decimation in frequency (DIF) to `Ordering::kNR`. Also, to specify
/// butterfly to be used, select `Ordering::kRN` for Cooley-Tukey and `Ordering::kNR` for Gentleman-Sande. There's
/// no implication that a certain decimation or butterfly will actually be used under the hood, this is just for
/// compatibility with codebases that use "decimation" and "butterfly" to denote ordering of inputs and outputs.
///
/// Ordering options are:
/// - kNN: inputs and outputs are natural-order (example of natural ordering: `a_0, a_1, a_2, a_3, a_4, a_5, a_6,
/// a_7`.
/// - kNR: inputs are natural-order and outputs are bit-reversed-order (example of bit-reversed ordering: `a_0,
/// a_4, a_2, a_6, a_1, a_5, a_3, a_7`.
/// - kRN: inputs are bit-reversed-order and outputs are natural-order.
/// - kRR: inputs and outputs are bit-reversed-order.
#[allow(non_camel_case_types)]
#[repr(C)]
#[derive(Clone, Copy, Debug, PartialEq, Eq)]
pub enum Ordering {
    kNN,
    kNR,
    kRN,
    kRR,
}

/// Struct that encodes NTT parameters to be passed into the [ntt](ntt) function.
#[repr(C)]
#[derive(Debug, Clone)]
pub struct NTTConfig<'a, S> {
    /// Details related to the device such as its id and stream id. See [DeviceContext](@ref device_context::DeviceContext).
    pub ctx: DeviceContext<'a>,
    /// Coset generator. Used to perform coset (i)NTTs. Default value: `S::one()` (corresponding to no coset being used).
    pub coset_gen: S,
    /// The number of NTTs to compute. Default value: 1.
    pub batch_size: i32,
    /// Ordering of inputs and outputs. See [Ordering](@ref Ordering). Default value: `Ordering::kNN`.
    pub ordering: Ordering,
    are_inputs_on_device: bool,
    are_outputs_on_device: bool,
    /// Whether to run the NTT asyncronously. If set to `true`, the NTT function will be non-blocking and you'd need to synchronize
    /// it explicitly by running `stream.synchronize()`. If set to false, the NTT function will block the current CPU thread.
    pub is_async: bool,
}

#[doc(hidden)]
pub trait NTT<F: FieldImpl> {
    fn ntt_unchecked(
        input: &HostOrDeviceSlice<F>,
        dir: NTTDir,
        cfg: &NTTConfig<F>,
        output: &mut HostOrDeviceSlice<F>,
    ) -> IcicleResult<()>;
    fn initialize_domain(primitive_root: F, ctx: &DeviceContext) -> IcicleResult<()>;
    fn get_default_ntt_config() -> NTTConfig<'static, F>;
}

/// Computes the NTT, or a batch of several NTTs.
///
/// # Arguments
///
/// * `input` - inputs of the NTT.
///
/// * `dir` - whether to compute forward of inverse NTT.
///
/// * `cfg` - config used to specify extra arguments of the NTT.
///
/// * `output` - buffer to write the NTT outputs into. Must be of the same size as `input`.
pub fn ntt<F>(
    input: &HostOrDeviceSlice<F>,
    dir: NTTDir,
    cfg: &NTTConfig<F>,
    output: &mut HostOrDeviceSlice<F>,
) -> IcicleResult<()>
where
    F: FieldImpl,
    <F as FieldImpl>::Config: NTT<F>,
{
    if input.len() != output.len() {
        panic!(
            "input and output lengths {}; {} do not match",
            input.len(),
            output.len()
        );
    }
    let mut local_cfg = cfg.clone();
    local_cfg.are_inputs_on_device = input.is_on_device();
    local_cfg.are_outputs_on_device = output.is_on_device();

    <<F as FieldImpl>::Config as NTT<F>>::ntt_unchecked(input, dir, &local_cfg, output)
}

/// Generates twiddle factors which will be used to compute NTTs.
///
/// # Arguments
///
/// * `primitive_root` - primitive root to generate twiddles from. Should be of large enough order to cover all
/// NTTs that you need. For example, if NTTs of sizes 2^17 and 2^18 are computed, use the primitive root of order 2^18.
/// This function will panic if the order of `primitive_root` is not a power of two.
///
/// * `ctx` - GPU index and stream to perform the computation.
pub fn initialize_domain<F>(primitive_root: F, ctx: &DeviceContext) -> IcicleResult<()>
where
    F: FieldImpl,
    <F as FieldImpl>::Config: NTT<F>,
{
    <<F as FieldImpl>::Config as NTT<F>>::initialize_domain(primitive_root, ctx)
}

/// Returns [NTT config](NTTConfig) struct populated with default values.
pub fn get_default_ntt_config<F>() -> NTTConfig<'static, F>
where
    F: FieldImpl,
    <F as FieldImpl>::Config: NTT<F>,
{
    <<F as FieldImpl>::Config as NTT<F>>::get_default_ntt_config()
}

#[macro_export]
macro_rules! impl_ntt {
    (
      $field_prefix:literal,
      $field_prefix_ident:ident,
      $field:ident,
      $field_config:ident
    ) => {
<<<<<<< HEAD
        mod $field_prefix_ident {
            use crate::ntt::{$field, $field_config, NTTDir, NTTConfig, CudaError, DeviceContext};

            extern "C" {
                #[link_name = concat!($field_prefix, "NTTCuda")]
                pub(crate) fn ntt_cuda(
                    input: *const $field,
                    size: i32,
                    dir: NTTDir,
                    config: &NTTConfig<$field>,
                    output: *mut $field,
                ) -> CudaError;

                #[link_name = concat!($field_prefix, "DefaultNTTConfig")]
                pub(crate) fn default_ntt_config() -> NTTConfig<'static, $field>;

                #[link_name = concat!($field_prefix, "InitializeDomain")]
                pub(crate) fn initialize_ntt_domain(primitive_root: $field, ctx: &DeviceContext) -> CudaError;
            }
=======
        extern "C" {
            #[link_name = concat!($field_prefix, "NTTCuda")]
            fn ntt_cuda(
                input: *const $field,
                size: i32,
                dir: NTTDir,
                config: &NTTConfig<$field>,
                output: *mut $field,
            ) -> CudaError;

            #[link_name = concat!($field_prefix, "GetDefaultNTTConfig")]
            fn default_ntt_config() -> NTTConfig<'static, $field>;

            #[link_name = concat!($field_prefix, "InitializeDomain")]
            fn initialize_ntt_domain(primitive_root: $field, ctx: &DeviceContext) -> CudaError;
>>>>>>> 67586e01
        }

        impl NTT<$field> for $field_config {
            fn ntt_unchecked(
                input: &HostOrDeviceSlice<$field>,
                dir: NTTDir,
                cfg: &NTTConfig<$field>,
                output: &mut HostOrDeviceSlice<$field>,
            ) -> IcicleResult<()> {
                unsafe {
                    $field_prefix_ident::ntt_cuda(
                        input.as_ptr(),
                        (input.len() / (cfg.batch_size as usize)) as i32,
                        dir,
                        cfg,
                        output.as_mut_ptr(),
                    )
                    .wrap()
                }
            }

            fn initialize_domain(primitive_root: $field, ctx: &DeviceContext) -> IcicleResult<()> {
                unsafe { $field_prefix_ident::initialize_ntt_domain(primitive_root, ctx).wrap() }
            }

            fn get_default_ntt_config() -> NTTConfig<'static, $field> {
                unsafe { $field_prefix_ident::default_ntt_config() }
            }
        }
    };
}

#[macro_export]
macro_rules! impl_ntt_tests {
    (
      $field:ident
    ) => {
        const MAX_SIZE: u64 = 1 << 16;
        static INIT: OnceLock<()> = OnceLock::new();

        #[test]
        fn test_ntt() {
            INIT.get_or_init(move || init_domain::<$field>(MAX_SIZE));
            check_ntt::<$field>()
        }

        #[test]
        fn test_ntt_coset_from_subgroup() {
            INIT.get_or_init(move || init_domain::<$field>(MAX_SIZE));
            check_ntt_coset_from_subgroup::<$field>()
        }

        #[test]
        fn test_ntt_arbitrary_coset() {
            INIT.get_or_init(move || init_domain::<$field>(MAX_SIZE));
            check_ntt_arbitrary_coset::<$field>()
        }

        #[test]
        fn test_ntt_batch() {
            INIT.get_or_init(move || init_domain::<$field>(MAX_SIZE));
            check_ntt_batch::<$field>()
        }

        #[test]
        fn test_ntt_device_async() {
            INIT.get_or_init(move || init_domain::<$field>(MAX_SIZE));
            check_ntt_device_async::<$field>()
        }
    };
}<|MERGE_RESOLUTION|>--- conflicted
+++ resolved
@@ -140,7 +140,6 @@
       $field:ident,
       $field_config:ident
     ) => {
-<<<<<<< HEAD
         mod $field_prefix_ident {
             use crate::ntt::{$field, $field_config, NTTDir, NTTConfig, CudaError, DeviceContext};
 
@@ -154,29 +153,12 @@
                     output: *mut $field,
                 ) -> CudaError;
 
-                #[link_name = concat!($field_prefix, "DefaultNTTConfig")]
+                #[link_name = concat!($field_prefix, "GetDefaultNTTConfig")]
                 pub(crate) fn default_ntt_config() -> NTTConfig<'static, $field>;
 
                 #[link_name = concat!($field_prefix, "InitializeDomain")]
                 pub(crate) fn initialize_ntt_domain(primitive_root: $field, ctx: &DeviceContext) -> CudaError;
             }
-=======
-        extern "C" {
-            #[link_name = concat!($field_prefix, "NTTCuda")]
-            fn ntt_cuda(
-                input: *const $field,
-                size: i32,
-                dir: NTTDir,
-                config: &NTTConfig<$field>,
-                output: *mut $field,
-            ) -> CudaError;
-
-            #[link_name = concat!($field_prefix, "GetDefaultNTTConfig")]
-            fn default_ntt_config() -> NTTConfig<'static, $field>;
-
-            #[link_name = concat!($field_prefix, "InitializeDomain")]
-            fn initialize_ntt_domain(primitive_root: $field, ctx: &DeviceContext) -> CudaError;
->>>>>>> 67586e01
         }
 
         impl NTT<$field> for $field_config {
