use icicle_cuda_runtime::device::check_device;
use icicle_cuda_runtime::device_context::{DeviceContext, DEFAULT_DEVICE_ID};
use icicle_cuda_runtime::memory::HostOrDeviceSlice;

use crate::traits::FieldConfig;
pub use crate::{error::IcicleResult, traits::FieldImpl};

#[cfg(feature = "arkworks")]
#[doc(hidden)]
pub mod tests;

/// Whether to perform normal forward NTT, or inverse NTT (iNTT). Mathematically, forward NTT computes polynomial
/// evaluations from coefficients while inverse NTT computes coefficients from evaluations.
#[allow(non_camel_case_types)]
#[repr(C)]
#[derive(Clone, Copy, Debug, PartialEq, Eq)]
pub enum NTTDir {
    kForward,
    kInverse,
}

/// How to order inputs and outputs of the NTT. If needed, use this field to specify decimation: decimation in time
/// (DIT) corresponds to `Ordering::kRN` while decimation in frequency (DIF) to `Ordering::kNR`. Also, to specify
/// butterfly to be used, select `Ordering::kRN` for Cooley-Tukey and `Ordering::kNR` for Gentleman-Sande. There's
/// no implication that a certain decimation or butterfly will actually be used under the hood, this is just for
/// compatibility with codebases that use "decimation" and "butterfly" to denote ordering of inputs and outputs.
///
/// Ordering options are:
/// - kNN: inputs and outputs are natural-order (example of natural ordering: `a_0, a_1, a_2, a_3, a_4, a_5, a_6,
/// a_7`.
/// - kNR: inputs are natural-order and outputs are bit-reversed-order (example of bit-reversed ordering: `a_0,
/// a_4, a_2, a_6, a_1, a_5, a_3, a_7`.
/// - kRN: inputs are bit-reversed-order and outputs are natural-order.
/// - kRR: inputs and outputs are bit-reversed-order.
///
/// Mixed-Radix NTT: digit-reversal is a generalization of bit-reversal where the latter is a special case with 1b
/// digits. Mixed-radix NTTs of different sizes would generate different reordering of inputs/outputs. Having said
/// that, for a given size N it is guaranteed that every two mixed-radix NTTs of size N would have the same
/// digit-reversal pattern. The following orderings kNM and kMN are conceptually like kNR and kRN but for
/// mixed-digit-reordering. Note that for the cases '(1) NTT, (2) elementwise ops and (3) INTT' kNM and kMN are most
/// efficient.
/// Note: kNR, kRN, kRR refer to the radix-2 NTT reversal pattern. Those cases are supported by mixed-radix NTT with
/// reduced efficiency compared to kNM and kMN.
/// - kNM: inputs are natural-order and outputs are digit-reversed-order (=mixed).
/// - kMN: inputs are digit-reversed-order (=mixed) and outputs are natural-order.
#[allow(non_camel_case_types)]
#[repr(C)]
#[derive(Clone, Copy, Debug, PartialEq, Eq)]
pub enum Ordering {
    kNN,
    kNR,
    kRN,
    kRR,
    kNM,
    kMN,
}

///Which NTT algorithm to use. options are:
///- Auto: implementation selects automatically based on heuristic. This value is a good default for most cases.
///- Radix2: explicitly select radix-2 NTT algorithm
///- MixedRadix: explicitly select mixed-radix NTT algorithm
///
#[allow(non_camel_case_types)]
#[repr(C)]
#[derive(Clone, Copy, Debug, PartialEq, Eq)]
pub enum NttAlgorithm {
    Auto,
    Radix2,
    MixedRadix,
}

/// Struct that encodes NTT parameters to be passed into the [ntt](ntt) function.
#[repr(C)]
#[derive(Debug, Clone)]
pub struct NTTConfig<'a, S> {
    /// Details related to the device such as its id and stream id. See [DeviceContext](DeviceContext).
    pub ctx: DeviceContext<'a>,
    /// Coset generator. Used to perform coset (i)NTTs. Default value: `S::one()` (corresponding to no coset being used).
    pub coset_gen: S,
    /// The number of NTTs to compute. Default value: 1.
    pub batch_size: i32,
    /// If true the function will compute the NTTs over the columns of the input matrix and not over the rows.
    pub columns_batch: bool,
    /// Ordering of inputs and outputs. See [Ordering](Ordering). Default value: `Ordering::kNN`.
    pub ordering: Ordering,
    pub are_inputs_on_device: bool,
    pub are_outputs_on_device: bool,
    /// Whether to run the NTT asynchronously. If set to `true`, the NTT function will be non-blocking and you'd need to synchronize
    /// it explicitly by running `stream.synchronize()`. If set to false, the NTT function will block the current CPU thread.
    pub is_async: bool,
    /// Explicitly select the NTT algorithm. Default value: Auto (the implementation selects radix-2 or mixed-radix algorithm based
    /// on heuristics).
    pub ntt_algorithm: NttAlgorithm,
}

impl<'a, S: FieldImpl> Default for NTTConfig<'a, S> {
    fn default() -> Self {
        Self::default_for_device(DEFAULT_DEVICE_ID)
    }
}

impl<'a, S: FieldImpl> NTTConfig<'a, S> {
    pub fn default_for_device(device_id: usize) -> Self {
        NTTConfig {
            ctx: DeviceContext::default_for_device(device_id),
            coset_gen: S::one(),
            batch_size: 1,
            columns_batch: false,
            ordering: Ordering::kNN,
            are_inputs_on_device: false,
            are_outputs_on_device: false,
            is_async: false,
            ntt_algorithm: NttAlgorithm::Auto,
        }
    }
}

#[doc(hidden)]
pub trait NTTDomain<F: FieldImpl> {
    fn initialize_domain(primitive_root: F, ctx: &DeviceContext, fast_twiddles: bool) -> IcicleResult<()>;
    fn release_domain(ctx: &DeviceContext) -> IcicleResult<()>;
}

#[doc(hidden)]
pub trait NTT<T, F: FieldImpl>: NTTDomain<F> {
    fn ntt_unchecked(
        input: &(impl HostOrDeviceSlice<T> + ?Sized),
        dir: NTTDir,
        cfg: &NTTConfig<F>,
        output: &mut (impl HostOrDeviceSlice<T> + ?Sized),
    ) -> IcicleResult<()>;
    fn ntt_inplace_unchecked(
        inout: &mut (impl HostOrDeviceSlice<T> + ?Sized),
        dir: NTTDir,
        cfg: &NTTConfig<F>,
    ) -> IcicleResult<()>;
}

/// Computes the NTT, or a batch of several NTTs.
///
/// # Arguments
///
/// * `input` - inputs of the NTT.
///
/// * `dir` - whether to compute forward of inverse NTT.
///
/// * `cfg` - config used to specify extra arguments of the NTT.
///
/// * `output` - buffer to write the NTT outputs into. Must be of the same size as `input`.
pub fn ntt<T, F>(
    input: &(impl HostOrDeviceSlice<T> + ?Sized),
    dir: NTTDir,
    cfg: &NTTConfig<F>,
    output: &mut (impl HostOrDeviceSlice<T> + ?Sized),
) -> IcicleResult<()>
where
    F: FieldImpl,
    <F as FieldImpl>::Config: NTT<T, F>,
{
    if input.len() != output.len() {
        panic!(
            "input and output lengths {}; {} do not match",
            input.len(),
            output.len()
        );
    }
    let ctx_device_id = cfg
        .ctx
        .device_id;
    if let Some(device_id) = input.device_id() {
        assert_eq!(
            device_id, ctx_device_id,
            "Device ids in input and context are different"
        );
    }
    if let Some(device_id) = output.device_id() {
        assert_eq!(
            device_id, ctx_device_id,
            "Device ids in output and context are different"
        );
    }
    check_device(ctx_device_id);
    let mut local_cfg = cfg.clone();
    local_cfg.are_inputs_on_device = input.is_on_device();
    local_cfg.are_outputs_on_device = output.is_on_device();

    <<F as FieldImpl>::Config as NTT<T, F>>::ntt_unchecked(input, dir, &local_cfg, output)
}

/// Computes the NTT, or a batch of several NTTs inplace.
///
/// # Arguments
///
/// * `inout` - buffer with inputs to also write the NTT outputs into.
///
/// * `dir` - whether to compute forward of inverse NTT.
///
/// * `cfg` - config used to specify extra arguments of the NTT.
pub fn ntt_inplace<T, F>(
    inout: &mut (impl HostOrDeviceSlice<T> + ?Sized),
    dir: NTTDir,
    cfg: &NTTConfig<F>,
) -> IcicleResult<()>
where
    F: FieldImpl,
    <F as FieldImpl>::Config: NTT<T, F>,
{
    let mut local_cfg = cfg.clone();
    local_cfg.are_inputs_on_device = inout.is_on_device();
    local_cfg.are_outputs_on_device = inout.is_on_device();

    <<F as FieldImpl>::Config as NTT<T, F>>::ntt_inplace_unchecked(inout, dir, &local_cfg)
}

/// Generates twiddle factors which will be used to compute NTTs.
///
/// # Arguments
///
/// * `primitive_root` - primitive root to generate twiddles from. Should be of large enough order to cover all
/// NTTs that you need. For example, if NTTs of sizes 2^17 and 2^18 are computed, use the primitive root of order 2^18.
/// This function will panic if the order of `primitive_root` is not a power of two.
///
/// * `ctx` - GPU index and stream to perform the computation.
pub fn initialize_domain<F>(primitive_root: F, ctx: &DeviceContext, fast_twiddles: bool) -> IcicleResult<()>
where
    F: FieldImpl,
    <F as FieldImpl>::Config: NTTDomain<F>,
{
    <<F as FieldImpl>::Config as NTTDomain<F>>::initialize_domain(primitive_root, ctx, fast_twiddles)
}

pub fn release_domain<F>(ctx: &DeviceContext) -> IcicleResult<()>
where
    F: FieldImpl,
    <F as FieldImpl>::Config: NTTDomain<F>,
{
    <<F as FieldImpl>::Config as NTTDomain<F>>::release_domain(ctx)
}

#[macro_export]
macro_rules! impl_ntt_without_domain {
    (
      $field_prefix:literal,
<<<<<<< HEAD
      $domain_field:ident,
      $domain_config:ident,
      $ntt_type:ident,
      $ntt_type_lit:literal,
      $inout:ident
    ) => {
        extern "C" {
            #[link_name = concat!($field_prefix, concat!($ntt_type_lit, "Cuda"))]
            fn ntt_cuda(
                input: *const $inout,
                size: i32,
                dir: NTTDir,
                config: &NTTConfig<$domain_field>,
                output: *mut $inout,
            ) -> CudaError;
        }

        impl $ntt_type<$inout, $domain_field> for $domain_config {
            fn ntt_unchecked(
                input: &(impl HostOrDeviceSlice<$inout> + ?Sized),
                dir: NTTDir,
                cfg: &NTTConfig<$domain_field>,
                output: &mut (impl HostOrDeviceSlice<$inout> + ?Sized),
=======
      $inout_field:ident,
      $domain_field:ident,
      $domain_config:ident
    ) => {
        extern "C" {
            #[link_name = concat!($field_prefix, "NTTCuda")]
            fn ntt_cuda(
                input: *const $inout_field,
                size: i32,
                dir: NTTDir,
                config: &NTTConfig<$domain_field>,
                output: *mut $inout_field,
            ) -> CudaError;
        }

        impl NTT<$inout_field, $domain_field> for $domain_config {
            fn ntt_unchecked(
                input: &(impl HostOrDeviceSlice<$inout_field> + ?Sized),
                dir: NTTDir,
                cfg: &NTTConfig<$domain_field>,
                output: &mut (impl HostOrDeviceSlice<$inout_field> + ?Sized),
>>>>>>> 3d9c24d8
            ) -> IcicleResult<()> {
                unsafe {
                    ntt_cuda(
                        input.as_ptr(),
                        (input.len() / (cfg.batch_size as usize)) as i32,
                        dir,
                        cfg,
                        output.as_mut_ptr(),
                    )
                    .wrap()
                }
            }

            fn ntt_inplace_unchecked(
<<<<<<< HEAD
                inout: &mut (impl HostOrDeviceSlice<$inout> + ?Sized),
=======
                inout: &mut (impl HostOrDeviceSlice<$inout_field> + ?Sized),
>>>>>>> 3d9c24d8
                dir: NTTDir,
                cfg: &NTTConfig<$domain_field>,
            ) -> IcicleResult<()> {
                unsafe {
                    ntt_cuda(
                        inout.as_mut_ptr(),
                        (inout.len() / (cfg.batch_size as usize)) as i32,
                        dir,
                        cfg,
                        inout.as_mut_ptr(),
                    )
                    .wrap()
                }
            }
        }
    };
}

#[macro_export]
macro_rules! impl_ntt {
    (
      $field_prefix:literal,
      $field_prefix_ident:ident,
      $field:ident,
      $field_config:ident
    ) => {
        mod $field_prefix_ident {
            use crate::ntt::*;

            extern "C" {
                #[link_name = concat!($field_prefix, "InitializeDomain")]
                fn initialize_ntt_domain(
                    primitive_root: &$field,
                    ctx: &DeviceContext,
                    fast_twiddles_mode: bool,
                ) -> CudaError;

                #[link_name = concat!($field_prefix, "ReleaseDomain")]
                fn release_ntt_domain(ctx: &DeviceContext) -> CudaError;
            }

            impl NTTDomain<$field> for $field_config {
                fn initialize_domain(
                    primitive_root: $field,
                    ctx: &DeviceContext,
                    fast_twiddles: bool,
                ) -> IcicleResult<()> {
                    unsafe { initialize_ntt_domain(&primitive_root, ctx, fast_twiddles).wrap() }
                }

                fn release_domain(ctx: &DeviceContext) -> IcicleResult<()> {
                    unsafe { release_ntt_domain(ctx).wrap() }
                }
            }

<<<<<<< HEAD
            impl_ntt_without_domain!($field_prefix, $field, $field_config, NTT, "NTT", $field);
=======
            impl_ntt_without_domain!($field_prefix, $field, $field, $field_config);
>>>>>>> 3d9c24d8
        }
    };
}

#[macro_export]
macro_rules! impl_ntt_tests {
    (
      $field:ident
    ) => {
        const MAX_SIZE: u64 = 1 << 17;
        static INIT: OnceLock<()> = OnceLock::new();
        static RELEASE: OnceLock<()> = OnceLock::new(); // for release domain test
        const FAST_TWIDDLES_MODE: bool = false;

        #[test]
        #[parallel]
        fn test_ntt() {
            INIT.get_or_init(move || init_domain::<$field>(MAX_SIZE, DEFAULT_DEVICE_ID, FAST_TWIDDLES_MODE));
            check_ntt::<$field>()
        }

        #[test]
        #[parallel]
        fn test_ntt_coset_from_subgroup() {
            INIT.get_or_init(move || init_domain::<$field>(MAX_SIZE, DEFAULT_DEVICE_ID, FAST_TWIDDLES_MODE));
            check_ntt_coset_from_subgroup::<$field>()
        }

        #[test]
        #[parallel]
        fn test_ntt_arbitrary_coset() {
            INIT.get_or_init(move || init_domain::<$field>(MAX_SIZE, DEFAULT_DEVICE_ID, FAST_TWIDDLES_MODE));
            check_ntt_arbitrary_coset::<$field>()
        }

        #[test]
        #[parallel]
        fn test_ntt_batch() {
            INIT.get_or_init(move || init_domain::<$field>(MAX_SIZE, DEFAULT_DEVICE_ID, FAST_TWIDDLES_MODE));
            check_ntt_batch::<$field>()
        }

        #[test]
        #[parallel]
        fn test_ntt_device_async() {
            // init_domain is in this test is performed per-device
            check_ntt_device_async::<$field>()
        }

        #[test]
        #[serial]
        fn test_ntt_release_domain() {
            INIT.get_or_init(move || init_domain::<$field>(MAX_SIZE, DEFAULT_DEVICE_ID, FAST_TWIDDLES_MODE));
            check_release_domain::<$field>()
        }
    };
}<|MERGE_RESOLUTION|>--- conflicted
+++ resolved
@@ -2,7 +2,6 @@
 use icicle_cuda_runtime::device_context::{DeviceContext, DEFAULT_DEVICE_ID};
 use icicle_cuda_runtime::memory::HostOrDeviceSlice;
 
-use crate::traits::FieldConfig;
 pub use crate::{error::IcicleResult, traits::FieldImpl};
 
 #[cfg(feature = "arkworks")]
@@ -241,7 +240,6 @@
 macro_rules! impl_ntt_without_domain {
     (
       $field_prefix:literal,
-<<<<<<< HEAD
       $domain_field:ident,
       $domain_config:ident,
       $ntt_type:ident,
@@ -265,29 +263,6 @@
                 dir: NTTDir,
                 cfg: &NTTConfig<$domain_field>,
                 output: &mut (impl HostOrDeviceSlice<$inout> + ?Sized),
-=======
-      $inout_field:ident,
-      $domain_field:ident,
-      $domain_config:ident
-    ) => {
-        extern "C" {
-            #[link_name = concat!($field_prefix, "NTTCuda")]
-            fn ntt_cuda(
-                input: *const $inout_field,
-                size: i32,
-                dir: NTTDir,
-                config: &NTTConfig<$domain_field>,
-                output: *mut $inout_field,
-            ) -> CudaError;
-        }
-
-        impl NTT<$inout_field, $domain_field> for $domain_config {
-            fn ntt_unchecked(
-                input: &(impl HostOrDeviceSlice<$inout_field> + ?Sized),
-                dir: NTTDir,
-                cfg: &NTTConfig<$domain_field>,
-                output: &mut (impl HostOrDeviceSlice<$inout_field> + ?Sized),
->>>>>>> 3d9c24d8
             ) -> IcicleResult<()> {
                 unsafe {
                     ntt_cuda(
@@ -302,11 +277,7 @@
             }
 
             fn ntt_inplace_unchecked(
-<<<<<<< HEAD
                 inout: &mut (impl HostOrDeviceSlice<$inout> + ?Sized),
-=======
-                inout: &mut (impl HostOrDeviceSlice<$inout_field> + ?Sized),
->>>>>>> 3d9c24d8
                 dir: NTTDir,
                 cfg: &NTTConfig<$domain_field>,
             ) -> IcicleResult<()> {
@@ -362,11 +333,7 @@
                 }
             }
 
-<<<<<<< HEAD
             impl_ntt_without_domain!($field_prefix, $field, $field_config, NTT, "NTT", $field);
-=======
-            impl_ntt_without_domain!($field_prefix, $field, $field, $field_config);
->>>>>>> 3d9c24d8
         }
     };
 }
