--- conflicted
+++ resolved
@@ -256,11 +256,7 @@
       $inout:ident
     ) => {
         extern "C" {
-<<<<<<< HEAD
-            #[link_name = concat!($field_prefix, "_ntt_cuda")]
-=======
-            #[link_name = concat!($field_prefix, concat!($ntt_type_lit, "Cuda"))]
->>>>>>> ab73dfd2
+            #[link_name = concat!($field_prefix, concat!($ntt_type_lit, "_cuda"))]
             fn ntt_cuda(
                 input: *const $inout,
                 size: i32,
@@ -353,7 +349,7 @@
                 }
             }
 
-            impl_ntt_without_domain!($field_prefix, $field, $field_config, NTT, "NTT", $field);
+            impl_ntt_without_domain!($field_prefix, $field, $field_config, NTT, "_ntt", $field);
         }
     };
 }
