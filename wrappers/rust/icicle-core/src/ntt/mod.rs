--- conflicted
+++ resolved
@@ -1,12 +1,8 @@
-<<<<<<< HEAD
-pub use icicle_cuda_runtime::device_context::{DeviceContext, DEFAULT_DEVICE_ID};
-pub use icicle_cuda_runtime::memory::HostOrDeviceSlice;
-=======
 use icicle_cuda_runtime::device::check_device;
 use icicle_cuda_runtime::device_context::{DeviceContext, DEFAULT_DEVICE_ID};
 use icicle_cuda_runtime::memory::HostOrDeviceSlice;
->>>>>>> 1145001d
-
+
+use crate::traits::FieldConfig;
 pub use crate::{error::IcicleResult, traits::FieldImpl};
 
 #[cfg(feature = "arkworks")]
@@ -245,27 +241,29 @@
 macro_rules! impl_ntt_without_domain {
     (
       $field_prefix:literal,
-      $inout_field:ident,
       $domain_field:ident,
-      $domain_config:ident
+      $domain_config:ident,
+      $ntt_type:ident,
+      $ntt_type_lit:literal,
+      $inout:ident
     ) => {
         extern "C" {
-            #[link_name = concat!($field_prefix, "NTTCuda")]
+            #[link_name = concat!($field_prefix, concat!($ntt_type_lit, "Cuda"))]
             fn ntt_cuda(
-                input: *const $inout_field,
+                input: *const $inout,
                 size: i32,
                 dir: NTTDir,
                 config: &NTTConfig<$domain_field>,
-                output: *mut $inout_field,
+                output: *mut $inout,
             ) -> CudaError;
         }
 
-        impl NTT<$inout_field, $domain_field> for $domain_config {
+        impl $ntt_type<$inout, $domain_field> for $domain_config {
             fn ntt_unchecked(
-                input: &(impl HostOrDeviceSlice<$inout_field> + ?Sized),
+                input: &(impl HostOrDeviceSlice<$inout> + ?Sized),
                 dir: NTTDir,
                 cfg: &NTTConfig<$domain_field>,
-                output: &mut (impl HostOrDeviceSlice<$inout_field> + ?Sized),
+                output: &mut (impl HostOrDeviceSlice<$inout> + ?Sized),
             ) -> IcicleResult<()> {
                 unsafe {
                     ntt_cuda(
@@ -280,7 +278,7 @@
             }
 
             fn ntt_inplace_unchecked(
-                inout: &mut (impl HostOrDeviceSlice<$inout_field> + ?Sized),
+                inout: &mut (impl HostOrDeviceSlice<$inout> + ?Sized),
                 dir: NTTDir,
                 cfg: &NTTConfig<$domain_field>,
             ) -> IcicleResult<()> {
@@ -336,7 +334,7 @@
                 }
             }
 
-            impl_ntt_without_domain!($field_prefix, $field, $field, $field_config);
+            impl_ntt_without_domain!($field_prefix, $field, $field_config, NTT, "NTT", $field);
         }
     };
 }
