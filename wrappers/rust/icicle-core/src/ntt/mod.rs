--- conflicted
+++ resolved
@@ -203,15 +203,11 @@
                 ) -> CudaError;
 
                 #[link_name = concat!($field_prefix, "InitializeDomain")]
-<<<<<<< HEAD
-                pub(crate) fn initialize_ntt_domain(primitive_root: &$field, ctx: &DeviceContext) -> CudaError;
-=======
                 pub(crate) fn initialize_ntt_domain(
-                    primitive_root: $field,
+                    primitive_root: &$field,
                     ctx: &DeviceContext,
                     fast_twiddles_mode: bool,
                 ) -> CudaError;
->>>>>>> 9a6ab924
             }
         }
 
@@ -235,14 +231,10 @@
             }
 
             fn initialize_domain(primitive_root: $field, ctx: &DeviceContext) -> IcicleResult<()> {
-<<<<<<< HEAD
-                unsafe { $field_prefix_ident::initialize_ntt_domain(&primitive_root, ctx).wrap() }
-=======
-                unsafe { $field_prefix_ident::initialize_ntt_domain(primitive_root, ctx, false).wrap() }
+                unsafe { $field_prefix_ident::initialize_ntt_domain(&primitive_root, ctx, false).wrap() }
             }
             fn initialize_domain_fast_twiddles_mode(primitive_root: $field, ctx: &DeviceContext) -> IcicleResult<()> {
-                unsafe { $field_prefix_ident::initialize_ntt_domain(primitive_root, ctx, true).wrap() }
->>>>>>> 9a6ab924
+                unsafe { $field_prefix_ident::initialize_ntt_domain(&primitive_root, ctx, true).wrap() }
             }
         }
     };
