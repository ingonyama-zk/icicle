--- conflicted
+++ resolved
@@ -10,11 +10,10 @@
 pub use icicle_cuda_runtime::device_context::get_default_device_context;
 
 use crate::{
-<<<<<<< HEAD
-    ntt::{get_default_ntt_config, get_default_ntt_config_for_device, initialize_domain, ntt, NTTDir, Ordering},
-=======
-    ntt::{get_default_ntt_config, initialize_domain, ntt, NTTDir, NttAlgorithm, Ordering},
->>>>>>> a02459c6
+    ntt::{
+        get_default_ntt_config, get_default_ntt_config_for_device, initialize_domain, ntt, NTTDir, NttAlgorithm,
+        Ordering,
+    },
     traits::{ArkConvertible, FieldImpl, GenerateRandom},
 };
 
@@ -255,25 +254,6 @@
                     ] {
                         config.coset_gen = coset_gen;
                         config.ordering = ordering;
-<<<<<<< HEAD
-                        config.batch_size = batch_size as i32;
-                        let mut batch_ntt_result = HostOrDeviceSlice::on_host(vec![F::zero(); batch_size * test_size]);
-                        ntt(&scalars, is_inverse, &config, &mut batch_ntt_result).unwrap();
-                        config.batch_size = 1;
-                        let mut one_ntt_result = HostOrDeviceSlice::on_host(vec![F::one(); test_size]);
-                        for i in 0..batch_size {
-                            ntt(
-                                &HostOrDeviceSlice::on_host(scalars[i * test_size..(i + 1) * test_size].to_vec()),
-                                is_inverse,
-                                &config,
-                                &mut one_ntt_result,
-                            )
-                            .unwrap();
-                            assert_eq!(
-                                &batch_ntt_result[i * test_size..(i + 1) * test_size],
-                                one_ntt_result.as_slice()
-                            );
-=======
                         for alg in [NttAlgorithm::Radix2, NttAlgorithm::MixedRadix] {
                             config.batch_size = batch_size as i32;
                             config.ntt_algorithm = alg;
@@ -295,7 +275,6 @@
                                     *one_ntt_result.as_slice()
                                 );
                             }
->>>>>>> a02459c6
                         }
                     }
                 }
@@ -311,7 +290,6 @@
 {
     let device_count = get_device_count().unwrap();
 
-<<<<<<< HEAD
     (0..device_count)
         .into_par_iter()
         .for_each(move |device_id| {
@@ -346,52 +324,26 @@
                             config
                                 .ctx
                                 .stream = &stream;
-                            ntt(&scalars_d, NTTDir::kForward, &config, &mut ntt_out_d).unwrap();
-                            ntt(&ntt_out_d, NTTDir::kInverse, &config, &mut scalars_d).unwrap();
-                            let mut intt_result_h = vec![F::zero(); test_size * batch_size];
-                            scalars_d
-                                .copy_to_host_async(&mut intt_result_h, &stream)
-                                .unwrap();
-                            stream
-                                .synchronize()
-                                .unwrap();
-                            assert_eq!(scalars_h, intt_result_h);
-                            if coset_gen == F::one() {
-                                let mut ntt_result_h = vec![F::zero(); test_size * batch_size];
-                                ntt_out_d
-                                    .copy_to_host(&mut ntt_result_h)
+                            for alg in [NttAlgorithm::Radix2, NttAlgorithm::MixedRadix] {
+                                config.ntt_algorithm = alg;
+                                ntt(&scalars_d, NTTDir::kForward, &config, &mut ntt_out_d).unwrap();
+                                ntt(&ntt_out_d, NTTDir::kInverse, &config, &mut scalars_d).unwrap();
+                                let mut intt_result_h = vec![F::zero(); test_size * batch_size];
+                                scalars_d
+                                    .copy_to_host_async(&mut intt_result_h, &stream)
                                     .unwrap();
-                                assert_eq!(sum_of_coeffs, ntt_result_h[0].to_ark());
+                                stream
+                                    .synchronize()
+                                    .unwrap();
+                                assert_eq!(scalars_h, intt_result_h);
+                                if coset_gen == F::one() {
+                                    let mut ntt_result_h = vec![F::zero(); test_size * batch_size];
+                                    ntt_out_d
+                                        .copy_to_host(&mut ntt_result_h)
+                                        .unwrap();
+                                    assert_eq!(sum_of_coeffs, ntt_result_h[0].to_ark());
+                                }
                             }
-=======
-            for coset_gen in coset_generators {
-                for ordering in [Ordering::kNN, Ordering::kRR] {
-                    config.coset_gen = coset_gen;
-                    config.ordering = ordering;
-                    config.batch_size = batch_size as i32;
-                    config.is_async = true;
-                    config
-                        .ctx
-                        .stream = &stream;
-                    for alg in [NttAlgorithm::Radix2, NttAlgorithm::MixedRadix] {
-                        config.ntt_algorithm = alg;
-                        ntt(&scalars_d, NTTDir::kForward, &config, &mut ntt_out_d).unwrap();
-                        ntt(&ntt_out_d, NTTDir::kInverse, &config, &mut scalars_d).unwrap();
-                        let mut intt_result_h = vec![F::zero(); test_size * batch_size];
-                        scalars_d
-                            .copy_to_host_async(&mut intt_result_h, &stream)
-                            .unwrap();
-                        stream
-                            .synchronize()
-                            .unwrap();
-                        assert_eq!(scalars_h, intt_result_h);
-                        if coset_gen == F::one() {
-                            let mut ntt_result_h = vec![F::zero(); test_size * batch_size];
-                            ntt_out_d
-                                .copy_to_host(&mut ntt_result_h)
-                                .unwrap();
-                            assert_eq!(sum_of_coeffs, ntt_result_h[0].to_ark());
->>>>>>> a02459c6
                         }
                     }
                 }
