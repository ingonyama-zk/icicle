--- conflicted
+++ resolved
@@ -7,13 +7,9 @@
 use rayon::iter::{IntoParallelIterator, ParallelIterator};
 
 use crate::{
-<<<<<<< HEAD
     ntt::{
-        initialize_domain, initialize_domain_fast_twiddles_mode, ntt, NTTConfig, NTTDir, NttAlgorithm, Ordering, NTT,
+        initialize_domain, initialize_domain_fast_twiddles_mode, ntt, ntt_inplace, NTTConfig, NTTDir, NttAlgorithm, Ordering, NTT,
     },
-=======
-    ntt::{initialize_domain, initialize_domain_fast_twiddles_mode, ntt, ntt_inplace, NTTDir, NttAlgorithm, Ordering},
->>>>>>> b93b1d0a
     traits::{ArkConvertible, FieldImpl, GenerateRandom},
 };
 
@@ -229,23 +225,12 @@
             for alg in [NttAlgorithm::Radix2, NttAlgorithm::MixedRadix] {
                 config.ordering = Ordering::kNR;
                 config.ntt_algorithm = alg;
-<<<<<<< HEAD
-                let mut ntt_result = vec![F::zero(); test_size];
-                let ntt_result = HostSlice::from_mut_slice(&mut ntt_result);
-                ntt(scalars, NTTDir::kForward, &config, ntt_result).unwrap();
-                assert_ne!(scalars.as_slice(), ntt_result.as_slice());
-
-                let ark_scalars_copy = ark_scalars.clone();
-                ark_domain.fft_in_place(&mut ark_scalars);
-                let ntt_result_as_ark = ntt_result
-=======
-                ntt_inplace(&mut scalars, NTTDir::kForward, &config).unwrap();
+                ntt_inplace(scalars, NTTDir::kForward, &config).unwrap();
 
                 let ark_scalars_copy = ark_scalars.clone();
                 ark_domain.fft_in_place(&mut ark_scalars);
                 let ntt_result_as_ark = scalars
                     .as_slice()
->>>>>>> b93b1d0a
                     .iter()
                     .map(|p| p.to_ark())
                     .collect::<Vec<F::ArkEquivalent>>();
@@ -254,11 +239,7 @@
                 assert_eq!(ark_scalars, ark_scalars_copy);
 
                 config.ordering = Ordering::kRN;
-<<<<<<< HEAD
-                ntt(ntt_result, NTTDir::kInverse, &config, scalars).unwrap();
-=======
-                ntt_inplace(&mut scalars, NTTDir::kInverse, &config).unwrap();
->>>>>>> b93b1d0a
+                ntt_inplace(scalars, NTTDir::kInverse, &config).unwrap();
                 let ntt_result_as_ark = scalars
                     .iter()
                     .map(|p| p.to_ark())
@@ -377,10 +358,6 @@
                     scalars_d
                         .copy_from_host(HostSlice::from_slice(&scalars))
                         .unwrap();
-<<<<<<< HEAD
-                    let mut ntt_out_d = DeviceVec::<F>::cuda_malloc_async(test_size * batch_size, &stream).unwrap();
-=======
->>>>>>> b93b1d0a
 
                     for coset_gen in coset_generators {
                         for ordering in [Ordering::kNN, Ordering::kRR] {
@@ -393,39 +370,23 @@
                                 .stream = &stream;
                             for alg in [NttAlgorithm::Radix2, NttAlgorithm::MixedRadix] {
                                 config.ntt_algorithm = alg;
-<<<<<<< HEAD
-                                ntt(&scalars_d[..], NTTDir::kForward, &config, &mut ntt_out_d[..]).unwrap();
-                                ntt(&ntt_out_d[..], NTTDir::kInverse, &config, &mut scalars_d[..]).unwrap();
-                                let mut intt_result = vec![F::zero(); test_size * batch_size];
+                                let mut ntt_result_h = vec![F::zero(); test_size * batch_size];
+                                let mut ntt_result_slice = HostSlice::from_mut_slice(&mut ntt_result_h);
+                                ntt_inplace(&mut *scalars_d, NTTDir::kForward, &config).unwrap();
+                                if coset_gen == F::one() {
+                                    scalars_d
+                                        .copy_to_host(ntt_result_slice)
+                                        .unwrap();
+                                    assert_eq!(sum_of_coeffs, ntt_result_slice[0].to_ark());
+                                }
+                                ntt_inplace(&mut *scalars_d, NTTDir::kInverse, &config).unwrap();
                                 scalars_d
-                                    .copy_to_host_async(HostSlice::from_mut_slice(&mut intt_result), &stream)
+                                    .copy_to_host_async(&mut ntt_result_slice, &stream)
                                     .unwrap();
                                 stream
                                     .synchronize()
                                     .unwrap();
-                                assert_eq!(scalars, intt_result);
-                                if coset_gen == F::one() {
-                                    let mut ntt_result = vec![F::zero(); test_size * batch_size];
-                                    ntt_out_d
-                                        .copy_to_host(HostSlice::from_mut_slice(&mut ntt_result))
-=======
-                                let mut ntt_result_h = vec![F::zero(); test_size * batch_size];
-                                ntt_inplace(&mut scalars_d, NTTDir::kForward, &config).unwrap();
-                                if coset_gen == F::one() {
-                                    scalars_d
-                                        .copy_to_host(&mut ntt_result_h)
->>>>>>> b93b1d0a
-                                        .unwrap();
-                                    assert_eq!(sum_of_coeffs, ntt_result[0].to_ark());
-                                }
-                                ntt_inplace(&mut scalars_d, NTTDir::kInverse, &config).unwrap();
-                                scalars_d
-                                    .copy_to_host_async(&mut ntt_result_h, &stream)
-                                    .unwrap();
-                                stream
-                                    .synchronize()
-                                    .unwrap();
-                                assert_eq!(scalars_h, ntt_result_h);
+                                assert_eq!(scalars, *ntt_result_h.as_slice());
                             }
                         }
                     }
