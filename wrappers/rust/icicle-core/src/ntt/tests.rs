--- conflicted
+++ resolved
@@ -106,13 +106,8 @@
     for test_size in test_sizes {
         test_utilities::test_set_main_device();
         let small_size: usize = test_size >> 1;
-<<<<<<< HEAD
         let test_size_rou = get_root_of_unity::<F>(test_size as u64);
         let mut scalars: Vec<F> = F::generate_random(small_size);
-=======
-        let test_size_rou = get_root_of_unity::<F>(test_size as u64).unwrap();
-        let mut scalars: Vec<F> = F::Config::generate_random(small_size);
->>>>>>> 413ca284
 
         for alg in [NttAlgorithm::Radix2, NttAlgorithm::MixedRadix] {
             let mut config = NTTConfig::<F>::default();
@@ -179,15 +174,9 @@
 {
     let test_sizes = [1 << 9, 1 << 10, 1 << 11, 1 << 13, 1 << 14, 1 << 16];
     for test_size in test_sizes {
-<<<<<<< HEAD
         let test_size_rou = get_root_of_unity::<F>((test_size << 1) as u64);
         let coset_generators = [test_size_rou, F::generate_random(1)[0]];
         let scalars: Vec<F> = F::generate_random(test_size);
-=======
-        let test_size_rou = get_root_of_unity::<F>((test_size << 1) as u64).unwrap();
-        let coset_generators = [test_size_rou, F::Config::generate_random(1)[0]];
-        let scalars: Vec<F> = F::Config::generate_random(test_size);
->>>>>>> 413ca284
 
         for coset_gen in coset_generators {
             // (1) intt from evals to coeffs
@@ -248,13 +237,8 @@
     let test_sizes = [1 << 4, 1 << 17];
     for test_size in test_sizes {
         let coset_generators = [
-<<<<<<< HEAD
             F::generate_random(1)[0],
             get_root_of_unity::<F>(test_size as u64),
-=======
-            F::Config::generate_random(1)[0],
-            get_root_of_unity::<F>(test_size as u64).unwrap(),
->>>>>>> 413ca284
             F::one(),
         ];
         for coset_gen in coset_generators {
