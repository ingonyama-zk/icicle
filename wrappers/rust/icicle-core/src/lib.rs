pub mod curve;
pub mod ecntt;
pub mod field;
pub mod hash;
pub mod merkle;
pub mod msm;
pub mod ntt;
pub mod polynomials;
pub mod poseidon;
<<<<<<< HEAD
pub mod sumcheck;
=======
pub mod poseidon2;
>>>>>>> 6c4f4eac
pub mod vec_ops;

#[doc(hidden)]
pub mod tests;
pub mod traits;<|MERGE_RESOLUTION|>--- conflicted
+++ resolved
@@ -7,11 +7,8 @@
 pub mod ntt;
 pub mod polynomials;
 pub mod poseidon;
-<<<<<<< HEAD
+pub mod poseidon2;
 pub mod sumcheck;
-=======
-pub mod poseidon2;
->>>>>>> 6c4f4eac
 pub mod vec_ops;
 
 #[doc(hidden)]
