--- conflicted
+++ resolved
@@ -6,13 +6,10 @@
 #[doc(hidden)]
 pub mod tests;
 pub mod traits;
-<<<<<<< HEAD
+pub mod error;
 
 pub trait SNARKCurve: curve::Curve + msm::MSM<Self>
 where
     <Self::ScalarField as traits::FieldImpl>::Config: ntt::NTT<Self::ScalarField>,
 {
-}
-=======
-pub mod error;
->>>>>>> 3bab3b60
+}