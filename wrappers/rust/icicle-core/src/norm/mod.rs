--- conflicted
+++ resolved
@@ -106,12 +106,8 @@
             input: &(impl HostOrDeviceSlice<$field_type> + ?Sized),
             output: &mut (impl HostOrDeviceSlice<bool> + ?Sized),
             cfg: &mut VecOpsConfig,
-<<<<<<< HEAD
-        ) -> Result<(), eIcicleError> {
+        ) -> Result<(), IcicleError> {
             cfg.batch_size = output.len() as i32;
-=======
-        ) -> Result<(), IcicleError> {
->>>>>>> b9727f8d
             if input.len() % (cfg.batch_size as usize) != 0 {
                 return Err(IcicleError::new(
                     eIcicleError::InvalidArgument,
