--- conflicted
+++ resolved
@@ -25,11 +25,7 @@
     T: IntegerRing,
     T: RandomSampling<T>,
 {
-<<<<<<< HEAD
-    T::Config::random_sampling(fast_mode, seed, cfg, output)
-=======
     T::random_sampling(size, fast_mode, seed, cfg, output)
->>>>>>> b9727f8d
 }
 
 /// Implements RandomSampling for a scalar ring type using FFI.
