--- conflicted
+++ resolved
@@ -1,30 +1,14 @@
-<<<<<<< HEAD
 use crate::{curve::Curve, field::Field};
-use icicle_runtime::errors::eIcicleError;
-=======
-use crate::{
-    curve::{Affine, Curve},
-    field::PrimeField,
-};
-use icicle_runtime::errors::IcicleError;
->>>>>>> 6462c3cc
+use icicle_runtime::IcicleError;
 
 #[doc(hidden)]
 pub mod tests;
 
-<<<<<<< HEAD
 pub trait Pairing<C1: Curve, C2: Curve, F: Field> {
-    fn pairing(p: &C1::Affine, q: &C2::Affine) -> Result<F, eIcicleError>;
+    fn pairing(p: &C1::Affine, q: &C2::Affine) -> Result<F, IcicleError>;
 }
 
-pub fn pairing<C1, C2, F>(p: &C1::Affine, q: &C2::Affine) -> Result<F, eIcicleError>
-=======
-pub trait Pairing<C1: Curve, C2: Curve, F: PrimeField> {
-    fn pairing(p: &Affine<C1>, q: &Affine<C2>) -> Result<F, IcicleError>;
-}
-
-pub fn pairing<C1, C2, F>(p: &Affine<C1>, q: &Affine<C2>) -> Result<F, IcicleError>
->>>>>>> 6462c3cc
+pub fn pairing<C1, C2, F>(p: &C1::Affine, q: &C2::Affine) -> Result<F, IcicleError>
 where
     C1: Curve,
     C2: Curve,
@@ -44,14 +28,9 @@
       $target_field:ident
     ) => {
         mod $curve_prefix_ident {
-<<<<<<< HEAD
             use super::{$curve, $curve_g2, $target_field};
             use icicle_core::curve::Curve;
             use icicle_runtime::errors::eIcicleError;
-=======
-            use super::{$curve, $curve_g2, $target_field, Affine};
-            use icicle_runtime::errors::{eIcicleError, IcicleError};
->>>>>>> 6462c3cc
 
             extern "C" {
                 #[link_name = concat!($curve_prefix, "_pairing")]
@@ -64,16 +43,11 @@
         }
 
         impl Pairing<$curve, $curve_g2, $target_field> for $curve {
-<<<<<<< HEAD
             fn pairing(
                 p: &<$curve as icicle_core::curve::Curve>::Affine,
                 q: &<$curve_g2 as icicle_core::curve::Curve>::Affine,
-            ) -> Result<$target_field, eIcicleError> {
+            ) -> Result<$target_field, IcicleError> {
                 let mut result = <$target_field as icicle_core::traits::Zero>::zero();
-=======
-            fn pairing(p: &Affine<$curve>, q: &Affine<$curve_g2>) -> Result<$target_field, IcicleError> {
-                let mut result = $target_field::zero();
->>>>>>> 6462c3cc
                 unsafe {
                     $curve_prefix_ident::pairing_ffi(
                         p as *const <$curve as icicle_core::curve::Curve>::Affine,
