#[cfg(feature = "arkworks")]
use crate::traits::ArkConvertible;
use crate::traits::FieldImpl;
#[cfg(feature = "arkworks")]
use ark_ff::{BigInteger, PrimeField};
use std::fmt::Debug;
use std::marker::PhantomData;

pub trait FieldConfig: Debug + PartialEq + Copy + Clone {
    #[cfg(feature = "arkworks")]
    type ArkField: PrimeField;
}

#[derive(PartialEq, Copy, Clone)]
#[repr(C)]
pub struct Field<const NUM_LIMBS: usize, F: FieldConfig> {
    limbs: [u64; NUM_LIMBS],
    p: PhantomData<F>,
}

<<<<<<< HEAD
impl<const NUM_LIMBS: usize, F: FieldConfig> Into<[u64; NUM_LIMBS]> for Field<NUM_LIMBS, F> {
    fn into(self) -> [u64; NUM_LIMBS] {
=======
impl<const NUM_LIMBS: usize, F: FieldConfig> ::std::fmt::Display for Field<NUM_LIMBS, F> {
    fn fmt(&self, f: &mut core::fmt::Formatter) -> core::fmt::Result {
        write!(f, "0x")?;
        for &b in self
            .limbs
            .iter()
            .rev()
        {
            write!(f, "{:02x}", b)?;
        }
        Ok(())
    }
}

impl<const NUM_LIMBS: usize, F: FieldConfig> ::std::fmt::Debug for Field<NUM_LIMBS, F> {
    fn fmt(&self, f: &mut core::fmt::Formatter) -> core::fmt::Result {
        write!(f, "0x")?;
        for &b in self
            .limbs
            .iter()
            .rev()
        {
            write!(f, "{:02x}", b)?;
        }
        Ok(())
    }
}

pub(crate) fn get_fixed_limbs<const NUM_LIMBS: usize>(val: &[u32]) -> [u32; NUM_LIMBS] {
    match val.len() {
        n if n < NUM_LIMBS => {
            let mut padded: [u32; NUM_LIMBS] = [0; NUM_LIMBS];
            padded[..val.len()].copy_from_slice(&val);
            padded
        }
        n if n == NUM_LIMBS => val
            .try_into()
            .unwrap(),
        _ => panic!("slice has too many elements"),
    }
}

impl<const NUM_LIMBS: usize, F: FieldConfig> GetLimbs<NUM_LIMBS> for Field<NUM_LIMBS, F> {
    fn get_limbs(&self) -> [u32; NUM_LIMBS] {
>>>>>>> 3ed0a24d
        self.limbs
    }
}

impl<const NUM_LIMBS: usize, F: FieldConfig> From<[u64; NUM_LIMBS]> for Field<NUM_LIMBS, F> {
    fn from(limbs: [u64; NUM_LIMBS]) -> Self {
        Self {
            limbs,
            p: PhantomData,
        }
    }
}

impl<const NUM_LIMBS: usize, F: FieldConfig> FieldImpl for Field<NUM_LIMBS, F> {
    type Repr = [u64; NUM_LIMBS];

    fn to_bytes_le(&self) -> Vec<u8> {
        self.limbs
            .iter()
            .map(|limb| {
                limb.to_le_bytes()
                    .to_vec()
            })
            .flatten()
            .collect::<Vec<_>>()
    }

    // please note that this function zero-pads if there are not enough bytes
    // and only takes the first bytes in there are too many of them
    fn from_bytes_le(bytes: &[u8]) -> Self {
        let mut limbs: [u64; NUM_LIMBS] = [0; NUM_LIMBS];
        for (i, chunk) in bytes
            .chunks(8)
            .take(NUM_LIMBS)
            .enumerate()
        {
            let mut chunk_array: [u8; 8] = [0; 8];
            chunk_array[..chunk.len()].clone_from_slice(chunk);
            limbs[i] = u64::from_le_bytes(chunk_array);
        }
        Self::from(limbs)
    }

    fn zero() -> Self {
        Field {
            limbs: [0u64; NUM_LIMBS],
            p: PhantomData,
        }
    }

    fn one() -> Self {
        let mut limbs = [0u64; NUM_LIMBS];
        limbs[0] = 1;
        Field { limbs, p: PhantomData }
    }
}

#[cfg(feature = "arkworks")]
impl<const NUM_LIMBS: usize, F: FieldConfig> ArkConvertible for Field<NUM_LIMBS, F> {
    type ArkEquivalent = F::ArkField;

    fn to_ark(&self) -> Self::ArkEquivalent {
        F::ArkField::from_le_bytes_mod_order(&self.to_bytes_le())
    }

    fn from_ark(ark: Self::ArkEquivalent) -> Self {
        let ark_bigint: <Self::ArkEquivalent as PrimeField>::BigInt = ark.into();
        Self::from_bytes_le(&ark_bigint.to_bytes_le())
    }
}

#[macro_export]
macro_rules! impl_scalar_field {
    (
        $num_limbs:ident,
        $field_name:ident,
        $field_cfg:ident
    ) => {
        #[derive(Debug, PartialEq, Copy, Clone)]
        pub struct $field_cfg {}

        impl FieldConfig for $field_cfg {
            #[cfg(feature = "arkworks")]
            type ArkField = Fr;
        }

        pub type $field_name = Field<$num_limbs, $field_cfg>;

        extern "C" {
            fn GenerateScalars(scalars: *mut $field_name, size: usize);
        }

        impl GenerateRandom<$field_name> for $field_cfg {
            fn generate_random(size: usize) -> Vec<$field_name> {
                let mut res = vec![$field_name::zero(); size];
                unsafe { GenerateScalars(&mut res[..] as *mut _ as *mut $field_name, size) };
                res
            }
        }
    };
}

#[macro_export]
macro_rules! impl_base_field {
    (
        $num_limbs:ident,
        $field_name:ident,
        $field_cfg:ident
    ) => {
        #[derive(Debug, PartialEq, Copy, Clone)]
        pub struct $field_cfg {}

        impl FieldConfig for $field_cfg {
            #[cfg(feature = "arkworks")]
            type ArkField = Fq;
        }
        pub type $field_name = Field<$num_limbs, $field_cfg>;
    };
}<|MERGE_RESOLUTION|>--- conflicted
+++ resolved
@@ -18,10 +18,6 @@
     p: PhantomData<F>,
 }
 
-<<<<<<< HEAD
-impl<const NUM_LIMBS: usize, F: FieldConfig> Into<[u64; NUM_LIMBS]> for Field<NUM_LIMBS, F> {
-    fn into(self) -> [u64; NUM_LIMBS] {
-=======
 impl<const NUM_LIMBS: usize, F: FieldConfig> ::std::fmt::Display for Field<NUM_LIMBS, F> {
     fn fmt(&self, f: &mut core::fmt::Formatter) -> core::fmt::Result {
         write!(f, "0x")?;
@@ -50,23 +46,8 @@
     }
 }
 
-pub(crate) fn get_fixed_limbs<const NUM_LIMBS: usize>(val: &[u32]) -> [u32; NUM_LIMBS] {
-    match val.len() {
-        n if n < NUM_LIMBS => {
-            let mut padded: [u32; NUM_LIMBS] = [0; NUM_LIMBS];
-            padded[..val.len()].copy_from_slice(&val);
-            padded
-        }
-        n if n == NUM_LIMBS => val
-            .try_into()
-            .unwrap(),
-        _ => panic!("slice has too many elements"),
-    }
-}
-
-impl<const NUM_LIMBS: usize, F: FieldConfig> GetLimbs<NUM_LIMBS> for Field<NUM_LIMBS, F> {
-    fn get_limbs(&self) -> [u32; NUM_LIMBS] {
->>>>>>> 3ed0a24d
+impl<const NUM_LIMBS: usize, F: FieldConfig> Into<[u64; NUM_LIMBS]> for Field<NUM_LIMBS, F> {
+    fn into(self) -> [u64; NUM_LIMBS] {
         self.limbs
     }
 }
