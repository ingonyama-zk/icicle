#[cfg(feature = "arkworks")]
use crate::traits::ArkConvertible;
use crate::traits::{FieldImpl, GetLimbs};
#[cfg(feature = "arkworks")]
use ark_ff::{BigInteger, PrimeField};
use std::fmt::Debug;
use std::marker::PhantomData;

pub trait FieldConfig: Debug + PartialEq + Copy + Clone {
    #[cfg(feature = "arkworks")]
    type ArkField: PrimeField;
}

#[derive(Debug, PartialEq, Copy, Clone)]
#[repr(C)]
pub struct Field<const NUM_LIMBS: usize, F: FieldConfig> {
    limbs: [u64; NUM_LIMBS],
    p: PhantomData<F>,
}

<<<<<<< HEAD
impl<const NUM_LIMBS: usize, F: FieldConfig> Field<NUM_LIMBS, F> {
    pub fn get_limbs(&self) -> [u64; NUM_LIMBS] {
=======
pub(crate) fn get_fixed_limbs<const NUM_LIMBS: usize>(val: &[u32]) -> [u32; NUM_LIMBS] {
    match val.len() {
        n if n < NUM_LIMBS => {
            let mut padded: [u32; NUM_LIMBS] = [0; NUM_LIMBS];
            padded[..val.len()].copy_from_slice(&val);
            padded
        }
        n if n == NUM_LIMBS => val
            .try_into()
            .unwrap(),
        _ => panic!("slice has too many elements"),
    }
}

impl<const NUM_LIMBS: usize, F: FieldConfig> GetLimbs<NUM_LIMBS> for Field<NUM_LIMBS, F> {
    fn get_limbs(&self) -> [u32; NUM_LIMBS] {
>>>>>>> ae854fbf
        self.limbs
    }
}

<<<<<<< HEAD
    pub fn from_limbs(limbs: [u64; NUM_LIMBS]) -> Self {
        Self { limbs, p: PhantomData }
=======
impl<const NUM_LIMBS: usize, F: FieldConfig> FieldImpl for Field<NUM_LIMBS, F> {
    fn set_limbs(value: &[u32]) -> Self {
        Self {
            limbs: get_fixed_limbs(value),
            p: PhantomData,
        }
>>>>>>> ae854fbf
    }

    fn to_bytes_le(&self) -> Vec<u8> {
        self.limbs
            .iter()
            .map(|limb| {
                limb.to_le_bytes()
                    .to_vec()
            })
            .flatten()
            .collect::<Vec<_>>()
    }

<<<<<<< HEAD
    // please note that this function zero-pads if there are not enough bytes
    // and only takes the first bytes in there are too many of them
    pub fn from_bytes_le(bytes: &[u8]) -> Self {
        let mut limbs: [u64; NUM_LIMBS] = [0; NUM_LIMBS];
        for (i, chunk) in bytes
            .chunks(8)
            .take(NUM_LIMBS)
            .enumerate()
        {
            let mut chunk_array: [u8; 8] = [0; 8];
            chunk_array[..chunk.len()].clone_from_slice(chunk);
            limbs[i] = u64::from_le_bytes(chunk_array);
        }
        Self::from_limbs(limbs)
=======
    fn from_bytes_le(bytes: &[u8]) -> Self {
        let limbs = bytes
            .chunks(4)
            .map(|chunk| {
                u32::from_le_bytes(
                    chunk
                        .try_into()
                        .unwrap(),
                )
            })
            .collect::<Vec<_>>();
        Self::set_limbs(&limbs)
>>>>>>> ae854fbf
    }

    fn zero() -> Self {
        Field {
            limbs: [0u64; NUM_LIMBS],
            p: PhantomData,
        }
    }

<<<<<<< HEAD
    pub fn one() -> Self {
        let mut limbs = [0u64; NUM_LIMBS];
=======
    fn one() -> Self {
        let mut limbs = [0u32; NUM_LIMBS];
>>>>>>> ae854fbf
        limbs[0] = 1;
        Field { limbs, p: PhantomData }
    }
}

#[cfg(feature = "arkworks")]
impl<const NUM_LIMBS: usize, F: FieldConfig> ArkConvertible for Field<NUM_LIMBS, F> {
    type ArkEquivalent = F::ArkField;

    fn to_ark(&self) -> Self::ArkEquivalent {
        F::ArkField::from_le_bytes_mod_order(&self.to_bytes_le())
    }

    fn from_ark(ark: Self::ArkEquivalent) -> Self {
        let ark_bigint: <Self::ArkEquivalent as PrimeField>::BigInt = ark.into();
        Self::from_bytes_le(&ark_bigint.to_bytes_le())
    }
}

#[macro_export]
macro_rules! impl_scalar_field {
    (
        $num_limbs:ident,
        $field_name:ident,
        $field_cfg:ident
    ) => {
        #[derive(Debug, PartialEq, Copy, Clone)]
        pub struct $field_cfg {}

        impl FieldConfig for $field_cfg {
            #[cfg(feature = "arkworks")]
            type ArkField = Fr;
        }

        pub type $field_name = Field<$num_limbs, $field_cfg>;

        extern "C" {
            fn GenerateScalars(scalars: *mut $field_name, size: usize);
        }

        impl GenerateRandom<$field_name> for $field_cfg {
            fn generate_random(size: usize) -> Vec<$field_name> {
                let mut res = vec![$field_name::zero(); size];
                unsafe { GenerateScalars(&mut res[..] as *mut _ as *mut $field_name, size) };
                res
            }
        }
    };
}

#[macro_export]
macro_rules! impl_base_field {
    (
        $num_limbs:ident,
        $field_name:ident,
        $field_cfg:ident
    ) => {
        #[derive(Debug, PartialEq, Copy, Clone)]
        pub struct $field_cfg {}

        impl FieldConfig for $field_cfg {
            #[cfg(feature = "arkworks")]
            type ArkField = Fq;
        }
        pub type $field_name = Field<$num_limbs, $field_cfg>;
    };
}<|MERGE_RESOLUTION|>--- conflicted
+++ resolved
@@ -1,6 +1,6 @@
 #[cfg(feature = "arkworks")]
 use crate::traits::ArkConvertible;
-use crate::traits::{FieldImpl, GetLimbs};
+use crate::traits::FieldImpl;
 #[cfg(feature = "arkworks")]
 use ark_ff::{BigInteger, PrimeField};
 use std::fmt::Debug;
@@ -18,43 +18,23 @@
     p: PhantomData<F>,
 }
 
-<<<<<<< HEAD
-impl<const NUM_LIMBS: usize, F: FieldConfig> Field<NUM_LIMBS, F> {
-    pub fn get_limbs(&self) -> [u64; NUM_LIMBS] {
-=======
-pub(crate) fn get_fixed_limbs<const NUM_LIMBS: usize>(val: &[u32]) -> [u32; NUM_LIMBS] {
-    match val.len() {
-        n if n < NUM_LIMBS => {
-            let mut padded: [u32; NUM_LIMBS] = [0; NUM_LIMBS];
-            padded[..val.len()].copy_from_slice(&val);
-            padded
-        }
-        n if n == NUM_LIMBS => val
-            .try_into()
-            .unwrap(),
-        _ => panic!("slice has too many elements"),
-    }
-}
-
-impl<const NUM_LIMBS: usize, F: FieldConfig> GetLimbs<NUM_LIMBS> for Field<NUM_LIMBS, F> {
-    fn get_limbs(&self) -> [u32; NUM_LIMBS] {
->>>>>>> ae854fbf
+impl<const NUM_LIMBS: usize, F: FieldConfig> Into<[u64; NUM_LIMBS]> for Field<NUM_LIMBS, F> {
+    fn into(self) -> [u64; NUM_LIMBS] {
         self.limbs
     }
 }
 
-<<<<<<< HEAD
-    pub fn from_limbs(limbs: [u64; NUM_LIMBS]) -> Self {
-        Self { limbs, p: PhantomData }
-=======
-impl<const NUM_LIMBS: usize, F: FieldConfig> FieldImpl for Field<NUM_LIMBS, F> {
-    fn set_limbs(value: &[u32]) -> Self {
+impl<const NUM_LIMBS: usize, F: FieldConfig> From<[u64; NUM_LIMBS]> for Field<NUM_LIMBS, F> {
+    fn from(limbs: [u64; NUM_LIMBS]) -> Self {
         Self {
-            limbs: get_fixed_limbs(value),
+            limbs,
             p: PhantomData,
         }
->>>>>>> ae854fbf
     }
+}
+
+impl<const NUM_LIMBS: usize, F: FieldConfig> FieldImpl for Field<NUM_LIMBS, F> {
+    type Repr = [u64; NUM_LIMBS];
 
     fn to_bytes_le(&self) -> Vec<u8> {
         self.limbs
@@ -67,10 +47,9 @@
             .collect::<Vec<_>>()
     }
 
-<<<<<<< HEAD
     // please note that this function zero-pads if there are not enough bytes
     // and only takes the first bytes in there are too many of them
-    pub fn from_bytes_le(bytes: &[u8]) -> Self {
+    fn from_bytes_le(bytes: &[u8]) -> Self {
         let mut limbs: [u64; NUM_LIMBS] = [0; NUM_LIMBS];
         for (i, chunk) in bytes
             .chunks(8)
@@ -81,21 +60,7 @@
             chunk_array[..chunk.len()].clone_from_slice(chunk);
             limbs[i] = u64::from_le_bytes(chunk_array);
         }
-        Self::from_limbs(limbs)
-=======
-    fn from_bytes_le(bytes: &[u8]) -> Self {
-        let limbs = bytes
-            .chunks(4)
-            .map(|chunk| {
-                u32::from_le_bytes(
-                    chunk
-                        .try_into()
-                        .unwrap(),
-                )
-            })
-            .collect::<Vec<_>>();
-        Self::set_limbs(&limbs)
->>>>>>> ae854fbf
+        Self::from(limbs)
     }
 
     fn zero() -> Self {
@@ -105,13 +70,8 @@
         }
     }
 
-<<<<<<< HEAD
-    pub fn one() -> Self {
+    fn one() -> Self {
         let mut limbs = [0u64; NUM_LIMBS];
-=======
-    fn one() -> Self {
-        let mut limbs = [0u32; NUM_LIMBS];
->>>>>>> ae854fbf
         limbs[0] = 1;
         Field { limbs, p: PhantomData }
     }
