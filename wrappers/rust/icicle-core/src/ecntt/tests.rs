use icicle_runtime::{memory::HostSlice, test_utilities};

use crate::curve::Curve;
use crate::{
    ecntt::*,
    ntt::{NTTConfig, NTTDir, Ordering},
    traits::{GenerateRandom, Zero},
};

pub fn check_ecntt<C: Curve>()
where
    C::ScalarField: ECNTT<C::Projective, C::ScalarField>,
{
    let test_sizes = [1 << 4, 1 << 9, 1 << 11];
    for test_size in test_sizes {
        for dir in [NTTDir::kForward, NTTDir::kInverse] {
            let config: NTTConfig<C::ScalarField> = NTTConfig::default();

            let points = C::Projective::generate_random(test_size);
            let mut ecntt_result = vec![C::Projective::zero(); test_size];
            let mut ecntt_result_ref = vec![C::Projective::zero(); test_size];

            // compare main to ref device
            test_utilities::test_set_main_device();
            ecntt::<C>(
                HostSlice::from_slice(&points),
                dir,
                &config,
                HostSlice::from_mut_slice(&mut ecntt_result),
            )
            .unwrap();

            test_utilities::test_set_ref_device();
            ecntt::<C>(
                HostSlice::from_slice(&points),
                dir,
                &config,
                HostSlice::from_mut_slice(&mut ecntt_result_ref),
            )
            .unwrap();

            assert_eq!(ecntt_result, ecntt_result_ref);

            // inverse ECNTT and assert that we get the points back
            let inv_dir = match dir {
                NTTDir::kForward => NTTDir::kInverse,
                NTTDir::kInverse => NTTDir::kForward,
            };

            test_utilities::test_set_main_device();
            ecntt_inplace::<C>(HostSlice::from_mut_slice(&mut ecntt_result), inv_dir, &config).unwrap();
            assert_eq!(ecntt_result, points);
        }
    }
}

pub fn check_ecntt_batch<C: Curve>()
where
    C::ScalarField: ECNTT<C::Projective, C::ScalarField>,
{
    test_utilities::test_set_main_device();

    let test_sizes = [1 << 4, 1 << 9];
    let batch_sizes = [1, 1 << 4, 21];
    for test_size in test_sizes {
        let mut config: NTTConfig<C::ScalarField> = NTTConfig::default();
        for batch_size in batch_sizes {
            let slice = &C::Projective::generate_random(test_size * batch_size);
            let points = HostSlice::from_slice(slice);

            for is_inverse in [NTTDir::kInverse, NTTDir::kForward] {
                config.ordering = Ordering::kNN;
                let mut slice = vec![C::Projective::zero(); batch_size * test_size];
                let batch_ntt_result = HostSlice::from_mut_slice(&mut slice);
                config.batch_size = batch_size as i32;
                ecntt::<C>(points, is_inverse, &config, batch_ntt_result).unwrap();

                config.batch_size = 1;
                let mut slice = vec![C::Projective::zero(); test_size];
                let one_ntt_result = HostSlice::from_mut_slice(&mut slice);
                for i in 0..batch_size {
<<<<<<< HEAD
                    ecntt::<C>(
                        HostSlice::from_slice(
                            &points[i * test_size..(i + 1) * test_size]
                                .as_slice()
                                .to_vec(),
                        ),
=======
                    ecntt(
                        HostSlice::from_slice(points[i * test_size..(i + 1) * test_size].as_slice()),
>>>>>>> 6462c3cc
                        is_inverse,
                        &config,
                        one_ntt_result,
                    )
                    .unwrap();
                    assert_eq!(
                        batch_ntt_result[i * test_size..(i + 1) * test_size].as_slice(),
                        one_ntt_result.as_slice()
                    );
                }
            }
        }
    }
}<|MERGE_RESOLUTION|>--- conflicted
+++ resolved
@@ -79,17 +79,8 @@
                 let mut slice = vec![C::Projective::zero(); test_size];
                 let one_ntt_result = HostSlice::from_mut_slice(&mut slice);
                 for i in 0..batch_size {
-<<<<<<< HEAD
                     ecntt::<C>(
-                        HostSlice::from_slice(
-                            &points[i * test_size..(i + 1) * test_size]
-                                .as_slice()
-                                .to_vec(),
-                        ),
-=======
-                    ecntt(
-                        HostSlice::from_slice(points[i * test_size..(i + 1) * test_size].as_slice()),
->>>>>>> 6462c3cc
+                        HostSlice::from_slice(&points[i * test_size..(i + 1) * test_size].as_slice()),
                         is_inverse,
                         &config,
                         one_ntt_result,
