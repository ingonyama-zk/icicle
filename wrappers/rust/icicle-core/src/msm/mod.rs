use crate::curve::{Affine, Curve, Projective};
use icicle_runtime::{
    config::ConfigExtension,
    eIcicleError,
    errors::IcicleError,
    memory::{DeviceSlice, HostOrDeviceSlice},
    stream::IcicleStreamHandle,
};

#[doc(hidden)]
pub mod tests;

/// Struct that encodes MSM parameters to be passed into the [`msm`](msm) function.
#[repr(C)]
#[derive(Debug, Clone)]
pub struct MSMConfig {
    pub stream_handle: IcicleStreamHandle,

    /// The number of extra bases to pre-compute for each point. See the `precompute_bases` function, `precompute_factor` passed
    /// there needs to be equal to the one used here. Larger values decrease the number of computations
    /// to make, on-line memory footprint, but increase the static memory footprint. Default value: 1 (i.e. don't pre-compute).
    ///
    pub precompute_factor: i32,

    /// `c` value, or "window bitsize" which is the main parameter of the "bucket method"
    /// that we use to solve the MSM problem. As a rule of thumb, larger value means more on-line memory
    /// footprint but also more parallelism and less computational complexity (up to a certain point).
    /// Currently pre-computation is independent of `c`, however in the future value of `c` here and the one passed into the
    /// `precompute_bases` function will need to be identical. Default value: 0 (the optimal value of `c` is chosen automatically).
    pub c: i32,

    /// Number of bits of the largest scalar. Typically equals the bitsize of scalar field, but if a different
    /// (better) upper bound is known, it should be reflected in this variable. Default value: 0 (set to the bitsize of scalar field).
    pub bitsize: i32,

    pub batch_size: i32,
    pub are_points_shared_in_batch: bool,
    /// MSMs in batch share the bases. If false, expecting #bases==#scalars
    are_scalars_on_device: bool,
    pub are_scalars_montgomery_form: bool,
    are_bases_on_device: bool,
    pub are_bases_montgomery_form: bool,
    are_results_on_device: bool,

    /// Whether to run the MSM asynchronously. If set to `true`, the MSM function will be non-blocking
    /// and you'd need to synchronize it explicitly by running `stream.synchronize()`
    /// If set to `false`, the MSM function will block the current CPU thread.
    pub is_async: bool,
    pub ext: ConfigExtension,
}

// backend specific options
pub const CUDA_MSM_LARGE_BUCKET_FACTOR: &str = "large_bucket_factor";
pub const CUDA_MSM_IS_BIG_TRIANGLE: &str = "is_big_triangle";

impl Default for MSMConfig {
    fn default() -> Self {
        Self {
            stream_handle: std::ptr::null_mut(),
            precompute_factor: 1,
            c: 0,
            bitsize: 0,
            batch_size: 1,
            are_points_shared_in_batch: true,
            are_scalars_on_device: false,
            are_scalars_montgomery_form: false,
            are_bases_on_device: false,
            are_bases_montgomery_form: false,
            are_results_on_device: false,
            is_async: false,
            ext: ConfigExtension::new(),
        }
    }
}

#[doc(hidden)]
pub trait MSM<C: Curve> {
    fn msm_unchecked(
        scalars: &(impl HostOrDeviceSlice<C::ScalarField> + ?Sized),
        bases: &(impl HostOrDeviceSlice<Affine<C>> + ?Sized),
        cfg: &MSMConfig,
        results: &mut (impl HostOrDeviceSlice<Projective<C>> + ?Sized),
    ) -> Result<(), IcicleError>;

    fn precompute_bases_unchecked(
        bases: &(impl HostOrDeviceSlice<Affine<C>> + ?Sized),
        cfg: &MSMConfig,
        output_bases: &mut DeviceSlice<Affine<C>>,
<<<<<<< HEAD
    ) -> Result<(), eIcicleError>;

    fn msm(
        scalars: &(impl HostOrDeviceSlice<C::ScalarField> + ?Sized),
        bases: &(impl HostOrDeviceSlice<Affine<C>> + ?Sized),
        cfg: &MSMConfig,
        results: &mut (impl HostOrDeviceSlice<Projective<C>> + ?Sized),
    ) -> Result<(), eIcicleError> {
        if bases.len() % (cfg.precompute_factor as usize) != 0 {
            panic!(
                "Precompute factor {} does not divide the number of bases {}",
                cfg.precompute_factor,
                bases.len()
            );
        }
        let bases_size = bases.len() / (cfg.precompute_factor as usize);
        if scalars.len() % bases_size != 0 {
            panic!(
                "Number of bases {} does not divide the number of scalars {}",
                bases_size,
                scalars.len()
            );
        }
        if scalars.len() % results.len() != 0 {
            panic!(
                "Number of results {} does not divide the number of scalars {}",
                results.len(),
                scalars.len()
            );
        }

        // check device slices are on active device
        if scalars.is_on_device() && !scalars.is_on_active_device() {
            panic!("scalars not allocated on an inactive device");
        }
        if bases.is_on_device() && !bases.is_on_active_device() {
            panic!("bases not allocated on an inactive device");
        }
        if results.is_on_device() && !results.is_on_active_device() {
            panic!("results not allocated on an inactive device");
        }

        let mut local_cfg = cfg.clone();
        local_cfg.are_points_shared_in_batch = bases_size < scalars.len();
        local_cfg.batch_size = results.len() as i32;
        local_cfg.are_scalars_on_device = scalars.is_on_device();
        local_cfg.are_bases_on_device = bases.is_on_device();
        local_cfg.are_results_on_device = results.is_on_device();

        Self::msm_unchecked(scalars, bases, &local_cfg, results)
    }

    fn precompute_bases(
        points: &(impl HostOrDeviceSlice<Affine<C>> + ?Sized),
        config: &MSMConfig,
        output_bases: &mut DeviceSlice<Affine<C>>,
    ) -> Result<(), eIcicleError> {
        assert_eq!(
            output_bases.len(),
            points.len() * (config.precompute_factor as usize),
            "Precompute factor is probably incorrect: expected {} but got {}",
            output_bases.len() / points.len(),
            config.precompute_factor
        );
        assert!(output_bases.is_on_device());

        Self::precompute_bases_unchecked(points, config, output_bases)
    }
=======
    ) -> Result<(), IcicleError>;
>>>>>>> 413ca284
}

/// Computes the multi-scalar multiplication, or MSM: `s1*P1 + s2*P2 + ... + sn*Pn`, or a batch of several MSMs.
///
/// # Arguments
///
/// * `scalars` - scalar values `s1, s2, ..., sn`.
///
/// * `bases` - bases `P1, P2, ..., Pn`. The number of bases can be smaller than the number of scalars
/// in the case of batch MSM. In this case bases are reused periodically. Alternatively, there can be more bases
/// than scalars if precomputation has been performed, you need to set `cfg.precompute_factor` in that case.
///
/// * `cfg` - config used to specify extra arguments of the MSM.
///
/// * `results` - buffer to write results into. Its length is equal to the batch size i.e. number of MSMs to compute.
///
/// Returns `Ok(())` if no errors occurred or an `IcicleError` otherwise.
pub fn msm<C: Curve + MSM<C>>(
    scalars: &(impl HostOrDeviceSlice<C::ScalarField> + ?Sized),
    bases: &(impl HostOrDeviceSlice<Affine<C>> + ?Sized),
    cfg: &MSMConfig,
    results: &mut (impl HostOrDeviceSlice<Projective<C>> + ?Sized),
<<<<<<< HEAD
) -> Result<(), eIcicleError> {
    C::msm(scalars, bases, cfg, results)
=======
) -> Result<(), IcicleError> {
    if bases.len() % (cfg.precompute_factor as usize) != 0 {
        return Err(IcicleError::new(
            eIcicleError::InvalidArgument,
            format!(
                "Precompute factor {} does not divide the number of bases {}",
                cfg.precompute_factor,
                bases.len()
            ),
        ));
    }
    let bases_size = bases.len() / (cfg.precompute_factor as usize);
    if scalars.len() % bases_size != 0 {
        return Err(IcicleError::new(
            eIcicleError::InvalidArgument,
            format!(
                "Number of bases {} does not divide the number of scalars {}",
                bases_size,
                scalars.len()
            ),
        ));
    }
    if scalars.len() % results.len() != 0 {
        return Err(IcicleError::new(
            eIcicleError::InvalidArgument,
            format!(
                "Number of results {} does not divide the number of scalars {}",
                results.len(),
                scalars.len()
            ),
        ));
    }

    // check device slices are on active device
    if scalars.is_on_device() && !scalars.is_on_active_device() {
        return Err(IcicleError::new(
            eIcicleError::InvalidPointer,
            "scalars not allocated on an inactive device",
        ));
    }
    if bases.is_on_device() && !bases.is_on_active_device() {
        return Err(IcicleError::new(
            eIcicleError::InvalidPointer,
            "bases not allocated on an inactive device",
        ));
    }
    if results.is_on_device() && !results.is_on_active_device() {
        return Err(IcicleError::new(
            eIcicleError::InvalidPointer,
            "results not allocated on an inactive device",
        ));
    }

    let mut local_cfg = cfg.clone();
    local_cfg.are_points_shared_in_batch = bases_size < scalars.len();
    local_cfg.batch_size = results.len() as i32;
    local_cfg.are_scalars_on_device = scalars.is_on_device();
    local_cfg.are_bases_on_device = bases.is_on_device();
    local_cfg.are_results_on_device = results.is_on_device();

    C::msm_unchecked(scalars, bases, &local_cfg, results)
>>>>>>> 413ca284
}

/// A function that precomputes MSM bases by extending them with their shifted copies.
/// e.g.:
/// Original points: \f$ P_0, P_1, P_2, ... P_{size} \f$
/// Extended points: \f$ P_0, P_1, P_2, ... P_{size}, 2^{l}P_0, 2^{l}P_1, ..., 2^{l}P_{size},
/// 2^{2l}P_0, 2^{2l}P_1, ..., 2^{2cl}P_{size}, ... \f$
///
/// * `bases` - Bases \f$ P_i \f$. In case of batch MSM, all *unique* points are concatenated.
///
/// * `precompute_factor` - The number of total precomputed points for each base (including the base itself).
///
/// * `_c` - This is currently unused, but in the future precomputation will need to be aware of
/// the `c` value used in MSM (see MSMConfig). So to avoid breaking your code with this
/// upcoming change, make sure to use the same value of `c` in this function and in respective `MSMConfig`.
///
/// * `ctx` - Device context specifying device id and stream to use.
///
/// * `output_bases` - Device-allocated buffer of size `bases_size` * `precompute_factor` for the extended bases.
///
/// Returns `Ok(())` if no errors occurred or an `IcicleError` otherwise.
pub fn precompute_bases<C: Curve + MSM<C>>(
    points: &(impl HostOrDeviceSlice<Affine<C>> + ?Sized),
    config: &MSMConfig,
    output_bases: &mut DeviceSlice<Affine<C>>,
<<<<<<< HEAD
) -> Result<(), eIcicleError> {
    C::precompute_bases(points, config, output_bases)
=======
) -> Result<(), IcicleError> {
    if output_bases.len() != points.len() * (config.precompute_factor as usize) {
        return Err(IcicleError::new(
            eIcicleError::InvalidArgument,
            format!(
                "Precompute factor is probably incorrect: expected {} but got {}",
                output_bases.len() / points.len(),
                config.precompute_factor
            ),
        ));
    }
    if !output_bases.is_on_device() {
        return Err(IcicleError::new(
            eIcicleError::InvalidPointer,
            "output_bases is not allocated on a device",
        ));
    }

    C::precompute_bases_unchecked(points, config, output_bases)
>>>>>>> 413ca284
}

#[macro_export]
macro_rules! impl_msm {
    (
      $curve_prefix:literal,
      $curve_prefix_ident:ident,
      $curve:ident
    ) => {
        mod $curve_prefix_ident {
            use super::{$curve, Affine, Curve, MSMConfig, Projective};
            use icicle_runtime::errors::eIcicleError;

            extern "C" {
                #[link_name = concat!($curve_prefix, "_msm")]
                pub(crate) fn msm_ffi(
                    scalars: *const <$curve as Curve>::ScalarField,
                    points: *const Affine<$curve>,
                    count: i32,
                    config: &MSMConfig,
                    out: *mut Projective<$curve>,
                ) -> eIcicleError;

                #[link_name = concat!($curve_prefix, "_msm_precompute_bases")]
                pub(crate) fn precompute_bases_ffi(
                    points: *const Affine<$curve>,
                    bases_size: i32,
                    config: &MSMConfig,
                    output_bases: *mut Affine<$curve>,
                ) -> eIcicleError;
            }
        }

        impl MSM<$curve> for $curve {
            fn msm_unchecked(
                scalars: &(impl HostOrDeviceSlice<<$curve as Curve>::ScalarField> + ?Sized),
                points: &(impl HostOrDeviceSlice<Affine<$curve>> + ?Sized),
                cfg: &MSMConfig,
                results: &mut (impl HostOrDeviceSlice<Projective<$curve>> + ?Sized),
            ) -> Result<(), IcicleError> {
                unsafe {
                    $curve_prefix_ident::msm_ffi(
                        scalars.as_ptr(),
                        points.as_ptr(),
                        (scalars.len() / results.len()) as i32,
                        cfg,
                        results.as_mut_ptr(),
                    )
                    .wrap()
                }
            }

            fn precompute_bases_unchecked(
                points: &(impl HostOrDeviceSlice<Affine<$curve>> + ?Sized),
                config: &MSMConfig,
                output_bases: &mut DeviceSlice<Affine<$curve>>,
            ) -> Result<(), IcicleError> {
                unsafe {
                    $curve_prefix_ident::precompute_bases_ffi(
                        points.as_ptr(),
                        points.len() as i32 / config.batch_size,
                        config,
                        output_bases.as_mut_ptr(),
                    )
                    .wrap()
                }
            }
        }
    };
}

#[macro_export]
macro_rules! impl_msm_tests {
    (
      $curve:ident
    ) => {
        use icicle_runtime::test_utilities;
        pub fn initialize() {
            test_utilities::test_load_and_init_devices();
            test_utilities::test_set_main_device();
        }

        #[test]
        fn test_msm() {
            initialize();
            check_msm::<$curve>();
        }

        #[test]
        fn test_msm_batch_shared() {
            initialize();
            check_msm_batch_shared::<$curve>()
        }

        #[test]
        fn test_msm_batch_not_shared() {
            initialize();
            check_msm_batch_not_shared::<$curve>()
        }

        #[test]
        fn test_msm_skewed_distributions() {
            initialize();
            check_msm_skewed_distributions::<$curve>()
        }
    };
}

#[macro_export]
macro_rules! impl_msm_bench {
    (
      $field_prefix:literal,
      $curve:ident
    ) => {
        use criterion::{criterion_group, criterion_main, Criterion};
        use icicle_core::curve::{Affine, Curve, Projective};
        use icicle_core::msm::{msm, MSMConfig, CUDA_MSM_LARGE_BUCKET_FACTOR, MSM};
        use icicle_core::traits::GenerateRandom;
        use icicle_runtime::{
            device::Device,
            get_active_device, is_device_available,
            memory::{DeviceVec, HostOrDeviceSlice, HostSlice},
            runtime::{load_backend_from_env_or_default, warmup},
            set_device,
            stream::IcicleStream,
        };
        use std::env;

        fn load_and_init_backend_device() {
            // Attempt to load the backends
            let _ = load_backend_from_env_or_default(); // try loading from /opt/icicle/backend or env ${ICICLE_BACKEND_INSTALL_DIR}

            // Check if BENCH_TARGET is defined
            let target = env::var("BENCH_TARGET").unwrap_or_else(|_| {
                // If not defined, try CUDA first, fallback to CPU
                if is_device_available(&Device::new("CUDA", 0)) {
                    "CUDA".to_string()
                } else {
                    "CPU".to_string()
                }
            });

            // Initialize the device with the determined target
            let device = Device::new(&target, 0);
            set_device(&device).unwrap();

            println!("ICICLE benchmark with {:?}", device);
        }

        fn check_msm_batch<C: Curve + MSM<C>>(c: &mut Criterion)
        where
            C::ScalarField: GenerateRandom,
        {
            use criterion::black_box;
            use criterion::SamplingMode;
            use icicle_core::msm::precompute_bases;
            use icicle_core::msm::tests::generate_random_affine_points_with_zeroes;

            load_and_init_backend_device();

            let group_id = format!("{} MSM ", $field_prefix);
            let mut group = c.benchmark_group(&group_id);
            group.sampling_mode(SamplingMode::Flat);
            group.sample_size(10);

            const MIN_LOG2: u32 = 13; // min msm length = 2 ^ MIN_LOG2
            const MAX_LOG2: u32 = 25; // max msm length = 2 ^ MAX_LOG2

            let min_log2 = env::var("MIN_LOG2")
                .unwrap_or_else(|_| MIN_LOG2.to_string())
                .parse::<u32>()
                .unwrap_or(MIN_LOG2);

            let max_log2 = env::var("MAX_LOG2")
                .unwrap_or_else(|_| MAX_LOG2.to_string())
                .parse::<u32>()
                .unwrap_or(MAX_LOG2);

            let mut stream = IcicleStream::create().unwrap();
            let mut cfg = MSMConfig::default();
            cfg.stream_handle = *stream;
            cfg.is_async = true;
            cfg.ext
                .set_int(CUDA_MSM_LARGE_BUCKET_FACTOR, 5);
            cfg.c = 4;

            warmup(&stream).unwrap();

            for test_size_log2 in (min_log2..=max_log2) {
                let test_size = 1 << test_size_log2;

                let points = generate_random_affine_points_with_zeroes(test_size, 10);
                for precompute_factor in [1, 4, 8] {
                    let mut precomputed_points_d = DeviceVec::device_malloc(precompute_factor * test_size).unwrap();
                    cfg.precompute_factor = precompute_factor as i32;
                    precompute_bases(HostSlice::from_slice(&points), &cfg, &mut precomputed_points_d).unwrap();
                    for batch_size_log2 in [0, 4, 7] {
                        let batch_size = 1 << batch_size_log2;
                        let full_size = batch_size * test_size;

                        if full_size > 1 << max_log2 {
                            continue;
                        }

                        let mut scalars = C::ScalarField::generate_random(full_size);
                        let scalars = C::ScalarField::generate_random(full_size);
                        // a version of batched msm without using `cfg.points_size`, requires copying bases

                        let scalars_h = HostSlice::from_slice(&scalars);

                        let mut msm_results = DeviceVec::<Projective<C>>::device_malloc(batch_size).unwrap();

                        let bench_descr = format!(
                            " {} x {} with precomp = {:?}",
                            test_size, batch_size, precompute_factor
                        );

                        group.bench_function(&bench_descr, |b| {
                            b.iter(|| msm(scalars_h, &precomputed_points_d[..], &cfg, &mut msm_results[..]))
                        });

                        stream
                            .synchronize()
                            .unwrap();
                    }
                }
            }
            stream
                .destroy()
                .unwrap();
        }

        criterion_group!(benches, check_msm_batch<$curve>);
        criterion_main!(benches);
    };
}<|MERGE_RESOLUTION|>--- conflicted
+++ resolved
@@ -86,7 +86,6 @@
         bases: &(impl HostOrDeviceSlice<Affine<C>> + ?Sized),
         cfg: &MSMConfig,
         output_bases: &mut DeviceSlice<Affine<C>>,
-<<<<<<< HEAD
     ) -> Result<(), eIcicleError>;
 
     fn msm(
@@ -155,9 +154,6 @@
 
         Self::precompute_bases_unchecked(points, config, output_bases)
     }
-=======
-    ) -> Result<(), IcicleError>;
->>>>>>> 413ca284
 }
 
 /// Computes the multi-scalar multiplication, or MSM: `s1*P1 + s2*P2 + ... + sn*Pn`, or a batch of several MSMs.
@@ -180,72 +176,8 @@
     bases: &(impl HostOrDeviceSlice<Affine<C>> + ?Sized),
     cfg: &MSMConfig,
     results: &mut (impl HostOrDeviceSlice<Projective<C>> + ?Sized),
-<<<<<<< HEAD
 ) -> Result<(), eIcicleError> {
     C::msm(scalars, bases, cfg, results)
-=======
-) -> Result<(), IcicleError> {
-    if bases.len() % (cfg.precompute_factor as usize) != 0 {
-        return Err(IcicleError::new(
-            eIcicleError::InvalidArgument,
-            format!(
-                "Precompute factor {} does not divide the number of bases {}",
-                cfg.precompute_factor,
-                bases.len()
-            ),
-        ));
-    }
-    let bases_size = bases.len() / (cfg.precompute_factor as usize);
-    if scalars.len() % bases_size != 0 {
-        return Err(IcicleError::new(
-            eIcicleError::InvalidArgument,
-            format!(
-                "Number of bases {} does not divide the number of scalars {}",
-                bases_size,
-                scalars.len()
-            ),
-        ));
-    }
-    if scalars.len() % results.len() != 0 {
-        return Err(IcicleError::new(
-            eIcicleError::InvalidArgument,
-            format!(
-                "Number of results {} does not divide the number of scalars {}",
-                results.len(),
-                scalars.len()
-            ),
-        ));
-    }
-
-    // check device slices are on active device
-    if scalars.is_on_device() && !scalars.is_on_active_device() {
-        return Err(IcicleError::new(
-            eIcicleError::InvalidPointer,
-            "scalars not allocated on an inactive device",
-        ));
-    }
-    if bases.is_on_device() && !bases.is_on_active_device() {
-        return Err(IcicleError::new(
-            eIcicleError::InvalidPointer,
-            "bases not allocated on an inactive device",
-        ));
-    }
-    if results.is_on_device() && !results.is_on_active_device() {
-        return Err(IcicleError::new(
-            eIcicleError::InvalidPointer,
-            "results not allocated on an inactive device",
-        ));
-    }
-
-    let mut local_cfg = cfg.clone();
-    local_cfg.are_points_shared_in_batch = bases_size < scalars.len();
-    local_cfg.batch_size = results.len() as i32;
-    local_cfg.are_scalars_on_device = scalars.is_on_device();
-    local_cfg.are_bases_on_device = bases.is_on_device();
-    local_cfg.are_results_on_device = results.is_on_device();
-
-    C::msm_unchecked(scalars, bases, &local_cfg, results)
->>>>>>> 413ca284
 }
 
 /// A function that precomputes MSM bases by extending them with their shifted copies.
@@ -271,30 +203,8 @@
     points: &(impl HostOrDeviceSlice<Affine<C>> + ?Sized),
     config: &MSMConfig,
     output_bases: &mut DeviceSlice<Affine<C>>,
-<<<<<<< HEAD
 ) -> Result<(), eIcicleError> {
     C::precompute_bases(points, config, output_bases)
-=======
-) -> Result<(), IcicleError> {
-    if output_bases.len() != points.len() * (config.precompute_factor as usize) {
-        return Err(IcicleError::new(
-            eIcicleError::InvalidArgument,
-            format!(
-                "Precompute factor is probably incorrect: expected {} but got {}",
-                output_bases.len() / points.len(),
-                config.precompute_factor
-            ),
-        ));
-    }
-    if !output_bases.is_on_device() {
-        return Err(IcicleError::new(
-            eIcicleError::InvalidPointer,
-            "output_bases is not allocated on a device",
-        ));
-    }
-
-    C::precompute_bases_unchecked(points, config, output_bases)
->>>>>>> 413ca284
 }
 
 #[macro_export]
