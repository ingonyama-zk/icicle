--- conflicted
+++ resolved
@@ -32,13 +32,8 @@
     /// (better) upper bound is known, it should be reflected in this variable. Default value: 0 (set to the bitsize of scalar field).
     pub bitsize: i32,
 
-<<<<<<< HEAD
     pub batch_size: i32,
-    pub are_bases_shared: bool,
-=======
-    batch_size: i32,
-    are_points_shared_in_batch: bool,
->>>>>>> c551535a
+    pub are_points_shared_in_batch: bool,
     /// MSMs in batch share the bases. If false, expecting #bases==#scalars
     are_scalars_on_device: bool,
     pub are_scalars_montgomery_form: bool,
