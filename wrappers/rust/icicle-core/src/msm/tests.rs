--- conflicted
+++ resolved
@@ -31,30 +31,6 @@
     C::ScalarField: ArkConvertible<ArkEquivalent = <C::ArkSWConfig as ArkCurveConfig>::ScalarField>,
     C::BaseField: ArkConvertible<ArkEquivalent = <C::ArkSWConfig as ArkCurveConfig>::BaseField>,
 {
-<<<<<<< HEAD
-    let test_sizes = [4, 8, 16, 32, 64, 128, 256, 1000, 1 << 18];
-    let mut msm_results = HostOrDeviceSlice::cuda_malloc(1).unwrap();
-    for test_size in test_sizes {
-        let points = generate_random_affine_points_with_zeroes(test_size, 2);
-        let scalars = <C::ScalarField as FieldImpl>::Config::generate_random(test_size);
-        let points_ark: Vec<_> = points
-            .iter()
-            .map(|x| x.to_ark())
-            .collect();
-        let scalars_ark: Vec<_> = scalars
-            .iter()
-            .map(|x| x.to_ark())
-            .collect();
-        // if we simply transmute arkworks types, we'll get scalars or points in Montgomery format
-        // (just beware the possible extra flag in affine point types, can't transmute ark Affine because of that)
-        let scalars_mont = unsafe { &*(&scalars_ark[..] as *const _ as *const [C::ScalarField]) };
-
-        let mut scalars_d = HostOrDeviceSlice::cuda_malloc(test_size).unwrap();
-        let stream = CudaStream::create().unwrap();
-        scalars_d
-            .copy_from_host_async(&scalars_mont, &stream)
-            .unwrap();
-=======
     let device_count = get_device_count().unwrap();
     (0..device_count) // TODO: this is proto-loadbalancer
         .into_par_iter()
@@ -64,13 +40,12 @@
             //      2) Calls set_device once with selected device_id (0 is default device .. < device_count)
             //      3) Perform all operations (without changing device on the thread)
             //      4) If necessary - export results to parent host thread
->>>>>>> 77425092
 
             set_device(device_id).unwrap();
             let test_sizes = [4, 8, 16, 32, 64, 128, 256, 1000, 1 << 18];
             let mut msm_results = HostOrDeviceSlice::cuda_malloc(1).unwrap();
             for test_size in test_sizes {
-                let points = C::generate_random_affine_points(test_size);
+                let points = generate_random_affine_points_with_zeroes(test_size, 2);
                 let scalars = <C::ScalarField as FieldImpl>::Config::generate_random(test_size);
                 let points_ark: Vec<_> = points
                     .iter()
