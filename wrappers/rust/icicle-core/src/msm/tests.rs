--- conflicted
+++ resolved
@@ -19,13 +19,8 @@
     C::ScalarField: ArkConvertible<ArkEquivalent = <C::ArkSWConfig as ArkCurveConfig>::ScalarField>,
     C::BaseField: ArkConvertible<ArkEquivalent = <C::ArkSWConfig as ArkCurveConfig>::BaseField>,
 {
-<<<<<<< HEAD
-    let test_sizes = [1000, 1 << 18];
+    let test_sizes = [4, 8, 16, 32, 64, 128, 256, 1000, 1 << 18];
     let mut msm_results = HostOrDeviceSlice::cuda_malloc(1).unwrap();
-=======
-    let test_sizes = [4, 8, 16, 32, 64, 128, 256, 1000, 1 << 18];
-    let mut msm_results = DeviceSlice::cuda_malloc(1).unwrap();
->>>>>>> dfde1633
     for test_size in test_sizes {
         let points = C::generate_random_affine_points(test_size);
         let scalars = <C::ScalarField as FieldImpl>::Config::generate_random(test_size);
@@ -52,11 +47,7 @@
             .stream = &stream;
         cfg.is_async = true;
         cfg.are_scalars_montgomery_form = true;
-<<<<<<< HEAD
-        msm::<C>(&scalars_d, &HostOrDeviceSlice::on_host(points), &cfg, &mut msm_results).unwrap();
-=======
-        msm(&scalars_d.as_slice(), &points, &cfg, &mut msm_results.as_slice()).unwrap();
->>>>>>> dfde1633
+        msm(&scalars_d, &HostOrDeviceSlice::on_host(points), &cfg, &mut msm_results).unwrap();
 
         let mut msm_host_result = vec![Projective::<C>::zero(); 1];
         msm_results
@@ -111,16 +102,8 @@
             cfg.ctx
                 .stream = &stream;
             cfg.is_async = true;
-<<<<<<< HEAD
-            msm::<C>(&scalars_h, &points_h, &cfg, &mut msm_results_1).unwrap();
-            msm::<C>(&scalars_h, &points_d, &cfg, &mut msm_results_2).unwrap();
-=======
-            cfg.are_results_on_device = true;
-            msm(&scalars, &points, &cfg, &mut msm_results_1.as_slice()).unwrap();
-            cfg.points_size = (test_size * batch_size) as i32;
-            cfg.are_points_on_device = true;
-            msm(&scalars, &points_d.as_slice(), &cfg, &mut msm_results_2.as_slice()).unwrap();
->>>>>>> dfde1633
+            msm(&scalars_h, &points_h, &cfg, &mut msm_results_1).unwrap();
+            msm(&scalars_h, &points_d, &cfg, &mut msm_results_2).unwrap();
 
             let mut msm_host_result_1 = vec![Projective::<C>::zero(); batch_size];
             let mut msm_host_result_2 = vec![Projective::<C>::zero(); batch_size];
@@ -181,20 +164,6 @@
                 scalars[rng.gen_range(0..test_size * batch_size)] =
                     C::ScalarField::from_ark(<C::ScalarField as ArkConvertible>::ArkEquivalent::rand(rng));
             }
-<<<<<<< HEAD
-=======
-
-            let mut msm_results = vec![Projective::<C>::zero(); batch_size];
-
-            let mut cfg = get_default_msm_config::<C>();
-            cfg.batch_size = batch_size as i32;
-            cfg.points_size = (test_size * batch_size) as i32;
-            if test_size < test_threshold {
-                cfg.bitsize = 1;
-            }
-            msm(&scalars, &points, &cfg, &mut msm_results).unwrap();
-
->>>>>>> dfde1633
             let points_ark: Vec<_> = points
                 .iter()
                 .map(|x| x.to_ark())
@@ -210,7 +179,7 @@
             if test_size < test_threshold {
                 cfg.bitsize = 1;
             }
-            msm::<C>(
+            msm(
                 &HostOrDeviceSlice::on_host(scalars),
                 &HostOrDeviceSlice::on_host(points),
                 &cfg,
