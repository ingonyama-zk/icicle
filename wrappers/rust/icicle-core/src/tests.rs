use crate::bignum::BigNum;
use crate::polynomial_ring::{flatten_polyring_slice, PolynomialRing};
use crate::ring::IntegerRing;
use crate::traits::Zero;
use crate::{
    curve::Curve,
    field::Field,
    projective::Projective,
    traits::{GenerateRandom, MontgomeryConvertible},
};
use icicle_runtime::{
    memory::{DeviceVec, HostOrDeviceSlice, HostSlice},
    stream::IcicleStream,
};
use std::fmt::Debug;

pub fn check_ring_arithmetic<R>()
where
    R: IntegerRing + GenerateRandom,
{
    let size = 1 << 10;
    let scalars_a = R::generate_random(size);
    let scalars_b = R::generate_random(size);

    for i in 0..size {
        let result1 = scalars_a[i] + scalars_b[i];
        let result2 = result1 - scalars_b[i];
        assert_eq!(result2, scalars_a[i]);

        // Test ring multiplication API
        let scalar_a = scalars_a[i];
        let square = scalar_a.sqr();
        let mul_by_self = scalar_a.mul(scalar_a);
        assert_eq!(square, mul_by_self);

        // Test ring pow API
        let pow_4 = scalar_a.pow(4);
        let mul_mul = mul_by_self.mul(mul_by_self);
        assert_eq!(pow_4, mul_mul);
    }
}

pub fn check_field_arithmetic<F>()
where
    F: Field + GenerateRandom,
{
    check_ring_arithmetic::<F>();
    let size = 1 << 10;
    let scalars_a = F::generate_random(size);

    for i in 0..size {
        // Test field inv API
        let inv = scalars_a[i].inv();
        let one = scalars_a[i].mul(inv);
        assert_eq!(one, F::one());
    }
}

pub fn check_affine_projective_convert<C: Curve>() {
    let size = 1 << 10;
    let affine_points = C::Affine::generate_random(size);
    let projective_points = C::Projective::generate_random(size);
    for affine_point in affine_points {
        let projective_eqivalent: C::Projective = affine_point.into();
        assert_eq!(affine_point, projective_eqivalent.into());
    }
    for projective_point in projective_points {
        println!("{:?}", projective_point);
        let affine_eqivalent: C::Affine = projective_point.into();
        assert_eq!(projective_point, affine_eqivalent.into());
    }
}

pub fn check_point_arithmetic<C: Curve>() {
    let size = 1 << 10;
    let projective_points_a = C::Projective::generate_random(size);
    let projective_points_b = C::Projective::generate_random(size);

    for i in 0..size {
        let result1 = projective_points_a[i] + projective_points_b[i];
        let result2 = result1 - projective_points_b[i];
        assert_eq!(result2, projective_points_a[i]);
    }
}

pub fn check_point_equality<C: Curve>() {
    let left = C::Projective::zero();
    let right = C::Projective::zero();
    assert_eq!(left, right);

    let x = C::BaseField::zero();
    let y = C::BaseField::from_bytes_le(&[2]);
    let z = C::BaseField::zero();
    let right = C::Projective::from_limbs(*x.limbs(), *y.limbs(), *z.limbs());
    assert_eq!(left, right);

    let z = C::BaseField::from_bytes_le(&[4]);
    let right = C::Projective::from_limbs(
        *C::BaseField::zero().limbs(),
        *C::BaseField::from_bytes_le(&[4]).limbs(),
        *z.limbs(),
    );
    assert_ne!(left, right);

    let left = C::Projective::from_limbs(
        *C::BaseField::zero().limbs(),
        *C::BaseField::from_bytes_le(&[2]).limbs(),
        *C::BaseField::zero().limbs(),
    );
    assert_eq!(left, right);
}

pub fn check_montgomery_convert_host<T>()
where
    T: Debug + Clone + PartialEq + Zero + GenerateRandom + MontgomeryConvertible,
{
    let size = 1 << 10;
    let mut elements = T::generate_random(size);
    let expected = elements.clone();

<<<<<<< HEAD
    T::to_mont(HostSlice::from_mut_slice(&mut elements), &IcicleStream::default())
        .wrap()
=======
    F::to_mont(&mut d_scalars, &stream).unwrap();
    F::from_mont(&mut d_scalars, &stream).unwrap();

    let mut scalars_copy = vec![F::zero(); size];
    d_scalars
        .copy_to_host_async(HostSlice::from_mut_slice(&mut scalars_copy), &stream)
        .unwrap();
    stream
        .synchronize()
>>>>>>> 6462c3cc
        .unwrap();
    T::from_mont(HostSlice::from_mut_slice(&mut elements), &IcicleStream::default())
        .wrap()
        .unwrap();

    assert_eq!(expected, elements);
}

pub fn check_montgomery_convert_device<T>()
where
    T: Debug + Clone + PartialEq + Zero + GenerateRandom + MontgomeryConvertible,
{
<<<<<<< HEAD
    let mut stream = IcicleStream::create().unwrap();
=======
    let size = 1 << 10;

    let affine_points = C::generate_random_affine_points(size);
    let mut d_affine = DeviceVec::device_malloc(size).unwrap();
    let mut affine_points_copy = affine_points.clone();
    let h_affine = HostSlice::from_mut_slice(&mut affine_points_copy);
    d_affine
        .copy_from_host(h_affine)
        .unwrap();

    // Test affine montgomery conversion with Device Memory
    Affine::<C>::to_mont(&mut d_affine, &IcicleStream::default()).unwrap();
    Affine::<C>::from_mont(&mut d_affine, &IcicleStream::default()).unwrap();

    let mut affine_copy = vec![Affine::<C>::zero(); size];
    d_affine
        .copy_to_host(HostSlice::from_mut_slice(&mut affine_copy))
        .unwrap();
>>>>>>> 6462c3cc

    let size = 1 << 10;
    let elements = T::generate_random(size);

<<<<<<< HEAD
    let mut d_elements = DeviceVec::device_malloc(size).unwrap();
    d_elements
        .copy_from_host(HostSlice::from_slice(&elements))
        .unwrap();
=======
    // Test affine montgomery conversion with Host Memory
    Affine::<C>::to_mont(h_affine, &IcicleStream::default()).unwrap();
    Affine::<C>::from_mont(h_affine, &IcicleStream::default()).unwrap();
>>>>>>> 6462c3cc

    T::to_mont(&mut d_elements, &stream);
    T::from_mont(&mut d_elements, &stream);

<<<<<<< HEAD
    let mut elements_copy = vec![T::zero(); size];
    d_elements
        .copy_to_host_async(HostSlice::from_mut_slice(&mut elements_copy), &stream)
        .unwrap();
    stream
        .synchronize()
        .unwrap();
    stream
        .destroy()
        .unwrap();
=======
    let proj_points = C::generate_random_projective_points(size);
    let mut d_proj = DeviceVec::device_malloc(size).unwrap();
    let mut proj_points_copy = proj_points.clone();
    let h_proj = HostSlice::from_mut_slice(&mut proj_points_copy);
    d_proj
        .copy_from_host(h_proj)
        .unwrap();

    // Test projective montgomery conversion with Device Memory
    Projective::<C>::to_mont(&mut d_proj, &IcicleStream::default()).unwrap();
    Projective::<C>::from_mont(&mut d_proj, &IcicleStream::default()).unwrap();

    let mut projective_copy = vec![Projective::<C>::zero(); size];
    d_proj
        .copy_to_host(HostSlice::from_mut_slice(&mut projective_copy))
        .unwrap();

    assert_eq!(proj_points, projective_copy);

    // Test projective montgomery conversion with Host Memory
    Projective::<C>::to_mont(h_proj, &IcicleStream::default()).unwrap();
    Projective::<C>::from_mont(h_proj, &IcicleStream::default()).unwrap();
>>>>>>> 6462c3cc

    assert_eq!(elements_copy, elements);
}

pub fn check_generator<C: Curve>() {
    let generator = C::get_generator();
    let zero = C::Projective::zero();
    assert_ne!(generator, zero);
    assert!(C::Projective::is_on_curve(generator));
}

pub fn check_zero_and_from_slice<P: PolynomialRing>() {
    let zero = P::zero();
    let expected = vec![P::Base::zero(); P::DEGREE];
    assert_eq!(zero.values(), expected.as_slice());

    let input = vec![P::Base::one(); P::DEGREE];
    let poly = P::from_slice(&input).unwrap();
    assert_eq!(poly.values(), input.as_slice());
}
/// Verifies that flattening a slice of polynomials yields a correctly sized,
/// reinterpreted slice of base field elements.
pub fn check_polyring_flatten_host_memory<P>()
where
    P: PolynomialRing + GenerateRandom,
{
    // Generate a vector of one random polynomial
    let polynomials = P::generate_random(5);
    let poly_slice = HostSlice::from_slice(&polynomials);

    // Flatten the polynomial slice to a scalar slice
    let scalar_slice = flatten_polyring_slice(poly_slice);

    // Ensure the flattened slice has the correct number of base elements
    let expected_len = poly_slice.len() * P::DEGREE;
    assert_eq!(
        scalar_slice.len(),
        expected_len,
        "Expected flattened length {}, got {}",
        expected_len,
        scalar_slice.len()
    );

    // Ensure the underlying memory was reinterpreted, not copied
    unsafe {
        assert_eq!(
            poly_slice.as_ptr() as *const P::Base,
            scalar_slice.as_ptr(),
            "Pointer mismatch: flattening should preserve memory layout"
        );
    }
}

/// Verifies that flattening a device slice of polynomials yields a correctly sized,
/// reinterpreted device slice of base field elements without copying.
pub fn check_polyring_flatten_device_memory<P>()
where
    P: PolynomialRing + GenerateRandom,
{
    // Generate a single random polynomial on host and copy to device
    let size = 7;
    let host_polys = P::generate_random(size);
    let mut device_vec = DeviceVec::<P>::device_malloc(size).unwrap();
    device_vec
        .copy_from_host(HostSlice::from_slice(&host_polys))
        .unwrap();

    // Flatten the device polynomial slice
    let device_slice = &device_vec;
    let scalar_slice = flatten_polyring_slice(device_slice);

    // Check length is DEGREE × num_polynomials
    let expected_len = device_slice.len() * P::DEGREE;
    assert_eq!(
        scalar_slice.len(),
        expected_len,
        "Flattened device slice has incorrect length"
    );

    // Check underlying memory is reinterpreted, not copied
    unsafe {
        assert_eq!(
            device_slice.as_ptr() as *const P::Base,
            scalar_slice.as_ptr(),
            "Flattened device slice does not share memory with original"
        );
    }
}<|MERGE_RESOLUTION|>--- conflicted
+++ resolved
@@ -118,24 +118,8 @@
     let mut elements = T::generate_random(size);
     let expected = elements.clone();
 
-<<<<<<< HEAD
-    T::to_mont(HostSlice::from_mut_slice(&mut elements), &IcicleStream::default())
-        .wrap()
-=======
-    F::to_mont(&mut d_scalars, &stream).unwrap();
-    F::from_mont(&mut d_scalars, &stream).unwrap();
-
-    let mut scalars_copy = vec![F::zero(); size];
-    d_scalars
-        .copy_to_host_async(HostSlice::from_mut_slice(&mut scalars_copy), &stream)
-        .unwrap();
-    stream
-        .synchronize()
->>>>>>> 6462c3cc
-        .unwrap();
-    T::from_mont(HostSlice::from_mut_slice(&mut elements), &IcicleStream::default())
-        .wrap()
-        .unwrap();
+    T::to_mont(HostSlice::from_mut_slice(&mut elements), &IcicleStream::default()).unwrap();
+    T::from_mont(HostSlice::from_mut_slice(&mut elements), &IcicleStream::default()).unwrap();
 
     assert_eq!(expected, elements);
 }
@@ -144,47 +128,19 @@
 where
     T: Debug + Clone + PartialEq + Zero + GenerateRandom + MontgomeryConvertible,
 {
-<<<<<<< HEAD
     let mut stream = IcicleStream::create().unwrap();
-=======
-    let size = 1 << 10;
-
-    let affine_points = C::generate_random_affine_points(size);
-    let mut d_affine = DeviceVec::device_malloc(size).unwrap();
-    let mut affine_points_copy = affine_points.clone();
-    let h_affine = HostSlice::from_mut_slice(&mut affine_points_copy);
-    d_affine
-        .copy_from_host(h_affine)
-        .unwrap();
-
-    // Test affine montgomery conversion with Device Memory
-    Affine::<C>::to_mont(&mut d_affine, &IcicleStream::default()).unwrap();
-    Affine::<C>::from_mont(&mut d_affine, &IcicleStream::default()).unwrap();
-
-    let mut affine_copy = vec![Affine::<C>::zero(); size];
-    d_affine
-        .copy_to_host(HostSlice::from_mut_slice(&mut affine_copy))
-        .unwrap();
->>>>>>> 6462c3cc
 
     let size = 1 << 10;
     let elements = T::generate_random(size);
 
-<<<<<<< HEAD
     let mut d_elements = DeviceVec::device_malloc(size).unwrap();
     d_elements
         .copy_from_host(HostSlice::from_slice(&elements))
         .unwrap();
-=======
-    // Test affine montgomery conversion with Host Memory
-    Affine::<C>::to_mont(h_affine, &IcicleStream::default()).unwrap();
-    Affine::<C>::from_mont(h_affine, &IcicleStream::default()).unwrap();
->>>>>>> 6462c3cc
-
-    T::to_mont(&mut d_elements, &stream);
-    T::from_mont(&mut d_elements, &stream);
-
-<<<<<<< HEAD
+
+    T::to_mont(&mut d_elements, &stream).unwrap();
+    T::from_mont(&mut d_elements, &stream).unwrap();
+
     let mut elements_copy = vec![T::zero(); size];
     d_elements
         .copy_to_host_async(HostSlice::from_mut_slice(&mut elements_copy), &stream)
@@ -195,30 +151,6 @@
     stream
         .destroy()
         .unwrap();
-=======
-    let proj_points = C::generate_random_projective_points(size);
-    let mut d_proj = DeviceVec::device_malloc(size).unwrap();
-    let mut proj_points_copy = proj_points.clone();
-    let h_proj = HostSlice::from_mut_slice(&mut proj_points_copy);
-    d_proj
-        .copy_from_host(h_proj)
-        .unwrap();
-
-    // Test projective montgomery conversion with Device Memory
-    Projective::<C>::to_mont(&mut d_proj, &IcicleStream::default()).unwrap();
-    Projective::<C>::from_mont(&mut d_proj, &IcicleStream::default()).unwrap();
-
-    let mut projective_copy = vec![Projective::<C>::zero(); size];
-    d_proj
-        .copy_to_host(HostSlice::from_mut_slice(&mut projective_copy))
-        .unwrap();
-
-    assert_eq!(proj_points, projective_copy);
-
-    // Test projective montgomery conversion with Host Memory
-    Projective::<C>::to_mont(h_proj, &IcicleStream::default()).unwrap();
-    Projective::<C>::from_mont(h_proj, &IcicleStream::default()).unwrap();
->>>>>>> 6462c3cc
 
     assert_eq!(elements_copy, elements);
 }
