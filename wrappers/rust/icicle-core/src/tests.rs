--- conflicted
+++ resolved
@@ -189,18 +189,8 @@
     assert_eq!(proj_points, proj_points_copy);
 }
 
-<<<<<<< HEAD
-pub fn check_generator<C: Curve>() {
-    let generator = C::get_generator();
-    let zero = Projective::<C>::zero();
-    assert_ne!(generator, zero);
-    assert!(C::is_on_curve(generator));
-}
-
-=======
 /// Verifies that the zero polynomial is correctly initialized and that
 /// from_slice correctly constructs a polynomial from a slice of base field elements.
->>>>>>> 643d3c83
 pub fn check_zero_and_from_slice<P: PolynomialRing>()
 where
     P::Base: FieldImpl,
