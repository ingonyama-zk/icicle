use crate::field::PrimeField;
use crate::hash::Hasher;
use crate::program::{PreDefinedProgram, ReturningValueProgram};
use crate::sumcheck::{Sumcheck, SumcheckConfig, SumcheckProofOps, SumcheckTranscriptConfig};
use crate::traits::GenerateRandom;
use icicle_runtime::memory::{DeviceSlice, DeviceVec, HostSlice};
use serde::de::DeserializeOwned;
use serde::Serialize;

/// Tests the `SumcheckTranscriptConfig` struct with different constructors.
<<<<<<< HEAD
pub fn check_sumcheck_transcript_config<F: PrimeField>(hash: &Hasher)
=======

pub fn check_sumcheck_transcript_config<F: FieldImpl>(hash: &Hasher)
>>>>>>> bf8ad988
where
    F: GenerateRandom,
{
    // Generate a random seed for the test.
    let seed_rng = F::generate_random(1)[0];

    // Test `new` constructor
    let config1 = SumcheckTranscriptConfig::new(
        hash,
        b"DomainLabel".to_vec(),
        b"PolyLabel".to_vec(),
        b"ChallengeLabel".to_vec(),
        true, // little endian
        seed_rng,
    );

    // Verify that the fields are correctly initialized
    assert_eq!(config1.domain_separator_label, b"DomainLabel");
    assert_eq!(config1.round_poly_label, b"PolyLabel");
    assert_eq!(config1.round_challenge_label, b"ChallengeLabel");
    assert!(config1.little_endian);
    assert_eq!(config1.seed_rng, seed_rng);

    // Test `from_string_labels` constructor
    let config2 = SumcheckTranscriptConfig::from_string_labels(
        hash,
        "DomainLabel",
        "PolyLabel",
        "ChallengeLabel",
        false, // big endian
        seed_rng,
    );

    // Verify that the fields are correctly initialized
    assert_eq!(config2.domain_separator_label, b"DomainLabel");
    assert_eq!(config2.round_poly_label, b"PolyLabel");
    assert_eq!(config2.round_challenge_label, b"ChallengeLabel");
    assert!(!config2.little_endian);
    assert_eq!(config2.seed_rng, seed_rng);
}

/// Tests the `Sumcheck` struct's basic functionality, including proving and verifying.
pub fn check_sumcheck_simple<SW, P>(hash: &Hasher)
where
    SW: Sumcheck,
    SW::Field: GenerateRandom,
    P: ReturningValueProgram,
{
    let log_mle_poly_size = 13u64;
    let mle_poly_size = 1 << log_mle_poly_size;
    let nof_mle_poly = 4;
    // Generate a random seed for the test.
    let seed_rng = SW::Field::generate_random(1)[0];

    // Create a transcript configuration.
    let config = SumcheckTranscriptConfig::new(
        hash,
        b"DomainLabel".to_vec(),
        b"PolyLabel".to_vec(),
        b"ChallengeLabel".to_vec(),
        true, // little endian
        seed_rng,
    );

    let mut mle_polys = Vec::with_capacity(nof_mle_poly);
    for _ in 0..nof_mle_poly {
        let mle_poly_random = SW::Field::generate_random(mle_poly_size);
        mle_polys.push(mle_poly_random);
    }

    let mut claimed_sum = <<SW as Sumcheck>::Field as PrimeField>::zero();
    for i in 0..mle_poly_size {
        let a = mle_polys[0][i];
        let b = mle_polys[1][i];
        let c = mle_polys[2][i];
        let eq = mle_polys[3][i];
        claimed_sum = claimed_sum + (a * b - c) * eq;
    }

    /****** Begin CPU Proof ******/
    let mle_poly_hosts = mle_polys
        .iter()
        .map(|poly| HostSlice::from_slice(poly))
        .collect::<Vec<&HostSlice<<SW as Sumcheck>::Field>>>();

    let sumcheck = SW::new().unwrap();
    let combine_func = P::new_predefined(PreDefinedProgram::EQtimesABminusC).unwrap();
    let sumcheck_config = SumcheckConfig::default();
    // Generate a proof using the `prove` method.
    let proof = sumcheck.prove(
        mle_poly_hosts.as_slice(),
        mle_poly_size as u64,
        claimed_sum,
        combine_func,
        &config,
        &sumcheck_config,
    );
    /****** End CPU Proof ******/

    /****** Obtain Proof Round Polys ******/
    let proof_round_polys =
        <<SW as Sumcheck>::Proof as SumcheckProofOps<<SW as Sumcheck>::Field>>::get_round_polys(&proof).unwrap();

    /********** Verifier deserializes proof data *********/
    let proof_as_sumcheck_proof: <SW as Sumcheck>::Proof = <SW as Sumcheck>::Proof::from(proof_round_polys);

    // Verify the proof.
    let valid = sumcheck
        .verify(&proof_as_sumcheck_proof, claimed_sum, &config)
        .unwrap();

    assert!(valid);
}

pub fn check_sumcheck_simple_device<SW, P>(hash: &Hasher)
where
    SW: Sumcheck,
    SW::Field: GenerateRandom,
    P: ReturningValueProgram,
{
    let log_mle_poly_size = 13u64;
    let mle_poly_size = 1 << log_mle_poly_size;
    let nof_mle_poly = 4;

    let seed_rng = SW::Field::generate_random(1)[0];

    let mut mle_polys = Vec::with_capacity(nof_mle_poly);
    for _ in 0..nof_mle_poly {
        let mle_poly_random = SW::Field::generate_random(mle_poly_size);
        mle_polys.push(mle_poly_random);
    }

    let mut claimed_sum = <<SW as Sumcheck>::Field as PrimeField>::zero();
    for i in 0..mle_poly_size {
        let a = mle_polys[0][i];
        let b = mle_polys[1][i];
        let c = mle_polys[2][i];
        let eq = mle_polys[3][i];
        claimed_sum = claimed_sum + (a * b - c) * eq;
    }

    /****** Begin Device Proof ******/
    let config = SumcheckTranscriptConfig::new(
        hash,
        b"DomainLabel".to_vec(),
        b"PolyLabel".to_vec(),
        b"ChallengeLabel".to_vec(),
        true, // little endian
        seed_rng,
    );

    let mle_poly_hosts = mle_polys
        .iter()
        .map(|poly| HostSlice::from_slice(poly))
        .collect::<Vec<&HostSlice<<SW as Sumcheck>::Field>>>();

    let mut device_mle_polys = Vec::with_capacity(nof_mle_poly);
    for i in 0..nof_mle_poly {
        let mut device_slice = DeviceVec::device_malloc(mle_poly_size).unwrap();
        device_slice
            .copy_from_host(mle_poly_hosts[i])
            .unwrap();
        device_mle_polys.push(device_slice);
    }

    let mle_polys_device: Vec<&DeviceSlice<<SW as Sumcheck>::Field>> = device_mle_polys
        .iter()
        .map(|s| &s[..])
        .collect();
    let device_mle_polys_slice = mle_polys_device.as_slice();

    let sumcheck = SW::new().unwrap();
    let combine_func = P::new_predefined(PreDefinedProgram::EQtimesABminusC).unwrap();
    let sumcheck_config = SumcheckConfig::default();
    // Generate a proof using the `prove` method.
    let proof = sumcheck.prove(
        device_mle_polys_slice,
        mle_poly_size as u64,
        claimed_sum,
        combine_func,
        &config,
        &sumcheck_config,
    );
    /****** End Device Proof ******/

    /****** Obtain Proof Round Polys ******/
    let proof_round_polys =
        <<SW as Sumcheck>::Proof as SumcheckProofOps<<SW as Sumcheck>::Field>>::get_round_polys(&proof).unwrap();

    /********** Verifier deserializes proof data *********/
    let proof_as_sumcheck_proof: <SW as Sumcheck>::Proof = <SW as Sumcheck>::Proof::from(proof_round_polys);

    // Verify the proof.
    let valid = sumcheck
        .verify(&proof_as_sumcheck_proof, claimed_sum, &config)
        .unwrap();

    assert!(valid);
}

pub fn check_sumcheck_user_defined_combine<SW, P>(hash: &Hasher)
where
    SW: Sumcheck,
    SW::Field: GenerateRandom,
    P: ReturningValueProgram,
{
    let log_mle_poly_size = 13u64;
    let mle_poly_size = 1 << log_mle_poly_size;
    let nof_mle_poly = 4;
    // Generate a random seed for the test.
    let seed_rng = SW::Field::generate_random(1)[0];

    // Create a transcript configuration.
    let config = SumcheckTranscriptConfig::new(
        hash,
        b"DomainLabel".to_vec(),
        b"PolyLabel".to_vec(),
        b"ChallengeLabel".to_vec(),
        true, // little endian
        seed_rng,
    );

    let mut mle_polys = Vec::with_capacity(nof_mle_poly);
    for _ in 0..nof_mle_poly {
        let mle_poly_random = SW::Field::generate_random(mle_poly_size);
        mle_polys.push(mle_poly_random);
    }

    let mut claimed_sum = SW::Field::zero();
    for i in 0..mle_poly_size {
        let a = mle_polys[0][i];
        let b = mle_polys[1][i];
        let c = mle_polys[2][i];
        let d = mle_polys[3][i];
        claimed_sum = claimed_sum + a * b - c * SW::Field::from_u32(2) + d;
    }

    let user_combine = |vars: &mut Vec<P::ProgSymbol>| -> P::ProgSymbol {
        let a = vars[0]; // Shallow copies pointing to the same memory in the backend
        let b = vars[1];
        let c = vars[2];
        let d = vars[3];
        return a * b + d - c * P::Field::from_u32(2);
    };

    /****** Begin CPU Proof ******/
    let mle_poly_hosts = mle_polys
        .iter()
        .map(|poly| HostSlice::from_slice(poly))
        .collect::<Vec<&HostSlice<<SW as Sumcheck>::Field>>>();

    let sumcheck = SW::new().unwrap();
    let combine_func = P::new(user_combine, /* nof_parameters = */ 4).unwrap();
    let sumcheck_config = SumcheckConfig::default();
    // Generate a proof using the `prove` method.
    let proof = sumcheck.prove(
        mle_poly_hosts.as_slice(),
        mle_poly_size as u64,
        claimed_sum,
        combine_func,
        &config,
        &sumcheck_config,
    );
    /****** End CPU Proof ******/

    /****** Obtain Proof Round Polys ******/
    let proof_round_polys =
        <<SW as Sumcheck>::Proof as SumcheckProofOps<<SW as Sumcheck>::Field>>::get_round_polys(&proof).unwrap();

    /********** Verifier deserializes proof data *********/
    let proof_as_sumcheck_proof: <SW as Sumcheck>::Proof = <SW as Sumcheck>::Proof::from(proof_round_polys);

    // Verify the proof.
    let valid = sumcheck
        .verify(&proof_as_sumcheck_proof, claimed_sum, &config)
        .unwrap();

    assert!(valid);
}

pub fn check_sumcheck_proof_serialization<SW, P, S, D, T>(hash: &Hasher, serialize: S, deserialize: D)
where
    SW: Sumcheck,
    P: ReturningValueProgram,
    SW::Proof: Serialize + DeserializeOwned,
    S: Fn(&SW::Proof) -> T,
    D: Fn(&T) -> SW::Proof,
{
    let log_mle_poly_size = 13u64;
    let mle_poly_size = 1 << log_mle_poly_size;
    let nof_mle_poly = 4;
    // Generate a random seed for the test.
    let seed_rng = <<SW as Sumcheck>::FieldConfig>::generate_random(1)[0];

    // Create a transcript configuration.
    let config = SumcheckTranscriptConfig::new(
        hash,
        b"DomainLabel".to_vec(),
        b"PolyLabel".to_vec(),
        b"ChallengeLabel".to_vec(),
        true, // little endian
        seed_rng,
    );

    let mut mle_polys = Vec::with_capacity(nof_mle_poly);
    for _ in 0..nof_mle_poly {
        let mle_poly_random = <<SW as Sumcheck>::FieldConfig>::generate_random(mle_poly_size);
        mle_polys.push(mle_poly_random);
    }

    let mut claimed_sum = <<SW as Sumcheck>::Field as FieldImpl>::zero();
    for i in 0..mle_poly_size {
        let a = mle_polys[0][i];
        let b = mle_polys[1][i];
        let c = mle_polys[2][i];
        let d = mle_polys[3][i];
        claimed_sum = claimed_sum + a * b - c * SW::Field::from_u32(2) + d;
    }

    let user_combine = |vars: &mut Vec<P::ProgSymbol>| -> P::ProgSymbol {
        let a = vars[0]; // Shallow copies pointing to the same memory in the backend
        let b = vars[1];
        let c = vars[2];
        let d = vars[3];
        return a * b + d - c * P::Field::from_u32(2);
    };

    /****** Begin CPU Proof ******/
    let mle_poly_hosts = mle_polys
        .iter()
        .map(|poly| HostSlice::from_slice(poly))
        .collect::<Vec<&HostSlice<<SW as Sumcheck>::Field>>>();

    let sumcheck = SW::new().unwrap();
    let combine_func = P::new(user_combine, /* nof_parameters = */ 4).unwrap();
    let sumcheck_config = SumcheckConfig::default();
    // Generate a proof using the `prove` method.
    let proof = sumcheck.prove(
        mle_poly_hosts.as_slice(),
        mle_poly_size as u64,
        claimed_sum,
        combine_func,
        &config,
        &sumcheck_config,
    );
    /****** End CPU Proof ******/

    let proof_round_polys =
        <<SW as Sumcheck>::Proof as SumcheckProofOps<<SW as Sumcheck>::Field>>::get_round_polys(&proof).unwrap();

    let proof_as_sumcheck_proof: <SW as Sumcheck>::Proof = <SW as Sumcheck>::Proof::from(proof_round_polys);

    // === Serialize ===
    let serialized_proof = serialize(&proof_as_sumcheck_proof);
    let deserialized_proof: SW::Proof = deserialize(&serialized_proof);

    let round_polys_original = proof_as_sumcheck_proof
        .get_round_polys()
        .unwrap();
    let round_polys_deserialized = deserialized_proof
        .get_round_polys()
        .unwrap();

    assert_eq!(round_polys_original, round_polys_deserialized);
}<|MERGE_RESOLUTION|>--- conflicted
+++ resolved
@@ -8,12 +8,7 @@
 use serde::Serialize;
 
 /// Tests the `SumcheckTranscriptConfig` struct with different constructors.
-<<<<<<< HEAD
 pub fn check_sumcheck_transcript_config<F: PrimeField>(hash: &Hasher)
-=======
-
-pub fn check_sumcheck_transcript_config<F: FieldImpl>(hash: &Hasher)
->>>>>>> bf8ad988
 where
     F: GenerateRandom,
 {
@@ -217,7 +212,7 @@
 pub fn check_sumcheck_user_defined_combine<SW, P>(hash: &Hasher)
 where
     SW: Sumcheck,
-    SW::Field: GenerateRandom,
+    <SW as Sumcheck>::Field: GenerateRandom,
     P: ReturningValueProgram,
 {
     let log_mle_poly_size = 13u64;
@@ -297,6 +292,7 @@
 pub fn check_sumcheck_proof_serialization<SW, P, S, D, T>(hash: &Hasher, serialize: S, deserialize: D)
 where
     SW: Sumcheck,
+    <SW as Sumcheck>::Field: GenerateRandom,
     P: ReturningValueProgram,
     SW::Proof: Serialize + DeserializeOwned,
     S: Fn(&SW::Proof) -> T,
@@ -306,7 +302,7 @@
     let mle_poly_size = 1 << log_mle_poly_size;
     let nof_mle_poly = 4;
     // Generate a random seed for the test.
-    let seed_rng = <<SW as Sumcheck>::FieldConfig>::generate_random(1)[0];
+    let seed_rng = <<SW as Sumcheck>::Field as GenerateRandom>::generate_random(1)[0];
 
     // Create a transcript configuration.
     let config = SumcheckTranscriptConfig::new(
@@ -320,11 +316,11 @@
 
     let mut mle_polys = Vec::with_capacity(nof_mle_poly);
     for _ in 0..nof_mle_poly {
-        let mle_poly_random = <<SW as Sumcheck>::FieldConfig>::generate_random(mle_poly_size);
+        let mle_poly_random = <<SW as Sumcheck>::Field as GenerateRandom>::generate_random(mle_poly_size);
         mle_polys.push(mle_poly_random);
     }
 
-    let mut claimed_sum = <<SW as Sumcheck>::Field as FieldImpl>::zero();
+    let mut claimed_sum = <<SW as Sumcheck>::Field as PrimeField>::zero();
     for i in 0..mle_poly_size {
         let a = mle_polys[0][i];
         let b = mle_polys[1][i];
