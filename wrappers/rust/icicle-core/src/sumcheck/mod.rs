--- conflicted
+++ resolved
@@ -261,13 +261,8 @@
             use icicle_core::sumcheck::{
                 FFISumcheckTranscriptConfig, Sumcheck, SumcheckConfig, SumcheckProofOps, SumcheckTranscriptConfig,
             };
-<<<<<<< HEAD
             use icicle_core::traits::Handle;
             use icicle_runtime::{eIcicleError, memory::HostOrDeviceSlice};
-=======
-            use icicle_core::traits::{FieldImpl, Handle};
-            use icicle_runtime::{eIcicleError, memory::HostOrDeviceSlice, IcicleError};
->>>>>>> 413ca284
             use serde::de::{self, Visitor};
             use serde::{Deserialize, Deserializer, Serialize, Serializer};
             use std::ffi::c_void;
