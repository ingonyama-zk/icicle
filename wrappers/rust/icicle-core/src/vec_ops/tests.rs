#![allow(unused_imports)]
use crate::field::PrimeField;
use crate::program::{Instruction, PreDefinedProgram, Program, ReturningValueProgram};
use crate::symbol::Symbol;
use crate::traits::{Arithmetic, GenerateRandom};
use crate::vec_ops::{
    accumulate_scalars, add_scalars, bit_reverse, bit_reverse_inplace, div_scalars, execute_program, inv_scalars,
    mixed_mul_scalars, mul_scalars, product_scalars, scalar_add, scalar_mul, scalar_sub, slice, sub_scalars,
    sum_scalars, transpose_matrix, MixedVecOps, VecOps, VecOpsConfig,
};
use icicle_runtime::device::Device;
use icicle_runtime::memory::{DeviceVec, HostOrDeviceSlice, HostSlice};
use icicle_runtime::{runtime, stream::IcicleStream, test_utilities};
use std::ops::{Add, AddAssign, Mul, MulAssign, Sub, SubAssign};

#[test]
fn test_vec_ops_config() {
    let mut vec_ops_config = VecOpsConfig::default();
    vec_ops_config
        .ext
        .set_int("int_example", 5);

    assert_eq!(
        vec_ops_config
            .ext
            .get_int("int_example"),
        5
    );

    // just to test the stream can be set and used correctly
    let stream = IcicleStream::create().unwrap();
    vec_ops_config.stream_handle = *stream;

    stream
        .synchronize()
        .unwrap();
}

<<<<<<< HEAD
pub fn check_vec_ops_scalars<F>()
where
    F: PrimeField + VecOps + GenerateRandom,
{
    let test_size = 1 << 14;

    check_vec_ops_scalars_add::<F>(test_size);
    check_vec_ops_scalars_sub::<F>(test_size);
    check_vec_ops_scalars_mul::<F>(test_size);
    check_vec_ops_scalars_div::<F>(test_size);
    check_vec_ops_scalars_inv::<F>(test_size);
    check_vec_ops_scalars_sum::<F>(test_size);
    check_vec_ops_scalars_product::<F>(test_size);
    check_vec_ops_scalars_add_scalar::<F>(test_size);
    check_vec_ops_scalars_sub_scalar::<F>(test_size);
    check_vec_ops_scalars_mul_scalar::<F>(test_size);
    check_vec_ops_scalars_accumulate::<F>(test_size);
}

pub fn check_mixed_vec_ops_scalars<F, T>()
=======
pub fn check_mixed_vec_ops_scalars<F: FieldImpl, T: FieldImpl>()
>>>>>>> bf8ad988
where
    F: PrimeField + MixedVecOps<T> + GenerateRandom,
    T: PrimeField + GenerateRandom,
{
    let test_size = 1 << 14;
    check_vec_ops_mixed_scalars_mul::<F, T>(test_size);
}

pub fn check_vec_ops_scalars_add<F>(test_size: usize)
where
    F: PrimeField + VecOps + GenerateRandom,
{
    let a_main = F::generate_random(test_size);
    let b = F::generate_random(test_size);
    let mut result_main = vec![F::zero(); test_size];
    let mut result_ref = vec![F::zero(); test_size];

    let a_main = HostSlice::from_slice(&a_main);
    let b = HostSlice::from_slice(&b);
    let result_main = HostSlice::from_mut_slice(&mut result_main);
    let result_ref = HostSlice::from_mut_slice(&mut result_ref);

    let cfg = VecOpsConfig::default();

    test_utilities::test_set_main_device();
    add_scalars(a_main, b, result_main, &cfg).unwrap();

    test_utilities::test_set_ref_device();
    add_scalars(a_main, b, result_ref, &cfg).unwrap();

    assert_eq!(result_main.as_slice(), result_ref.as_slice());
}

pub fn check_vec_ops_scalars_sub<F>(test_size: usize)
where
    F: PrimeField + VecOps + GenerateRandom,
{
    let a_main = F::generate_random(test_size);
    let b = F::generate_random(test_size);
    let mut result_main = vec![F::zero(); test_size];
    let mut result_ref = vec![F::zero(); test_size];

    let a_main = HostSlice::from_slice(&a_main);
    let b = HostSlice::from_slice(&b);
    let result_main = HostSlice::from_mut_slice(&mut result_main);
    let result_ref = HostSlice::from_mut_slice(&mut result_ref);

    let cfg = VecOpsConfig::default();

    test_utilities::test_set_main_device();
    sub_scalars(a_main, b, result_main, &cfg).unwrap();

    test_utilities::test_set_ref_device();
    sub_scalars(a_main, b, result_ref, &cfg).unwrap();

    assert_eq!(result_main.as_slice(), result_ref.as_slice());
}

pub fn check_vec_ops_scalars_mul<F>(test_size: usize)
where
    F: PrimeField + VecOps + GenerateRandom,
{
    let a_main = F::generate_random(test_size);
    let b = F::generate_random(test_size);
    let mut result_main = vec![F::zero(); test_size];
    let mut result_ref = vec![F::zero(); test_size];

    let a_main = HostSlice::from_slice(&a_main);
    let b = HostSlice::from_slice(&b);
    let result_main = HostSlice::from_mut_slice(&mut result_main);
    let result_ref = HostSlice::from_mut_slice(&mut result_ref);

    let cfg = VecOpsConfig::default();

    test_utilities::test_set_main_device();
    mul_scalars(a_main, b, result_main, &cfg).unwrap();

    test_utilities::test_set_ref_device();
    mul_scalars(a_main, b, result_ref, &cfg).unwrap();

    assert_eq!(result_main.as_slice(), result_ref.as_slice());
}

pub fn check_vec_ops_scalars_div<F>(test_size: usize)
where
    F: PrimeField + VecOps + GenerateRandom,
{
    let a_main = F::generate_random(test_size);
    let b = F::generate_random(test_size);
    let mut result_main = vec![F::zero(); test_size];
    let mut result_ref = vec![F::zero(); test_size];

    let a_main = HostSlice::from_slice(&a_main);
    let b = HostSlice::from_slice(&b);
    let result_main = HostSlice::from_mut_slice(&mut result_main);
    let result_ref = HostSlice::from_mut_slice(&mut result_ref);

    let cfg = VecOpsConfig::default();

    test_utilities::test_set_main_device();
    div_scalars(a_main, b, result_main, &cfg).unwrap();

    test_utilities::test_set_ref_device();
    div_scalars(a_main, b, result_ref, &cfg).unwrap();

    assert_eq!(result_main.as_slice(), result_ref.as_slice());
}

pub fn check_vec_ops_scalars_inv<F>(test_size: usize)
where
    F: PrimeField + VecOps + GenerateRandom,
{
    let cfg = VecOpsConfig::default();

    let a = F::generate_random(test_size);
    let mut inv = vec![F::zero(); test_size];
    let mut result_main = vec![F::zero(); test_size];
    let mut result_ref = vec![F::one(); test_size];
    let mut result = vec![F::one(); test_size];

    let a = HostSlice::from_slice(&a);
    let inv = HostSlice::from_mut_slice(&mut inv);
    let result_main = HostSlice::from_mut_slice(&mut result_main);
    let result_ref = HostSlice::from_mut_slice(&mut result_ref);
    let result = HostSlice::from_mut_slice(&mut result);

    test_utilities::test_set_main_device();
    inv_scalars(a, inv, &cfg).unwrap();
    mul_scalars(a, inv, result_main, &cfg).unwrap();

    test_utilities::test_set_ref_device();
    inv_scalars(a, inv, &cfg).unwrap();
    mul_scalars(a, inv, result_ref, &cfg).unwrap();

    assert_eq!(result_main.as_slice(), result.as_slice());
    assert_eq!(result_ref.as_slice(), result.as_slice());
}

pub fn check_vec_ops_scalars_sum<F>(test_size: usize)
where
    F: PrimeField + VecOps + GenerateRandom,
{
    let cfg = VecOpsConfig::default();
    let batch_size = 3;

    let a_main = F::generate_random(test_size * batch_size);
    let mut result_main = vec![F::zero(); batch_size];
    let mut result_ref = vec![F::zero(); batch_size];

    let a_main = HostSlice::from_slice(&a_main);
    let result_main = HostSlice::from_mut_slice(&mut result_main);
    let result_ref = HostSlice::from_mut_slice(&mut result_ref);

    test_utilities::test_set_main_device();
    sum_scalars(a_main, result_main, &cfg).unwrap();

    test_utilities::test_set_ref_device();
    sum_scalars(a_main, result_ref, &cfg).unwrap();

    assert_eq!(result_main.as_slice(), result_ref.as_slice());
}

pub fn check_vec_ops_scalars_product<F>(test_size: usize)
where
    F: PrimeField + VecOps + GenerateRandom,
{
    let cfg = VecOpsConfig::default();
    let batch_size = 3;

    let a_main = F::generate_random(test_size * batch_size);
    let mut result_main = vec![F::zero(); batch_size];
    let mut result_ref = vec![F::zero(); batch_size];

    let a_main = HostSlice::from_slice(&a_main);
    let result_main = HostSlice::from_mut_slice(&mut result_main);
    let result_ref = HostSlice::from_mut_slice(&mut result_ref);

    test_utilities::test_set_main_device();
    product_scalars(a_main, result_main, &cfg).unwrap();

    test_utilities::test_set_ref_device();
    product_scalars(a_main, result_ref, &cfg).unwrap();

    assert_eq!(result_main.as_slice(), result_ref.as_slice());
}

pub fn check_vec_ops_scalars_add_scalar<F>(test_size: usize)
where
    F: PrimeField + VecOps + GenerateRandom,
{
    let cfg = VecOpsConfig::default();
    let batch_size = 3;

    let a_main = F::generate_random(batch_size as usize);
    let b = F::generate_random(test_size * batch_size as usize);
    let mut result_main = vec![F::zero(); test_size * batch_size as usize];
    let mut result_ref = vec![F::zero(); test_size * batch_size as usize];

    let a_main = HostSlice::from_slice(&a_main);
    let b = HostSlice::from_slice(&b);
    let result_main = HostSlice::from_mut_slice(&mut result_main);
    let result_ref = HostSlice::from_mut_slice(&mut result_ref);

    test_utilities::test_set_main_device();
    scalar_add(a_main, b, result_main, &cfg).unwrap();

    test_utilities::test_set_ref_device();
    scalar_add(a_main, b, result_ref, &cfg).unwrap();

    assert_eq!(result_main.as_slice(), result_ref.as_slice());
}

pub fn check_vec_ops_scalars_sub_scalar<F>(test_size: usize)
where
    F: PrimeField + VecOps + GenerateRandom,
{
    let cfg = VecOpsConfig::default();
    let batch_size = 3;

    let a_main = F::generate_random(batch_size);
    let b = F::generate_random(test_size * batch_size);
    let mut result_main = vec![F::zero(); test_size * batch_size];
    let mut result_ref = vec![F::zero(); test_size * batch_size];

    let a_main = HostSlice::from_slice(&a_main);
    let b = HostSlice::from_slice(&b);
    let result_main = HostSlice::from_mut_slice(&mut result_main);
    let result_ref = HostSlice::from_mut_slice(&mut result_ref);

    test_utilities::test_set_main_device();
    scalar_sub(a_main, b, result_main, &cfg).unwrap();

    test_utilities::test_set_ref_device();
    scalar_sub(a_main, b, result_ref, &cfg).unwrap();

    assert_eq!(result_main.as_slice(), result_ref.as_slice());
}

pub fn check_vec_ops_scalars_mul_scalar<F>(test_size: usize)
where
    F: PrimeField + VecOps + GenerateRandom,
{
    let cfg = VecOpsConfig::default();
    let batch_size = 3;

    let a_main = F::generate_random(batch_size);
    let b = F::generate_random(test_size * batch_size);
    let mut result_main = vec![F::zero(); test_size * batch_size];
    let mut result_ref = vec![F::zero(); test_size * batch_size];

    let a_main = HostSlice::from_slice(&a_main);
    let b = HostSlice::from_slice(&b);
    let result_main = HostSlice::from_mut_slice(&mut result_main);
    let result_ref = HostSlice::from_mut_slice(&mut result_ref);

    test_utilities::test_set_main_device();
    scalar_mul(a_main, b, result_main, &cfg).unwrap();

    test_utilities::test_set_ref_device();
    scalar_mul(a_main, b, result_ref, &cfg).unwrap();

    assert_eq!(result_main.as_slice(), result_ref.as_slice());
}

pub fn check_vec_ops_scalars_accumulate<F>(test_size: usize)
where
    F: PrimeField + VecOps + GenerateRandom,
{
    let mut a_main = F::generate_random(test_size);
    let b = F::generate_random(test_size);

    let mut a_clone = a_main.clone();

    let a_main_slice = HostSlice::from_mut_slice(&mut a_main);
    let b_slice = HostSlice::from_slice(&b);
    let a_clone_slice = HostSlice::from_mut_slice(&mut a_clone);

    let cfg = VecOpsConfig::default();

    test_utilities::test_set_main_device();
    accumulate_scalars(a_main_slice, b_slice, &cfg).unwrap();

    test_utilities::test_set_ref_device();
    accumulate_scalars(a_clone_slice, b_slice, &cfg).unwrap();

    assert_eq!(a_clone_slice.as_slice(), a_main_slice.as_slice());
}

pub fn check_matrix_transpose<F>()
where
    F: PrimeField + VecOps + GenerateRandom,
{
    let cfg = VecOpsConfig::default();
    let batch_size = 3;

    let (r, c): (u32, u32) = (1u32 << 10, 1u32 << 4);
    let test_size = (r * c * batch_size) as usize;

    let input_matrix = F::generate_random(test_size);
    let mut result_main = vec![F::zero(); test_size];
    let mut result_ref = vec![F::zero(); test_size];

    test_utilities::test_set_main_device();
    transpose_matrix(
        HostSlice::from_slice(&input_matrix),
        r,
        c,
        HostSlice::from_mut_slice(&mut result_main),
        &cfg,
    )
    .unwrap();

    test_utilities::test_set_ref_device();
    transpose_matrix(
        HostSlice::from_slice(&input_matrix),
        r,
        c,
        HostSlice::from_mut_slice(&mut result_ref),
        &cfg,
    )
    .unwrap();

    assert_eq!(result_main, result_ref);
}

pub fn check_slice<F>()
where
    F: PrimeField + VecOps + GenerateRandom,
{
    let cfg = VecOpsConfig::default();
    let batch_size = 3;

    let size_in: u64 = 1 << 10;
    let offset: u64 = 10;
    let stride: u64 = 3;
    let size_out: u64 = ((size_in - offset) / stride) - 1;

    let input_matrix = F::generate_random(size_in as usize * batch_size);
    let mut result_main = vec![F::zero(); size_out as usize * batch_size];
    let mut result_ref = vec![F::zero(); size_out as usize * batch_size];

    test_utilities::test_set_main_device();
    slice(
        HostSlice::from_slice(&input_matrix),
        offset,
        stride,
        size_in,
        size_out,
        &cfg,
        HostSlice::from_mut_slice(&mut result_main),
    )
    .unwrap();

    test_utilities::test_set_ref_device();
    slice(
        HostSlice::from_slice(&input_matrix),
        offset,
        stride,
        size_in,
        size_out,
        &cfg,
        HostSlice::from_mut_slice(&mut result_ref),
    )
    .unwrap();

    assert_eq!(result_main, result_ref);
}

pub fn check_bit_reverse<F>()
where
    F: PrimeField + VecOps + GenerateRandom,
{
    test_utilities::test_set_main_device();

    const LOG_SIZE: u32 = 20;
    const TEST_SIZE: usize = 1 << LOG_SIZE;
    let input_vec = F::generate_random(TEST_SIZE);
    let input = HostSlice::from_slice(&input_vec);
    let mut intermediate = DeviceVec::<F>::device_malloc(TEST_SIZE).unwrap();
    let cfg = VecOpsConfig::default();
    bit_reverse(input, &cfg, &mut intermediate[..]).unwrap();

    let mut intermediate_host = vec![F::one(); TEST_SIZE];
    intermediate
        .copy_to_host(HostSlice::from_mut_slice(&mut intermediate_host[..]))
        .unwrap();
    let index_reverser = |i: usize| i.reverse_bits() >> (usize::BITS - LOG_SIZE);
    intermediate_host
        .iter()
        .enumerate()
        .for_each(|(i, val)| assert_eq!(val, &input_vec[index_reverser(i)]));

    let mut result = vec![F::one(); TEST_SIZE];
    let result = HostSlice::from_mut_slice(&mut result);
    let cfg = VecOpsConfig::default();
    bit_reverse(&intermediate[..], &cfg, result).unwrap();
    assert_eq!(input.as_slice(), result.as_slice());
}

pub fn check_bit_reverse_inplace<F>()
where
    F: PrimeField + VecOps + GenerateRandom,
{
    test_utilities::test_set_main_device();

    const LOG_SIZE: u32 = 20;
    const TEST_SIZE: usize = 1 << LOG_SIZE;
    let input_vec = F::generate_random(TEST_SIZE);
    let input = HostSlice::from_slice(&input_vec);
    let mut intermediate = DeviceVec::<F>::device_malloc(TEST_SIZE).unwrap();
    intermediate
        .copy_from_host(&input)
        .unwrap();
    let cfg = VecOpsConfig::default();
    bit_reverse_inplace(&mut intermediate[..], &cfg).unwrap();

    let mut intermediate_host = vec![F::one(); TEST_SIZE];
    intermediate
        .copy_to_host(HostSlice::from_mut_slice(&mut intermediate_host[..]))
        .unwrap();
    let index_reverser = |i: usize| i.reverse_bits() >> (usize::BITS - LOG_SIZE);
    intermediate_host
        .iter()
        .enumerate()
        .for_each(|(i, val)| assert_eq!(val, &input_vec[index_reverser(i)]));

    bit_reverse_inplace(&mut intermediate[..], &cfg).unwrap();
    let mut result_host = vec![F::one(); TEST_SIZE];
    intermediate
        .copy_to_host(HostSlice::from_mut_slice(&mut result_host[..]))
        .unwrap();
    assert_eq!(input.as_slice(), result_host.as_slice());
}

pub fn check_program<F, Prog>()
where
    F: PrimeField + VecOps + GenerateRandom + Arithmetic,
    Prog: Program<F>,
{
    let example_lambda = |vars: &mut Vec<Prog::ProgSymbol>| {
        let a = vars[0];
        let b = vars[1];
        let c = vars[2];
        let d = vars[3];

        vars[4] = d * (a * b - c) + F::from_u32(9);
        vars[5] = a * b - c.inverse();
        vars[6] += a * b - c.inverse();
        vars[3] = (vars[0] + vars[1]) * F::from_u32(2);
    };

    const TEST_SIZE: usize = 1 << 10;
    let a = F::generate_random(TEST_SIZE);
    let b = F::generate_random(TEST_SIZE);
    let c = F::generate_random(TEST_SIZE);
    let eq = F::generate_random(TEST_SIZE);
    let var4 = vec![F::zero(); TEST_SIZE];
    let var5 = vec![F::zero(); TEST_SIZE];
    let var6 = vec![F::zero(); TEST_SIZE];
    let a_slice = HostSlice::from_slice(&a);
    let b_slice = HostSlice::from_slice(&b);
    let c_slice = HostSlice::from_slice(&c);
    let eq_slice = HostSlice::from_slice(&eq);
    let var4_slice = HostSlice::from_slice(&var4);
    let var5_slice = HostSlice::from_slice(&var5);
    let var6_slice = HostSlice::from_slice(&var6);
    let mut parameters = vec![a_slice, b_slice, c_slice, eq_slice, var4_slice, var5_slice, var6_slice];

    let program = Prog::new(example_lambda, 7).unwrap();

    let cfg = VecOpsConfig::default();
    execute_program(&mut parameters, &program, &cfg).expect("Program Failed");

    for i in 0..TEST_SIZE {
        let a = a[i];
        let b = b[i];
        let c = c[i];
        let eq = eq[i];
        let var3 = parameters[3][i];
        let var4 = parameters[4][i];
        let var5 = parameters[5][i];
        let var6 = parameters[6][i];
        assert_eq!(var3, F::from_u32(2) * (a + b));
        assert_eq!(var4, eq * (a * b - c) + F::from_u32(9));
        assert_eq!(var5, a * b - c.inv());
        assert_eq!(var6, var5);
    }
}

pub fn check_predefined_program<F, Prog>()
where
    F: PrimeField + VecOps + GenerateRandom + Arithmetic,
    Prog: Program<F>,
{
    const TEST_SIZE: usize = 1 << 10;
    let a = F::generate_random(TEST_SIZE);
    let b = F::generate_random(TEST_SIZE);
    let c = F::generate_random(TEST_SIZE);
    let eq = F::generate_random(TEST_SIZE);
    let var4 = vec![F::zero(); TEST_SIZE];
    let a_slice = HostSlice::from_slice(&a);
    let b_slice = HostSlice::from_slice(&b);
    let c_slice = HostSlice::from_slice(&c);
    let eq_slice = HostSlice::from_slice(&eq);
    let var4_slice = HostSlice::from_slice(&var4);
    let mut parameters = vec![a_slice, b_slice, c_slice, eq_slice, var4_slice];

    let program = Prog::new_predefined(PreDefinedProgram::EQtimesABminusC).unwrap();

    let cfg = VecOpsConfig::default();
    execute_program(&mut parameters, &program, &cfg).expect("Program Failed");

    for i in 0..TEST_SIZE {
        let a = parameters[0][i];
        let b = parameters[1][i];
        let c = parameters[2][i];
        let eq = parameters[3][i];
        let var4 = parameters[4][i];
        assert_eq!(var4, eq * (a * b - c));
    }
}

pub fn check_vec_ops_mixed_scalars_mul<F, T>(test_size: usize)
where
    F: PrimeField + MixedVecOps<T> + GenerateRandom,
    T: PrimeField + GenerateRandom,
{
    let a_main = F::generate_random(test_size);
    let b = T::generate_random(test_size);
    let mut result_main = vec![F::zero(); test_size];
    let mut result_ref = vec![F::zero(); test_size];

    let a_main = HostSlice::from_slice(&a_main);
    let b = HostSlice::from_slice(&b);
    let result_main = HostSlice::from_mut_slice(&mut result_main);
    let result_ref = HostSlice::from_mut_slice(&mut result_ref);

    let cfg = VecOpsConfig::default();

    test_utilities::test_set_main_device();
    mixed_mul_scalars(a_main, b, result_main, &cfg).unwrap();

    test_utilities::test_set_ref_device();
    mixed_mul_scalars(a_main, b, result_ref, &cfg).unwrap();

    assert_eq!(result_main.as_slice(), result_ref.as_slice());
}<|MERGE_RESOLUTION|>--- conflicted
+++ resolved
@@ -36,7 +36,6 @@
         .unwrap();
 }
 
-<<<<<<< HEAD
 pub fn check_vec_ops_scalars<F>()
 where
     F: PrimeField + VecOps + GenerateRandom,
@@ -57,9 +56,6 @@
 }
 
 pub fn check_mixed_vec_ops_scalars<F, T>()
-=======
-pub fn check_mixed_vec_ops_scalars<F: FieldImpl, T: FieldImpl>()
->>>>>>> bf8ad988
 where
     F: PrimeField + MixedVecOps<T> + GenerateRandom,
     T: PrimeField + GenerateRandom,
