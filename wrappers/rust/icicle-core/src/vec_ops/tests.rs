use crate::traits::GenerateRandom;
use crate::vec_ops::{
    add_scalars, bit_reverse, bit_reverse_inplace, mul_scalars, sub_scalars, BitReverseConfig, FieldImpl, VecOps,
    VecOpsConfig,
};
use icicle_cuda_runtime::memory::{DeviceVec, HostSlice};

use super::accumulate_scalars;

pub fn check_vec_ops_scalars<F: FieldImpl>()
where
    <F as FieldImpl>::Config: VecOps<F> + GenerateRandom<F>,
{
    let test_size = 1 << 14;

    let mut a = F::Config::generate_random(test_size);
    let b = F::Config::generate_random(test_size);
    let ones = vec![F::one(); test_size];
    let mut result = vec![F::zero(); test_size];
    let mut result2 = vec![F::zero(); test_size];
    let mut result3 = vec![F::zero(); test_size];
    let a = HostSlice::from_mut_slice(&mut a);
    let b = HostSlice::from_slice(&b);
    let ones = HostSlice::from_slice(&ones);
    let result = HostSlice::from_mut_slice(&mut result);
    let result2 = HostSlice::from_mut_slice(&mut result2);
    let result3 = HostSlice::from_mut_slice(&mut result3);

    let cfg = VecOpsConfig::default();
    add_scalars(a, b, result, &cfg).unwrap();

    sub_scalars(result, b, result2, &cfg).unwrap();

    assert_eq!(a[0], result2[0]);

    mul_scalars(a, ones, result3, &cfg).unwrap();

    assert_eq!(a[0], result3[0]);
<<<<<<< HEAD

    add_scalars(a, b, result, &cfg).unwrap();

    accumulate_scalars(a, b, &cfg).unwrap();

    assert_eq!(a[0], result[0]);
=======
}

pub fn check_bit_reverse<F: FieldImpl>()
where
    <F as FieldImpl>::Config: VecOps<F> + GenerateRandom<F>,
{
    const LOG_SIZE: u32 = 20;
    const TEST_SIZE: usize = 1 << LOG_SIZE;
    let input_vec = F::Config::generate_random(TEST_SIZE);
    let input = HostSlice::from_slice(&input_vec);
    let mut intermediate = DeviceVec::<F>::cuda_malloc(TEST_SIZE).unwrap();
    let cfg = BitReverseConfig::default();
    bit_reverse(input, &cfg, &mut intermediate[..]).unwrap();

    let mut intermediate_host = vec![F::one(); TEST_SIZE];
    intermediate
        .copy_to_host(HostSlice::from_mut_slice(&mut intermediate_host[..]))
        .unwrap();
    let index_reverser = |i: usize| i.reverse_bits() >> (usize::BITS - LOG_SIZE);
    intermediate_host
        .iter()
        .enumerate()
        .for_each(|(i, val)| assert_eq!(val, &input_vec[index_reverser(i)]));

    let mut result = vec![F::one(); TEST_SIZE];
    let result = HostSlice::from_mut_slice(&mut result);
    let cfg = BitReverseConfig::default();
    bit_reverse(&intermediate[..], &cfg, result).unwrap();
    assert_eq!(input.as_slice(), result.as_slice());
}

pub fn check_bit_reverse_inplace<F: FieldImpl>()
where
    <F as FieldImpl>::Config: VecOps<F> + GenerateRandom<F>,
{
    const LOG_SIZE: u32 = 20;
    const TEST_SIZE: usize = 1 << LOG_SIZE;
    let input_vec = F::Config::generate_random(TEST_SIZE);
    let input = HostSlice::from_slice(&input_vec);
    let mut intermediate = DeviceVec::<F>::cuda_malloc(TEST_SIZE).unwrap();
    intermediate
        .copy_from_host(&input)
        .unwrap();
    let cfg = BitReverseConfig::default();
    bit_reverse_inplace(&mut intermediate[..], &cfg).unwrap();

    let mut intermediate_host = vec![F::one(); TEST_SIZE];
    intermediate
        .copy_to_host(HostSlice::from_mut_slice(&mut intermediate_host[..]))
        .unwrap();
    let index_reverser = |i: usize| i.reverse_bits() >> (usize::BITS - LOG_SIZE);
    intermediate_host
        .iter()
        .enumerate()
        .for_each(|(i, val)| assert_eq!(val, &input_vec[index_reverser(i)]));

    bit_reverse_inplace(&mut intermediate[..], &cfg).unwrap();
    let mut result_host = vec![F::one(); TEST_SIZE];
    intermediate
        .copy_to_host(HostSlice::from_mut_slice(&mut result_host[..]))
        .unwrap();
    assert_eq!(input.as_slice(), result_host.as_slice());
>>>>>>> 3a276ef2
}<|MERGE_RESOLUTION|>--- conflicted
+++ resolved
@@ -36,14 +36,12 @@
     mul_scalars(a, ones, result3, &cfg).unwrap();
 
     assert_eq!(a[0], result3[0]);
-<<<<<<< HEAD
 
     add_scalars(a, b, result, &cfg).unwrap();
 
     accumulate_scalars(a, b, &cfg).unwrap();
 
     assert_eq!(a[0], result[0]);
-=======
 }
 
 pub fn check_bit_reverse<F: FieldImpl>()
@@ -106,5 +104,4 @@
         .copy_to_host(HostSlice::from_mut_slice(&mut result_host[..]))
         .unwrap();
     assert_eq!(input.as_slice(), result_host.as_slice());
->>>>>>> 3a276ef2
 }