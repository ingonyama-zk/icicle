//! # Polynomial Ring Vector Operations
//!
//! This module defines vectorized operations over slices of types implementing the [`PolynomialRing`] trait.
//!
//! Each function operates on slices of polynomials (e.g., `[Rq]`) that internally store their coefficients in a base field (e.g., `Zq`).
//! These polynomials are "flattened" at runtime to perform efficient scalar-wise operations over the coefficient field.
//!
//! The implementation supports both host and device memory via the [`HostOrDeviceSlice`] abstraction.
//!
//! ## Supported Operations
//! - `polyvec_add`: Element-wise addition of two polynomial vectors
//! - `polyvec_sub`: Element-wise subtraction of two polynomial vectors
//! - `polyvec_mul`: Element-wise multiplication of two polynomial vectors
//! - `polyvec_mul_by_scalar`: Multiply each polynomial by a scalar field element
//! - `polyvec_sum_reduce`: Reduce a vector of polynomials into a single polynomial by summing them coefficient-wise
//!
//! ## Safety
//! All vector operations rely on a guaranteed memory layout where a polynomial is backed by `[P::Base; DEGREE]`.
//! This is enforced by the [`PolynomialRing`] trait and the `reinterpret_slice` utility.

<<<<<<< HEAD
pub use super::VecOpsConfig;
use super::{add_scalars, mul_scalars, scalar_mul, sub_scalars, sum_scalars, VecOps};
use crate::{polynomial_ring::PolynomialRing, traits::FieldImpl};
=======
use super::{add_scalars, mul_scalars, scalar_mul, sub_scalars, sum_scalars, VecOps, VecOpsConfig};
use crate::polynomial_ring::PolynomialRing;
>>>>>>> b9727f8d
use icicle_runtime::{
    memory::{
        reinterpret::{reinterpret_slice, reinterpret_slice_mut},
        HostOrDeviceSlice,
    },
    IcicleError,
};

/// Multiplies each polynomial in the input vector by a corresponding scalar field element.
///
/// Each `P` is a polynomial over `P::Base`, and this function scales all coefficients of `P[i]`
/// by `scalar[i]`.
///
/// # Constraints
/// - `input_scalarvec.len() == input_polyvec.len()`
/// - All memory regions must be properly allocated on the same memory space (host or device).
///
/// # Semantics
/// ```text
/// result[i] = input_polyvec[i] * input_scalarvec[i]
/// ```
///
/// # Example
/// ```ignore
/// polyvec_mul_by_scalar(&[Rq; N], &[Zq; N], &mut [Rq; N], &cfg)
/// ```
pub fn polyvec_mul_by_scalar<P>(
    input_polyvec: &(impl HostOrDeviceSlice<P> + ?Sized),
    input_scalarvec: &(impl HostOrDeviceSlice<P::Base> + ?Sized),
    result: &mut (impl HostOrDeviceSlice<P> + ?Sized),
    cfg: &VecOpsConfig,
) -> Result<(), IcicleError>
where
    P: PolynomialRing,
    P::Base: VecOps<P::Base>,
{
    unsafe {
        let vec_flat = reinterpret_slice::<P, P::Base>(input_polyvec)?;
        let mut result_flat = reinterpret_slice_mut::<P, P::Base>(result)?;
        let mut local_cfg = cfg.clone();
        local_cfg.batch_size = input_scalarvec.len() as i32;
        scalar_mul(input_scalarvec, &vec_flat, &mut result_flat, &local_cfg)
    }
}

/// Computes element-wise multiplication of two polynomial vectors.
///
/// Each pair of polynomials is multiplied coefficient-wise.
///
/// # Semantics
/// ```text
/// result[i] = input_polyvec_a[i] * input_polyvec_b[i]
/// ```
pub fn polyvec_mul<P>(
    input_polyvec_a: &(impl HostOrDeviceSlice<P> + ?Sized),
    input_polyvec_b: &(impl HostOrDeviceSlice<P> + ?Sized),
    result: &mut (impl HostOrDeviceSlice<P> + ?Sized),
    cfg: &VecOpsConfig,
) -> Result<(), IcicleError>
where
    P: PolynomialRing,
    P::Base: VecOps<P::Base>,
{
    unsafe {
        let vec_a_flat = reinterpret_slice::<P, P::Base>(input_polyvec_a)?;
        let vec_b_flat = reinterpret_slice::<P, P::Base>(input_polyvec_b)?;
        let mut result_flat = reinterpret_slice_mut::<P, P::Base>(result)?;
        mul_scalars(&vec_a_flat, &vec_b_flat, &mut result_flat, cfg)
    }
}

/// Computes element-wise addition of two polynomial vectors.
///
/// # Semantics
/// ```text
/// result[i] = input_polyvec_a[i] + input_polyvec_b[i]
/// ```
pub fn polyvec_add<P>(
    input_polyvec_a: &(impl HostOrDeviceSlice<P> + ?Sized),
    input_polyvec_b: &(impl HostOrDeviceSlice<P> + ?Sized),
    result: &mut (impl HostOrDeviceSlice<P> + ?Sized),
    cfg: &VecOpsConfig,
) -> Result<(), IcicleError>
where
    P: PolynomialRing,
    P::Base: VecOps<P::Base>,
{
    unsafe {
        let vec_a_flat = reinterpret_slice::<P, P::Base>(input_polyvec_a)?;
        let vec_b_flat = reinterpret_slice::<P, P::Base>(input_polyvec_b)?;
        let mut result_flat = reinterpret_slice_mut::<P, P::Base>(result)?;
        add_scalars(&vec_a_flat, &vec_b_flat, &mut result_flat, cfg)
    }
}

/// Computes element-wise subtraction of two polynomial vectors.
///
/// # Semantics
/// ```text
/// result[i] = input_polyvec_a[i] - input_polyvec_b[i]
/// ```
pub fn polyvec_sub<P>(
    input_polyvec_a: &(impl HostOrDeviceSlice<P> + ?Sized),
    input_polyvec_b: &(impl HostOrDeviceSlice<P> + ?Sized),
    result: &mut (impl HostOrDeviceSlice<P> + ?Sized),
    cfg: &VecOpsConfig,
) -> Result<(), IcicleError>
where
    P: PolynomialRing,
    P::Base: VecOps<P::Base>,
{
    unsafe {
        let vec_a_flat = reinterpret_slice::<P, P::Base>(input_polyvec_a)?;
        let vec_b_flat = reinterpret_slice::<P, P::Base>(input_polyvec_b)?;
        let mut result_flat = reinterpret_slice_mut::<P, P::Base>(result)?;
        sub_scalars(&vec_a_flat, &vec_b_flat, &mut result_flat, cfg)
    }
}

/// Reduces a vector of polynomials into a single polynomial by summing them coefficient-wise.
///
/// The output is expected to be a slice of length 1.
///
/// # Semantics
/// ```text
/// result[0] = input_polyvec.iter().sum()
/// ```
///
/// # Notes
/// - Each coefficient is reduced independently (column-wise sum).
/// - The output slice must have length 1 polynomial (`[P]`).
pub fn polyvec_sum_reduce<P>(
    input_polyvec: &(impl HostOrDeviceSlice<P> + ?Sized),
    result: &mut (impl HostOrDeviceSlice<P> + ?Sized),
    cfg: &VecOpsConfig,
) -> Result<(), IcicleError>
where
    P: PolynomialRing,
    P::Base: VecOps<P::Base>,
{
    unsafe {
        let input_flat = reinterpret_slice::<P, P::Base>(input_polyvec)?;
        let mut result_flat = reinterpret_slice_mut::<P, P::Base>(result)?;
        let mut local_cfg = cfg.clone();
        local_cfg.batch_size = P::DEGREE as i32;
        local_cfg.columns_batch = true;
        sum_scalars(&input_flat, &mut result_flat, &local_cfg)
    }
}

#[macro_export]
macro_rules! impl_poly_vecops_tests {
    ($poly_type: ident) => {
        use icicle_runtime::test_utilities;

        /// Initializes devices before running tests.
        pub fn initialize() {
            test_utilities::test_load_and_init_devices();
            test_utilities::test_set_main_device();
        }

        #[test]
        fn test_polyvec_add_sub_mul() {
            initialize();
            test_utilities::test_set_main_device();
            check_poly_vecops_add_sub_mul::<$poly_type>();
            test_utilities::test_set_ref_device();
            check_poly_vecops_add_sub_mul::<$poly_type>();
        }

        #[test]
        fn test_polyvec_mul_by_scalar() {
            initialize();
            test_utilities::test_set_main_device();
            check_polyvec_mul_by_scalar::<$poly_type>();
            test_utilities::test_set_ref_device();
            check_polyvec_mul_by_scalar::<$poly_type>();
        }

        #[test]
        fn test_polyvec_sum_reduce() {
            initialize();
            test_utilities::test_set_main_device();
            check_polyvec_sum_reduce::<$poly_type>();
            test_utilities::test_set_ref_device();
            check_polyvec_sum_reduce::<$poly_type>();
        }
    };
}<|MERGE_RESOLUTION|>--- conflicted
+++ resolved
@@ -18,14 +18,8 @@
 //! All vector operations rely on a guaranteed memory layout where a polynomial is backed by `[P::Base; DEGREE]`.
 //! This is enforced by the [`PolynomialRing`] trait and the `reinterpret_slice` utility.
 
-<<<<<<< HEAD
-pub use super::VecOpsConfig;
-use super::{add_scalars, mul_scalars, scalar_mul, sub_scalars, sum_scalars, VecOps};
-use crate::{polynomial_ring::PolynomialRing, traits::FieldImpl};
-=======
 use super::{add_scalars, mul_scalars, scalar_mul, sub_scalars, sum_scalars, VecOps, VecOpsConfig};
 use crate::polynomial_ring::PolynomialRing;
->>>>>>> b9727f8d
 use icicle_runtime::{
     memory::{
         reinterpret::{reinterpret_slice, reinterpret_slice_mut},
