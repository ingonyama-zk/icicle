use crate::field::PrimeField;
use icicle_runtime::{
    config::ConfigExtension, eIcicleError, errors::IcicleError, memory::HostOrDeviceSlice, stream::IcicleStreamHandle,
};

pub mod poly_vecops;
pub mod tests;

#[repr(C)]
#[derive(Debug, Clone)]
pub struct VecOpsConfig {
    pub stream_handle: IcicleStreamHandle,
    pub is_a_on_device: bool,
    pub is_b_on_device: bool,
    pub is_result_on_device: bool,
    pub is_async: bool,
    pub batch_size: i32,
    pub columns_batch: bool,
    pub ext: ConfigExtension,
}

impl VecOpsConfig {
    pub fn default() -> Self {
        Self {
            stream_handle: std::ptr::null_mut(),
            is_a_on_device: false,
            is_b_on_device: false,
            is_result_on_device: false,
            is_async: false,
            batch_size: 1,
            columns_batch: false,
            ext: ConfigExtension::new(),
        }
    }
}

#[doc(hidden)]
pub trait VecOps: PrimeField {
    fn add(
        a: &(impl HostOrDeviceSlice<Self> + ?Sized),
        b: &(impl HostOrDeviceSlice<Self> + ?Sized),
        result: &mut (impl HostOrDeviceSlice<Self> + ?Sized),
        cfg: &VecOpsConfig,
    ) -> Result<(), IcicleError>;

    fn accumulate(
        a: &mut (impl HostOrDeviceSlice<Self> + ?Sized),
        b: &(impl HostOrDeviceSlice<Self> + ?Sized),
        cfg: &VecOpsConfig,
    ) -> Result<(), IcicleError>;

    fn sub(
        a: &(impl HostOrDeviceSlice<Self> + ?Sized),
        b: &(impl HostOrDeviceSlice<Self> + ?Sized),
        result: &mut (impl HostOrDeviceSlice<Self> + ?Sized),
        cfg: &VecOpsConfig,
    ) -> Result<(), IcicleError>;

    fn mul(
        a: &(impl HostOrDeviceSlice<Self> + ?Sized),
        b: &(impl HostOrDeviceSlice<Self> + ?Sized),
        result: &mut (impl HostOrDeviceSlice<Self> + ?Sized),
        cfg: &VecOpsConfig,
    ) -> Result<(), IcicleError>;

    fn div(
        a: &(impl HostOrDeviceSlice<Self> + ?Sized),
        b: &(impl HostOrDeviceSlice<Self> + ?Sized),
        result: &mut (impl HostOrDeviceSlice<Self> + ?Sized),
        cfg: &VecOpsConfig,
    ) -> Result<(), IcicleError>;

    fn inv(
        input: &(impl HostOrDeviceSlice<Self> + ?Sized),
        output: &mut (impl HostOrDeviceSlice<Self> + ?Sized),
        cfg: &VecOpsConfig,
    ) -> Result<(), IcicleError>;

    fn sum(
        a: &(impl HostOrDeviceSlice<Self> + ?Sized),
        result: &mut (impl HostOrDeviceSlice<Self> + ?Sized),
        cfg: &VecOpsConfig,
    ) -> Result<(), IcicleError>;

    fn product(
        a: &(impl HostOrDeviceSlice<Self> + ?Sized),
        result: &mut (impl HostOrDeviceSlice<Self> + ?Sized),
        cfg: &VecOpsConfig,
    ) -> Result<(), IcicleError>;

    fn scalar_add(
        a: &(impl HostOrDeviceSlice<Self> + ?Sized),
        b: &(impl HostOrDeviceSlice<Self> + ?Sized),
        result: &mut (impl HostOrDeviceSlice<Self> + ?Sized),
        cfg: &VecOpsConfig,
    ) -> Result<(), IcicleError>;

    fn scalar_sub(
        a: &(impl HostOrDeviceSlice<Self> + ?Sized),
        b: &(impl HostOrDeviceSlice<Self> + ?Sized),
        result: &mut (impl HostOrDeviceSlice<Self> + ?Sized),
        cfg: &VecOpsConfig,
    ) -> Result<(), IcicleError>;

    fn scalar_mul(
        a: &(impl HostOrDeviceSlice<Self> + ?Sized),
        b: &(impl HostOrDeviceSlice<Self> + ?Sized),
        result: &mut (impl HostOrDeviceSlice<Self> + ?Sized),
        cfg: &VecOpsConfig,
    ) -> Result<(), IcicleError>;

<<<<<<< HEAD
    fn transpose(
        input: &(impl HostOrDeviceSlice<Self> + ?Sized),
        nof_rows: u32,
        nof_cols: u32,
        output: &mut (impl HostOrDeviceSlice<Self> + ?Sized),
        cfg: &VecOpsConfig,
    ) -> Result<(), IcicleError>;

=======
>>>>>>> d1e9b566
    fn bit_reverse(
        input: &(impl HostOrDeviceSlice<Self> + ?Sized),
        cfg: &VecOpsConfig,
        output: &mut (impl HostOrDeviceSlice<Self> + ?Sized),
    ) -> Result<(), IcicleError>;

    fn bit_reverse_inplace(
        input: &mut (impl HostOrDeviceSlice<Self> + ?Sized),
        cfg: &VecOpsConfig,
    ) -> Result<(), IcicleError>;

    fn slice(
        input: &(impl HostOrDeviceSlice<Self> + ?Sized),
        offset: u64,
        stride: u64,
        size_in: u64,
        size_out: u64,
        cfg: &VecOpsConfig,
        output: &mut (impl HostOrDeviceSlice<Self> + ?Sized),
    ) -> Result<(), IcicleError>;
}

#[doc(hidden)]
pub trait MixedVecOps<T>: PrimeField {
    fn mul(
        a: &(impl HostOrDeviceSlice<Self> + ?Sized),
        b: &(impl HostOrDeviceSlice<T> + ?Sized),
        result: &mut (impl HostOrDeviceSlice<Self> + ?Sized),
        cfg: &VecOpsConfig,
    ) -> Result<(), IcicleError>;
}

fn check_vec_ops_args<F, T>(
    a: &(impl HostOrDeviceSlice<F> + ?Sized),
    b: &(impl HostOrDeviceSlice<T> + ?Sized),
    result: &(impl HostOrDeviceSlice<F> + ?Sized),
    cfg: &VecOpsConfig,
) -> Result<VecOpsConfig, IcicleError> {
    if a.len() != b.len() || a.len() != result.len() {
        return Err(IcicleError::new(
            eIcicleError::InvalidArgument,
            format!(
                "left, right and output lengths {}; {}; {} do not match",
                a.len(),
                b.len(),
                result.len()
            ),
        ));
    }
    setup_config(
        a, b, result, cfg, 1, /* Placeholder no need for batch_size in this operation */
    )
}

fn check_vec_ops_args_scalar_ops<F, T>(
    a: &(impl HostOrDeviceSlice<F> + ?Sized),
    b: &(impl HostOrDeviceSlice<T> + ?Sized),
    result: &(impl HostOrDeviceSlice<F> + ?Sized),
    cfg: &VecOpsConfig,
) -> Result<VecOpsConfig, IcicleError> {
    if b.len() != result.len() {
        return Err(IcicleError::new(
            eIcicleError::InvalidArgument,
            format!("b.len() and result.len() do not match {} != {}", b.len(), result.len()),
        ));
    }
    if b.len() % a.len() != 0 {
        return Err(IcicleError::new(
            eIcicleError::InvalidArgument,
            format!("b.len(), a.len() do not match {} % {} != 0", b.len(), a.len()),
        ));
    }
    let batch_size = a.len();
    setup_config(a, b, result, cfg, batch_size)
}

fn check_vec_ops_args_reduction_ops<F>(
    input: &(impl HostOrDeviceSlice<F> + ?Sized),
    result: &(impl HostOrDeviceSlice<F> + ?Sized),
    cfg: &VecOpsConfig,
) -> Result<VecOpsConfig, IcicleError> {
    if input.len() % result.len() != 0 {
        return Err(IcicleError::new(
            eIcicleError::InvalidArgument,
            format!(
                "input length and result length do not match {} % {} != 0",
                input.len(),
                cfg.batch_size
            ),
        ));
    }
    let batch_size = result.len();
    setup_config(input, input, result, cfg, batch_size)
}

<<<<<<< HEAD
fn check_vec_ops_args_transpose<F>(
    input: &(impl HostOrDeviceSlice<F> + ?Sized),
    nof_rows: u32,
    nof_cols: u32,
    output: &(impl HostOrDeviceSlice<F> + ?Sized),
    cfg: &VecOpsConfig,
) -> Result<VecOpsConfig, IcicleError> {
    if input.len() != output.len() {
        return Err(IcicleError::new(
            eIcicleError::InvalidArgument,
            format!(
                "Input size, and output size do not match {} != {}",
                input.len(),
                output.len()
            ),
        ));
    }
    if input.len() as u32 % (nof_rows * nof_cols) != 0 {
        return Err(IcicleError::new(
            eIcicleError::InvalidArgument,
            format!(
                "Input size is not a whole multiple of matrix size (#rows * #cols), {} % ({} * {}) != 0",
                input.len(),
                nof_rows,
                nof_cols
            ),
        ));
    }
    let batch_size = input.len() / (nof_rows * nof_cols) as usize;
    setup_config(input, input, output, cfg, batch_size)
}

=======
>>>>>>> d1e9b566
fn check_vec_ops_args_slice<F>(
    input: &(impl HostOrDeviceSlice<F> + ?Sized),
    offset: u64,
    stride: u64,
    size_in: u64,
    size_out: u64,
    output: &(impl HostOrDeviceSlice<F> + ?Sized),
    cfg: &VecOpsConfig,
) -> Result<VecOpsConfig, IcicleError> {
    if input.len() as u64 % size_in != 0 {
        return Err(IcicleError::new(
            eIcicleError::InvalidArgument,
            format!("size_in does not divide input size {} % {} != 0", input.len(), size_in),
        ));
    }
    if output.len() as u64 % size_out != 0 {
        return Err(IcicleError::new(
            eIcicleError::InvalidArgument,
            format!(
                "size_out does not divide output size {} % {} != 0",
                output.len(),
                size_out
            ),
        ));
    }
    if offset + (size_out - 1) * stride >= size_in {
        return Err(IcicleError::new(eIcicleError::InvalidArgument, format!("Slice exceed input size: offset + (size_out - 1) * stride >= size_in where offset={}, size_out={}, stride={}, size_in={}", offset, size_out, stride, size_in)));
    }
    let batch_size = output.len() / size_out as usize;
    setup_config(input, input, output, cfg, batch_size)
}

/// Modify VecopsConfig according to the given vectors
fn setup_config<F, T>(
    a: &(impl HostOrDeviceSlice<F> + ?Sized),
    b: &(impl HostOrDeviceSlice<T> + ?Sized),
    result: &(impl HostOrDeviceSlice<F> + ?Sized),
    cfg: &VecOpsConfig,
    batch_size: usize,
) -> Result<VecOpsConfig, IcicleError> {
    // check device slices are on active device
    if a.is_on_device() && !a.is_on_active_device() {
        return Err(IcicleError::new(
            eIcicleError::InvalidArgument,
            "input a is allocated on an inactive device",
        ));
    }
    if b.is_on_device() && !b.is_on_active_device() {
        return Err(IcicleError::new(
            eIcicleError::InvalidArgument,
            "input b is allocated on an inactive device",
        ));
    }
    if result.is_on_device() && !result.is_on_active_device() {
        return Err(IcicleError::new(
            eIcicleError::InvalidArgument,
            "output is allocated on an inactive device",
        ));
    }

    let mut res_cfg = cfg.clone();
    res_cfg.batch_size = batch_size as i32;
    res_cfg.is_a_on_device = a.is_on_device();
    res_cfg.is_b_on_device = b.is_on_device();
    res_cfg.is_result_on_device = result.is_on_device();
    Ok(res_cfg)
}

pub fn add_scalars<F: VecOps>(
    a: &(impl HostOrDeviceSlice<F> + ?Sized),
    b: &(impl HostOrDeviceSlice<F> + ?Sized),
    result: &mut (impl HostOrDeviceSlice<F> + ?Sized),
    cfg: &VecOpsConfig,
) -> Result<(), IcicleError> {
    let cfg = check_vec_ops_args(a, b, result, cfg)?;
    F::add(a, b, result, &cfg)
}

pub fn accumulate_scalars<F: VecOps>(
    a: &mut (impl HostOrDeviceSlice<F> + ?Sized),
    b: &(impl HostOrDeviceSlice<F> + ?Sized),
    cfg: &VecOpsConfig,
) -> Result<(), IcicleError> {
    let cfg = check_vec_ops_args(a, b, a, cfg)?;
    F::accumulate(a, b, &cfg)
}

pub fn sub_scalars<F>(
    a: &(impl HostOrDeviceSlice<F> + ?Sized),
    b: &(impl HostOrDeviceSlice<F> + ?Sized),
    result: &mut (impl HostOrDeviceSlice<F> + ?Sized),
    cfg: &VecOpsConfig,
) -> Result<(), IcicleError>
where
    F: PrimeField + VecOps,
{
    let cfg = check_vec_ops_args(a, b, result, cfg)?;
    F::sub(a, b, result, &cfg)
}

pub fn mul_scalars<F>(
    a: &(impl HostOrDeviceSlice<F> + ?Sized),
    b: &(impl HostOrDeviceSlice<F> + ?Sized),
    result: &mut (impl HostOrDeviceSlice<F> + ?Sized),
    cfg: &VecOpsConfig,
) -> Result<(), IcicleError>
where
    F: PrimeField + VecOps,
{
    let cfg = check_vec_ops_args(a, b, result, cfg)?;
    F::mul(a, b, result, &cfg)
}

pub fn mixed_mul_scalars<F, T>(
    a: &(impl HostOrDeviceSlice<F> + ?Sized),
    b: &(impl HostOrDeviceSlice<T> + ?Sized),
    result: &mut (impl HostOrDeviceSlice<F> + ?Sized),
    cfg: &VecOpsConfig,
) -> Result<(), IcicleError>
where
    F: PrimeField + MixedVecOps<T>,
    T: PrimeField,
{
    let cfg = check_vec_ops_args(a, b, result, cfg)?;
    F::mul(a, b, result, &cfg)
}

pub fn div_scalars<F>(
    a: &(impl HostOrDeviceSlice<F> + ?Sized),
    b: &(impl HostOrDeviceSlice<F> + ?Sized),
    result: &mut (impl HostOrDeviceSlice<F> + ?Sized),
    cfg: &VecOpsConfig,
) -> Result<(), IcicleError>
where
    F: PrimeField + VecOps,
{
    let cfg = check_vec_ops_args(a, b, result, cfg)?;
    F::div(a, b, result, &cfg)
}

pub fn inv_scalars<F>(
    input: &(impl HostOrDeviceSlice<F> + ?Sized),
    output: &mut (impl HostOrDeviceSlice<F> + ?Sized),
    cfg: &VecOpsConfig,
) -> Result<(), IcicleError>
where
    F: PrimeField + VecOps,
{
    let cfg = check_vec_ops_args(input, input, output, cfg)?;
    F::inv(input, output, &cfg)
}

pub fn sum_scalars<F>(
    a: &(impl HostOrDeviceSlice<F> + ?Sized),
    result: &mut (impl HostOrDeviceSlice<F> + ?Sized),
    cfg: &VecOpsConfig,
) -> Result<(), IcicleError>
where
    F: PrimeField + VecOps,
{
    let cfg = check_vec_ops_args_reduction_ops(a, result, cfg)?;
    F::sum(a, result, &cfg)
}

pub fn product_scalars<F>(
    a: &(impl HostOrDeviceSlice<F> + ?Sized),
    result: &mut (impl HostOrDeviceSlice<F> + ?Sized),
    cfg: &VecOpsConfig,
) -> Result<(), IcicleError>
where
    F: PrimeField + VecOps,
{
    let cfg = check_vec_ops_args_reduction_ops(a, result, cfg)?;
    F::product(a, result, &cfg)
}

pub fn scalar_add<F>(
    a: &(impl HostOrDeviceSlice<F> + ?Sized),
    b: &(impl HostOrDeviceSlice<F> + ?Sized),
    result: &mut (impl HostOrDeviceSlice<F> + ?Sized),
    cfg: &VecOpsConfig,
) -> Result<(), IcicleError>
where
    F: PrimeField + VecOps,
{
    let cfg = check_vec_ops_args_scalar_ops(a, b, result, cfg)?;
    F::scalar_add(a, b, result, &cfg)
}

pub fn scalar_sub<F>(
    a: &(impl HostOrDeviceSlice<F> + ?Sized),
    b: &(impl HostOrDeviceSlice<F> + ?Sized),
    result: &mut (impl HostOrDeviceSlice<F> + ?Sized),
    cfg: &VecOpsConfig,
) -> Result<(), IcicleError>
where
    F: PrimeField + VecOps,
{
    let cfg = check_vec_ops_args_scalar_ops(a, b, result, cfg)?;
    F::scalar_sub(a, b, result, &cfg)
}

pub fn scalar_mul<F>(
    a: &(impl HostOrDeviceSlice<F> + ?Sized),
    b: &(impl HostOrDeviceSlice<F> + ?Sized),
    result: &mut (impl HostOrDeviceSlice<F> + ?Sized),
    cfg: &VecOpsConfig,
) -> Result<(), IcicleError>
where
    F: PrimeField + VecOps,
{
    let cfg = check_vec_ops_args_scalar_ops(a, b, result, cfg)?;
    F::scalar_mul(a, b, result, &cfg)
}

<<<<<<< HEAD
pub fn transpose_matrix<F>(
    input: &(impl HostOrDeviceSlice<F> + ?Sized),
    nof_rows: u32,
    nof_cols: u32,
    output: &mut (impl HostOrDeviceSlice<F> + ?Sized),
    cfg: &VecOpsConfig,
) -> Result<(), IcicleError>
where
    F: PrimeField + VecOps,
{
    let cfg = check_vec_ops_args_transpose(input, nof_rows, nof_cols, output, cfg)?;
    F::transpose(input, nof_rows, nof_cols, output, &cfg)
}

=======
>>>>>>> d1e9b566
pub fn bit_reverse<F>(
    input: &(impl HostOrDeviceSlice<F> + ?Sized),
    cfg: &VecOpsConfig,
    output: &mut (impl HostOrDeviceSlice<F> + ?Sized),
) -> Result<(), IcicleError>
where
    F: PrimeField + VecOps,
{
    let cfg = check_vec_ops_args(input, input /*dummy*/, output, cfg)?;
    F::bit_reverse(input, &cfg, output)
}

pub fn bit_reverse_inplace<F>(
    input: &mut (impl HostOrDeviceSlice<F> + ?Sized),
    cfg: &VecOpsConfig,
) -> Result<(), IcicleError>
where
    F: PrimeField + VecOps,
{
    let cfg = check_vec_ops_args(input, input /*dummy*/, input, cfg)?;
    F::bit_reverse_inplace(input, &cfg)
}

pub fn slice<F>(
    input: &(impl HostOrDeviceSlice<F> + ?Sized),
    offset: u64,
    stride: u64,
    size_in: u64,
    size_out: u64,
    cfg: &VecOpsConfig,
    output: &mut (impl HostOrDeviceSlice<F> + ?Sized),
) -> Result<(), IcicleError>
where
    F: PrimeField + VecOps,
{
    let cfg = check_vec_ops_args_slice(input, offset, stride, size_in, size_out, output, cfg)?;
    F::slice(input, offset, stride, size_in, size_out, &cfg, output)
}

#[macro_export]
#[allow(clippy::crate_in_macro_def)]
macro_rules! impl_vec_ops_field {
    (
        $field_prefix:literal,
        $field_prefix_ident:ident,
        $field:ident
    ) => {
        mod $field_prefix_ident {
            use crate::vec_ops::{$field, HostOrDeviceSlice};
            use icicle_core::vec_ops::VecOpsConfig;
            use icicle_runtime::errors::{eIcicleError, IcicleError};

            extern "C" {
                #[link_name = concat!($field_prefix, "_vector_add")]
                pub(crate) fn vector_add_ffi(
                    a: *const $field,
                    b: *const $field,
                    size: u32,
                    cfg: *const VecOpsConfig,
                    result: *mut $field,
                ) -> eIcicleError;

                #[link_name = concat!($field_prefix, "_vector_accumulate")]
                pub(crate) fn vector_accumulate_ffi(
                    a: *const $field,
                    b: *const $field,
                    size: u32,
                    cfg: *const VecOpsConfig,
                ) -> eIcicleError;

                #[link_name = concat!($field_prefix, "_vector_sub")]
                pub(crate) fn vector_sub_ffi(
                    a: *const $field,
                    b: *const $field,
                    size: u32,
                    cfg: *const VecOpsConfig,
                    result: *mut $field,
                ) -> eIcicleError;

                #[link_name = concat!($field_prefix, "_vector_mul")]
                pub(crate) fn vector_mul_ffi(
                    a: *const $field,
                    b: *const $field,
                    size: u32,
                    cfg: *const VecOpsConfig,
                    result: *mut $field,
                ) -> eIcicleError;

                #[link_name = concat!($field_prefix, "_vector_div")]
                pub(crate) fn vector_div_ffi(
                    a: *const $field,
                    b: *const $field,
                    size: u32,
                    cfg: *const VecOpsConfig,
                    result: *mut $field,
                ) -> eIcicleError;

                #[link_name = concat!($field_prefix, "_vector_inv")]
                pub(crate) fn vector_inv_ffi(
                    input: *const $field,
                    size: u32,
                    cfg: *const VecOpsConfig,
                    output: *mut $field,
                ) -> eIcicleError;

                #[link_name = concat!($field_prefix, "_vector_sum")]
                pub(crate) fn vector_sum_ffi(
                    a: *const $field,
                    size: u32,
                    cfg: *const VecOpsConfig,
                    result: *mut $field,
                ) -> eIcicleError;

                #[link_name = concat!($field_prefix, "_vector_product")]
                pub(crate) fn vector_product_ffi(
                    a: *const $field,
                    size: u32,
                    cfg: *const VecOpsConfig,
                    result: *mut $field,
                ) -> eIcicleError;

                #[link_name = concat!($field_prefix, "_scalar_add_vec")]
                pub(crate) fn scalar_add_ffi(
                    a: *const $field,
                    b: *const $field,
                    size: u32,
                    cfg: *const VecOpsConfig,
                    result: *mut $field,
                ) -> eIcicleError;

                #[link_name = concat!($field_prefix, "_scalar_sub_vec")]
                pub(crate) fn scalar_sub_ffi(
                    a: *const $field,
                    b: *const $field,
                    size: u32,
                    cfg: *const VecOpsConfig,
                    result: *mut $field,
                ) -> eIcicleError;

                #[link_name = concat!($field_prefix, "_scalar_mul_vec")]
                pub(crate) fn scalar_mul_ffi(
                    a: *const $field,
                    b: *const $field,
                    size: u32,
                    cfg: *const VecOpsConfig,
                    result: *mut $field,
                ) -> eIcicleError;

                #[link_name = concat!($field_prefix, "_bit_reverse")]
                pub(crate) fn bit_reverse_ffi(
                    input: *const $field,
                    size: u64,
                    config: *const VecOpsConfig,
                    output: *mut $field,
                ) -> eIcicleError;

                #[link_name = concat!($field_prefix, "_slice")]
                pub(crate) fn slice_ffi(
                    input: *const $field,
                    offset: u64,
                    stride: u64,
                    size_in: u64,
                    size_out: u64,
                    cfg: *const VecOpsConfig,
                    output: *mut $field,
                ) -> eIcicleError;

            }
        }

        impl VecOps for $field {
            fn add(
                a: &(impl HostOrDeviceSlice<Self> + ?Sized),
                b: &(impl HostOrDeviceSlice<Self> + ?Sized),
                result: &mut (impl HostOrDeviceSlice<Self> + ?Sized),
                cfg: &VecOpsConfig,
            ) -> Result<(), IcicleError> {
                unsafe {
                    $field_prefix_ident::vector_add_ffi(
                        a.as_ptr(),
                        b.as_ptr(),
                        a.len() as u32,
                        cfg as *const VecOpsConfig,
                        result.as_mut_ptr(),
                    )
                    .wrap()
                }
            }

            fn accumulate(
                a: &mut (impl HostOrDeviceSlice<Self> + ?Sized),
                b: &(impl HostOrDeviceSlice<Self> + ?Sized),
                cfg: &VecOpsConfig,
            ) -> Result<(), IcicleError> {
                unsafe {
                    $field_prefix_ident::vector_accumulate_ffi(
                        a.as_mut_ptr(),
                        b.as_ptr(),
                        a.len() as u32,
                        cfg as *const VecOpsConfig,
                    )
                    .wrap()
                }
            }

            fn sub(
                a: &(impl HostOrDeviceSlice<Self> + ?Sized),
                b: &(impl HostOrDeviceSlice<Self> + ?Sized),
                result: &mut (impl HostOrDeviceSlice<Self> + ?Sized),
                cfg: &VecOpsConfig,
            ) -> Result<(), IcicleError> {
                unsafe {
                    $field_prefix_ident::vector_sub_ffi(
                        a.as_ptr(),
                        b.as_ptr(),
                        a.len() as u32,
                        cfg as *const VecOpsConfig,
                        result.as_mut_ptr(),
                    )
                    .wrap()
                }
            }

            fn mul(
                a: &(impl HostOrDeviceSlice<Self> + ?Sized),
                b: &(impl HostOrDeviceSlice<Self> + ?Sized),
                result: &mut (impl HostOrDeviceSlice<Self> + ?Sized),
                cfg: &VecOpsConfig,
            ) -> Result<(), IcicleError> {
                unsafe {
                    $field_prefix_ident::vector_mul_ffi(
                        a.as_ptr(),
                        b.as_ptr(),
                        a.len() as u32,
                        cfg as *const VecOpsConfig,
                        result.as_mut_ptr(),
                    )
                    .wrap()
                }
            }

            fn div(
                a: &(impl HostOrDeviceSlice<Self> + ?Sized),
                b: &(impl HostOrDeviceSlice<Self> + ?Sized),
                result: &mut (impl HostOrDeviceSlice<Self> + ?Sized),
                cfg: &VecOpsConfig,
            ) -> Result<(), IcicleError> {
                unsafe {
                    $field_prefix_ident::vector_div_ffi(
                        a.as_ptr(),
                        b.as_ptr(),
                        a.len() as u32,
                        cfg as *const VecOpsConfig,
                        result.as_mut_ptr(),
                    )
                    .wrap()
                }
            }

            fn inv(
                input: &(impl HostOrDeviceSlice<Self> + ?Sized),
                output: &mut (impl HostOrDeviceSlice<Self> + ?Sized),
                cfg: &VecOpsConfig,
            ) -> Result<(), IcicleError> {
                unsafe {
                    $field_prefix_ident::vector_inv_ffi(
                        input.as_ptr(),
                        input.len() as u32,
                        cfg as *const VecOpsConfig,
                        output.as_mut_ptr(),
                    )
                    .wrap()
                }
            }

            fn sum(
                a: &(impl HostOrDeviceSlice<Self> + ?Sized),
                result: &mut (impl HostOrDeviceSlice<Self> + ?Sized),
                cfg: &VecOpsConfig,
            ) -> Result<(), IcicleError> {
                unsafe {
                    $field_prefix_ident::vector_sum_ffi(
                        a.as_ptr(),
                        a.len() as u32 / cfg.batch_size as u32,
                        cfg as *const VecOpsConfig,
                        result.as_mut_ptr(),
                    )
                    .wrap()
                }
            }

            fn product(
                a: &(impl HostOrDeviceSlice<Self> + ?Sized),
                result: &mut (impl HostOrDeviceSlice<Self> + ?Sized),
                cfg: &VecOpsConfig,
            ) -> Result<(), IcicleError> {
                unsafe {
                    $field_prefix_ident::vector_product_ffi(
                        a.as_ptr(),
                        a.len() as u32 / cfg.batch_size as u32,
                        cfg as *const VecOpsConfig,
                        result.as_mut_ptr(),
                    )
                    .wrap()
                }
            }

            fn scalar_add(
                a: &(impl HostOrDeviceSlice<Self> + ?Sized),
                b: &(impl HostOrDeviceSlice<Self> + ?Sized),
                result: &mut (impl HostOrDeviceSlice<Self> + ?Sized),
                cfg: &VecOpsConfig,
            ) -> Result<(), IcicleError> {
                unsafe {
                    $field_prefix_ident::scalar_add_ffi(
                        a.as_ptr(),
                        b.as_ptr(),
                        b.len() as u32 / cfg.batch_size as u32,
                        cfg as *const VecOpsConfig,
                        result.as_mut_ptr(),
                    )
                    .wrap()
                }
            }

            fn scalar_sub(
                a: &(impl HostOrDeviceSlice<Self> + ?Sized),
                b: &(impl HostOrDeviceSlice<Self> + ?Sized),
                result: &mut (impl HostOrDeviceSlice<Self> + ?Sized),
                cfg: &VecOpsConfig,
            ) -> Result<(), IcicleError> {
                unsafe {
                    $field_prefix_ident::scalar_sub_ffi(
                        a.as_ptr(),
                        b.as_ptr(),
                        b.len() as u32 / cfg.batch_size as u32,
                        cfg as *const VecOpsConfig,
                        result.as_mut_ptr(),
                    )
                    .wrap()
                }
            }

            fn scalar_mul(
                a: &(impl HostOrDeviceSlice<Self> + ?Sized),
                b: &(impl HostOrDeviceSlice<Self> + ?Sized),
                result: &mut (impl HostOrDeviceSlice<Self> + ?Sized),
                cfg: &VecOpsConfig,
            ) -> Result<(), IcicleError> {
                unsafe {
                    $field_prefix_ident::scalar_mul_ffi(
                        a.as_ptr(),
                        b.as_ptr(),
                        b.len() as u32 / cfg.batch_size as u32,
                        cfg as *const VecOpsConfig,
                        result.as_mut_ptr(),
                    )
                    .wrap()
                }
            }

<<<<<<< HEAD
            fn transpose(
                input: &(impl HostOrDeviceSlice<Self> + ?Sized),
                nof_rows: u32,
                nof_cols: u32,
                output: &mut (impl HostOrDeviceSlice<Self> + ?Sized),
                cfg: &VecOpsConfig,
            ) -> Result<(), IcicleError> {
                unsafe {
                    $field_prefix_ident::matrix_transpose_ffi(
                        input.as_ptr(),
                        nof_rows,
                        nof_cols,
                        cfg as *const VecOpsConfig,
                        output.as_mut_ptr(),
                    )
                    .wrap()
                }
            }

=======
>>>>>>> d1e9b566
            fn bit_reverse(
                input: &(impl HostOrDeviceSlice<Self> + ?Sized),
                cfg: &VecOpsConfig,
                output: &mut (impl HostOrDeviceSlice<Self> + ?Sized),
            ) -> Result<(), IcicleError> {
                unsafe {
                    $field_prefix_ident::bit_reverse_ffi(
                        input.as_ptr(),
                        input.len() as u64 / cfg.batch_size as u64,
                        cfg as *const VecOpsConfig,
                        output.as_mut_ptr(),
                    )
                    .wrap()
                }
            }

            fn bit_reverse_inplace(
                input: &mut (impl HostOrDeviceSlice<Self> + ?Sized),
                cfg: &VecOpsConfig,
            ) -> Result<(), IcicleError> {
                unsafe {
                    $field_prefix_ident::bit_reverse_ffi(
                        input.as_ptr(),
                        input.len() as u64 / cfg.batch_size as u64,
                        cfg as *const VecOpsConfig,
                        input.as_mut_ptr(),
                    )
                    .wrap()
                }
            }

            fn slice(
                input: &(impl HostOrDeviceSlice<Self> + ?Sized),
                offset: u64,
                stride: u64,
                size_in: u64,
                size_out: u64,
                cfg: &VecOpsConfig,
                output: &mut (impl HostOrDeviceSlice<Self> + ?Sized),
            ) -> Result<(), IcicleError> {
                unsafe {
                    $field_prefix_ident::slice_ffi(
                        input.as_ptr(),
                        offset,
                        stride,
                        size_in,
                        size_out,
                        cfg as *const VecOpsConfig,
                        output.as_mut_ptr(),
                    )
                    .wrap()
                }
            }
        }
    };
}

#[macro_export]
#[allow(clippy::crate_in_macro_def)]
macro_rules! impl_vec_ops_mixed_field {
    (
        $field_prefix:literal,
        $field_prefix_ident:ident,
        $ext_field:ident,
        $field:ident
    ) => {
        mod $field_prefix_ident {

            use crate::vec_ops::{$ext_field, $field, HostOrDeviceSlice};
            use icicle_core::vec_ops::VecOpsConfig;
            use icicle_runtime::errors::eIcicleError;

            extern "C" {
                #[link_name = concat!($field_prefix, "_vector_mixed_mul")]
                pub(crate) fn vector_mul_ffi(
                    a: *const $ext_field,
                    b: *const $field,
                    size: u32,
                    cfg: *const VecOpsConfig,
                    result: *mut $ext_field,
                ) -> eIcicleError;
            }
        }

        impl MixedVecOps<$field> for $ext_field {
            fn mul(
                a: &(impl HostOrDeviceSlice<$ext_field> + ?Sized),
                b: &(impl HostOrDeviceSlice<$field> + ?Sized),
                result: &mut (impl HostOrDeviceSlice<$ext_field> + ?Sized),
                cfg: &VecOpsConfig,
            ) -> Result<(), IcicleError> {
                unsafe {
                    $field_prefix_ident::vector_mul_ffi(
                        a.as_ptr(),
                        b.as_ptr(),
                        a.len() as u32,
                        cfg as *const VecOpsConfig,
                        result.as_mut_ptr(),
                    )
                    .wrap()
                }
            }
        }
    };
}

#[macro_export]
macro_rules! impl_vec_ops_tests {
    (
      $field_prefix_ident: ident,
      $field:ident
    ) => {
        pub(crate) mod test_vecops {
            use super::*;
            use icicle_runtime::test_utilities;
            use icicle_runtime::{device::Device, runtime};
            use std::sync::Once;

            fn initialize() {
                test_utilities::test_load_and_init_devices();
                test_utilities::test_set_main_device();
            }

            #[test]
            pub fn test_vec_ops_scalars_add() {
                initialize();
                let test_size = 1 << 14;
                check_vec_ops_scalars_add::<$field>(test_size);
            }

            #[test]
            pub fn test_vec_ops_scalars_sub() {
                initialize();
                let test_size = 1 << 14;
                check_vec_ops_scalars_sub::<$field>(test_size);
            }

            #[test]
            pub fn test_vec_ops_scalars_mul() {
                initialize();
                let test_size = 1 << 14;
                check_vec_ops_scalars_mul::<$field>(test_size);
            }

            #[test]
            pub fn test_vec_ops_scalars_div() {
                initialize();
                let test_size = 1 << 14;
                check_vec_ops_scalars_div::<$field>(test_size);
            }

            #[test]
            pub fn test_vec_ops_scalars_sum() {
                initialize();
                let test_size = 1 << 14;
                check_vec_ops_scalars_sum::<$field>(test_size);
            }

            #[test]
            pub fn test_vec_ops_scalars_product() {
                initialize();
                let test_size = 1 << 14;
                check_vec_ops_scalars_product::<$field>(test_size);
            }

            #[test]
            pub fn test_vec_ops_scalars_add_scalar() {
                initialize();
                let test_size = 1 << 14;
                check_vec_ops_scalars_add_scalar::<$field>(test_size);
            }

            #[test]
            pub fn test_vec_ops_scalars_sub_scalar() {
                initialize();
                let test_size = 1 << 14;
                check_vec_ops_scalars_sub_scalar::<$field>(test_size);
            }

            #[test]
            pub fn test_vec_ops_scalars_mul_scalar() {
                initialize();
                let test_size = 1 << 14;
                check_vec_ops_scalars_mul_scalar::<$field>(test_size);
            }

            #[test]
            pub fn test_vec_ops_scalars_accumulate() {
                initialize();
                let test_size = 1 << 14;
                check_vec_ops_scalars_accumulate::<$field>(test_size);
            }

            #[test]
            pub fn test_vec_ops_scalars_inv() {
                initialize();
                let test_size = 1 << 14;
                check_vec_ops_scalars_inv::<$field>(test_size);
            }

            #[test]
            pub fn test_bit_reverse() {
                initialize();
                check_bit_reverse::<$field>()
            }

            #[test]
            pub fn test_bit_reverse_inplace() {
                initialize();
                check_bit_reverse_inplace::<$field>()
            }

            #[test]
            pub fn test_slice() {
                initialize();
                check_slice::<$field>()
            }
        }
    };
}

#[macro_export]
macro_rules! impl_mixed_vec_ops_tests {
    (
      $ext_field:ident,
      $field:ident
    ) => {
        pub(crate) mod test_mixed_vecops {
            use super::*;
            use icicle_runtime::test_utilities;
            use icicle_runtime::{device::Device, runtime};
            use std::sync::Once;

            fn initialize() {
                test_utilities::test_load_and_init_devices();
                test_utilities::test_set_main_device();
            }

            #[test]
            pub fn test_mixed_vec_ops_scalars() {
                initialize();
                check_mixed_vec_ops_scalars::<$ext_field, $field>()
            }
        }
    };
}<|MERGE_RESOLUTION|>--- conflicted
+++ resolved
@@ -109,17 +109,6 @@
         cfg: &VecOpsConfig,
     ) -> Result<(), IcicleError>;
 
-<<<<<<< HEAD
-    fn transpose(
-        input: &(impl HostOrDeviceSlice<Self> + ?Sized),
-        nof_rows: u32,
-        nof_cols: u32,
-        output: &mut (impl HostOrDeviceSlice<Self> + ?Sized),
-        cfg: &VecOpsConfig,
-    ) -> Result<(), IcicleError>;
-
-=======
->>>>>>> d1e9b566
     fn bit_reverse(
         input: &(impl HostOrDeviceSlice<Self> + ?Sized),
         cfg: &VecOpsConfig,
@@ -215,41 +204,6 @@
     setup_config(input, input, result, cfg, batch_size)
 }
 
-<<<<<<< HEAD
-fn check_vec_ops_args_transpose<F>(
-    input: &(impl HostOrDeviceSlice<F> + ?Sized),
-    nof_rows: u32,
-    nof_cols: u32,
-    output: &(impl HostOrDeviceSlice<F> + ?Sized),
-    cfg: &VecOpsConfig,
-) -> Result<VecOpsConfig, IcicleError> {
-    if input.len() != output.len() {
-        return Err(IcicleError::new(
-            eIcicleError::InvalidArgument,
-            format!(
-                "Input size, and output size do not match {} != {}",
-                input.len(),
-                output.len()
-            ),
-        ));
-    }
-    if input.len() as u32 % (nof_rows * nof_cols) != 0 {
-        return Err(IcicleError::new(
-            eIcicleError::InvalidArgument,
-            format!(
-                "Input size is not a whole multiple of matrix size (#rows * #cols), {} % ({} * {}) != 0",
-                input.len(),
-                nof_rows,
-                nof_cols
-            ),
-        ));
-    }
-    let batch_size = input.len() / (nof_rows * nof_cols) as usize;
-    setup_config(input, input, output, cfg, batch_size)
-}
-
-=======
->>>>>>> d1e9b566
 fn check_vec_ops_args_slice<F>(
     input: &(impl HostOrDeviceSlice<F> + ?Sized),
     offset: u64,
@@ -465,23 +419,6 @@
     F::scalar_mul(a, b, result, &cfg)
 }
 
-<<<<<<< HEAD
-pub fn transpose_matrix<F>(
-    input: &(impl HostOrDeviceSlice<F> + ?Sized),
-    nof_rows: u32,
-    nof_cols: u32,
-    output: &mut (impl HostOrDeviceSlice<F> + ?Sized),
-    cfg: &VecOpsConfig,
-) -> Result<(), IcicleError>
-where
-    F: PrimeField + VecOps,
-{
-    let cfg = check_vec_ops_args_transpose(input, nof_rows, nof_cols, output, cfg)?;
-    F::transpose(input, nof_rows, nof_cols, output, &cfg)
-}
-
-=======
->>>>>>> d1e9b566
 pub fn bit_reverse<F>(
     input: &(impl HostOrDeviceSlice<F> + ?Sized),
     cfg: &VecOpsConfig,
@@ -843,28 +780,6 @@
                 }
             }
 
-<<<<<<< HEAD
-            fn transpose(
-                input: &(impl HostOrDeviceSlice<Self> + ?Sized),
-                nof_rows: u32,
-                nof_cols: u32,
-                output: &mut (impl HostOrDeviceSlice<Self> + ?Sized),
-                cfg: &VecOpsConfig,
-            ) -> Result<(), IcicleError> {
-                unsafe {
-                    $field_prefix_ident::matrix_transpose_ffi(
-                        input.as_ptr(),
-                        nof_rows,
-                        nof_cols,
-                        cfg as *const VecOpsConfig,
-                        output.as_mut_ptr(),
-                    )
-                    .wrap()
-                }
-            }
-
-=======
->>>>>>> d1e9b566
             fn bit_reverse(
                 input: &(impl HostOrDeviceSlice<Self> + ?Sized),
                 cfg: &VecOpsConfig,
