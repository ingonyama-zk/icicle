--- conflicted
+++ resolved
@@ -77,7 +77,6 @@
     ) -> Result<(), eIcicleError>;
 
     fn inv(
-<<<<<<< HEAD
         a: &(impl HostOrDeviceSlice<F> + ?Sized),
         result: &mut (impl HostOrDeviceSlice<F> + ?Sized),
         cfg: &VecOpsConfig,
@@ -85,10 +84,6 @@
 
     fn inplace_inv(
         a: &(impl HostOrDeviceSlice<F> + ?Sized),
-=======
-        input: &(impl HostOrDeviceSlice<F> + ?Sized),
-        output: &mut (impl HostOrDeviceSlice<F> + ?Sized),
->>>>>>> 8a8c3c49
         cfg: &VecOpsConfig,
     ) -> Result<(), eIcicleError>;
 
@@ -439,20 +434,14 @@
 }
 
 pub fn inv_scalars<F>(
-<<<<<<< HEAD
     a: &(impl HostOrDeviceSlice<F> + ?Sized),
     result: &mut (impl HostOrDeviceSlice<F> + ?Sized),
-=======
-    input: &(impl HostOrDeviceSlice<F> + ?Sized),
-    output: &mut (impl HostOrDeviceSlice<F> + ?Sized),
->>>>>>> 8a8c3c49
-    cfg: &VecOpsConfig,
-) -> Result<(), eIcicleError>
-where
-    F: FieldImpl,
-    <F as FieldImpl>::Config: VecOps<F>,
-{
-<<<<<<< HEAD
+    cfg: &VecOpsConfig,
+) -> Result<(), eIcicleError>
+where
+    F: FieldImpl,
+    <F as FieldImpl>::Config: VecOps<F>,
+{
     let cfg = check_vec_ops_args(a, a, result, cfg);
     <<F as FieldImpl>::Config as VecOps<F>>::inv(a, result, &cfg)
 }
@@ -467,10 +456,6 @@
 {
     let cfg = check_vec_ops_args(a, a, a, cfg);
     <<F as FieldImpl>::Config as VecOps<F>>::inplace_inv(a, &cfg)
-=======
-    let cfg = check_vec_ops_args(input, input, output, cfg);
-    <<F as FieldImpl>::Config as VecOps<F>>::inv(input, output, &cfg)
->>>>>>> 8a8c3c49
 }
 
 pub fn sum_scalars<F>(
@@ -683,7 +668,6 @@
 
                 #[link_name = concat!($field_prefix, "_vector_inv")]
                 pub(crate) fn vector_inv_ffi(
-<<<<<<< HEAD
                     a: *const $field,
                     size: u32,
                     cfg: *const VecOpsConfig,
@@ -695,12 +679,6 @@
                     a: *const $field,
                     size: u32,
                     cfg: *const VecOpsConfig,
-=======
-                    input: *const $field,
-                    size: u32,
-                    cfg: *const VecOpsConfig,
-                    output: *mut $field,
->>>>>>> 8a8c3c49
                 ) -> eIcicleError;
 
                 #[link_name = concat!($field_prefix, "_vector_sum")]
@@ -891,18 +869,12 @@
             }
 
             fn inv(
-<<<<<<< HEAD
                 a: &(impl HostOrDeviceSlice<$field> + ?Sized),
                 result: &mut (impl HostOrDeviceSlice<$field> + ?Sized),
-=======
-                input: &(impl HostOrDeviceSlice<$field> + ?Sized),
-                output: &mut (impl HostOrDeviceSlice<$field> + ?Sized),
->>>>>>> 8a8c3c49
                 cfg: &VecOpsConfig,
             ) -> Result<(), eIcicleError> {
                 unsafe {
                     $field_prefix_ident::vector_inv_ffi(
-<<<<<<< HEAD
                         a.as_ptr(),
                         a.len() as u32,
                         cfg as *const VecOpsConfig,
@@ -921,12 +893,6 @@
                         a.as_ptr(),
                         a.len() as u32,
                         cfg as *const VecOpsConfig,
-=======
-                        input.as_ptr(),
-                        input.len() as u32,
-                        cfg as *const VecOpsConfig,
-                        output.as_mut_ptr(),
->>>>>>> 8a8c3c49
                     )
                     .wrap()
                 }
