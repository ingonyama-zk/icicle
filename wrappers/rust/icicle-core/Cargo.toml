--- conflicted
+++ resolved
@@ -19,16 +19,12 @@
 
 rayon = "1.8.1"
 
-<<<<<<< HEAD
 criterion = "0.3"
 
 [dev-dependencies]
 criterion = "0.3"
+serial_test = "3.0.0"
 
-=======
-[dev-dependencies]
-serial_test = "3.0.0"
->>>>>>> 1145001d
 
 [features]
 default = []
