--- conflicted
+++ resolved
@@ -1,29 +1,24 @@
 #include <stdbool.h>
 
 #ifndef _BABYBEAR_FIELD_H
-  #define _BABYBEAR_FIELD_H
+#define _BABYBEAR_FIELD_H
 
-  #ifdef __cplusplus
+#ifdef __cplusplus
 extern "C" {
-  #endif
+#endif
 
 typedef struct scalar_t scalar_t;
 typedef struct VecOpsConfig VecOpsConfig;
 
 void babybear_generate_scalars(scalar_t* scalars, int size);
-<<<<<<< HEAD
-int babybear_scalar_convert_montgomery(
-  const scalar_t* d_in, size_t n, bool is_into, const VecOpsConfig* ctx, scalar_t* d_out);
-=======
 int babybear_scalar_convert_montgomery(const scalar_t* d_in, size_t n, bool is_into, const VecOpsConfig* ctx, scalar_t* d_out);
 void babybear_add(const scalar_t* a, const scalar_t* b, scalar_t* result);
 void babybear_sub(const scalar_t* a, const scalar_t* b, scalar_t* result);
 void babybear_mul(const scalar_t* a, const scalar_t* b, scalar_t* result);
 void babybear_inv(const scalar_t* a, scalar_t* result);
->>>>>>> 6597d855
 
-  #ifdef __cplusplus
+#ifdef __cplusplus
 }
-  #endif
+#endif
 
 #endif