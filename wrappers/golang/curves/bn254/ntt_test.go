package bn254

import (
	"reflect"
	"testing"

	"github.com/ingonyama-zk/icicle/wrappers/golang/core"
	cr "github.com/ingonyama-zk/icicle/wrappers/golang/cuda_runtime"

	"github.com/consensys/gnark-crypto/ecc/bn254/fr"
	"github.com/consensys/gnark-crypto/ecc/bn254/fr/fft"
	"github.com/stretchr/testify/assert"
)

const (
	largestTestSize = 17
)

func initDomain[T any](largestTestSize int, cfg core.NTTConfig[T]) {
	rouMont, _ := fft.Generator(uint64(1 << largestTestSize))
	rou := rouMont.Bits()
	rouIcicle := ScalarField{}
	limbs := core.ConvertUint64ArrToUint32Arr(rou[:])

	rouIcicle.FromLimbs(limbs)
	InitDomain(rouIcicle, cfg.Ctx, false)
}

func testAgainstGnarkCryptoNtt(size int, scalars core.HostSlice[ScalarField], output core.HostSlice[ScalarField], order core.Ordering, direction core.NTTDir) bool {
	domainWithPrecompute := fft.NewDomain(uint64(size))
	scalarsFr := make([]fr.Element, size)
	for i, v := range scalars {
		slice64, _ := fr.LittleEndian.Element((*[fr.Bytes]byte)(v.ToBytesLittleEndian()))
		scalarsFr[i] = slice64
	}
	outputAsFr := make([]fr.Element, size)
	for i, v := range output {
		slice64, _ := fr.LittleEndian.Element((*[fr.Bytes]byte)(v.ToBytesLittleEndian()))
		outputAsFr[i] = slice64
	}

	// DIT + BitReverse == Ordering.kRR
	// DIT == Ordering.kRN
	// DIF + BitReverse == Ordering.kNN
	// DIF == Ordering.kNR
	var decimation fft.Decimation
	if order == core.KRN || order == core.KRR {
		decimation = fft.DIT
	} else {
		decimation = fft.DIF
	}

	if direction == core.KForward {
		domainWithPrecompute.FFT(scalarsFr, decimation)
	} else {
		domainWithPrecompute.FFTInverse(scalarsFr, decimation)
	}

	if order == core.KNN || order == core.KRR {
		fft.BitReverse(scalarsFr)
	}
	return reflect.DeepEqual(scalarsFr, outputAsFr)
}

func TestNTTGetDefaultConfig(t *testing.T) {
	actual := GetDefaultNttConfig()
	expected := generateLimbOne(int(SCALAR_LIMBS))
	assert.Equal(t, expected, actual.CosetGen[:])

	cosetGenField := ScalarField{}
	cosetGenField.One()
	assert.ElementsMatch(t, cosetGenField.GetLimbs(), actual.CosetGen)
}

func TestInitDomain(t *testing.T) {
	cfg := GetDefaultNttConfig()
	assert.NotPanics(t, func() { initDomain(largestTestSize, cfg) })
}

func TestNtt(t *testing.T) {
	cfg := GetDefaultNttConfig()
	scalars := GenerateScalars(1 << largestTestSize)

	for _, size := range []int{4, largestTestSize} {
		for _, v := range [4]core.Ordering{core.KNN, core.KNR, core.KRN, core.KRR} {
			testSize := 1 << size

			scalarsCopy := core.HostSliceFromElements[ScalarField](scalars[:testSize])
			cfg.Ordering = v

			// run ntt
			output := make(core.HostSlice[ScalarField], testSize)
			Ntt(scalarsCopy, core.KForward, &cfg, output)

			// Compare with gnark-crypto
			assert.True(t, testAgainstGnarkCryptoNtt(testSize, scalarsCopy, output, v, core.KForward))
		}
	}
}

func TestECNtt(t *testing.T) {
	cfg := GetDefaultNttConfig()
	initDomain(largestTestSize, cfg)
	points := GenerateProjectivePoints(1 << largestTestSize)

<<<<<<< HEAD
	for _, size := range []int{4, largestTestSize} {
=======
	for _, size := range []int{4, 5, 6, 7, 8} {
>>>>>>> a8108683
		for _, v := range [4]core.Ordering{core.KNN, core.KNR, core.KRN, core.KRR} {
			testSize := 1 << size

			pointsCopy := core.HostSliceFromElements[Projective](points[:testSize])
			cfg.Ordering = v
			cfg.NttAlgorithm = core.Radix2

<<<<<<< HEAD
			// run ntt
			output := make(core.HostSlice[Projective], testSize)
			ECNtt(pointsCopy, core.KForward, &cfg, output)
=======
			output := make(core.HostSlice[Projective], testSize)
			e := ECNtt(pointsCopy, core.KForward, &cfg, output)
			assert.Equal(t, core.IcicleErrorCode(0), e.IcicleErrorCode, "ECNtt failed")
>>>>>>> a8108683
		}
	}
}

func TestNttDeviceAsync(t *testing.T) {
	cfg := GetDefaultNttConfig()
	scalars := GenerateScalars(1 << largestTestSize)

	for _, size := range []int{1, 10, largestTestSize} {
		for _, direction := range []core.NTTDir{core.KForward, core.KInverse} {
			for _, v := range [4]core.Ordering{core.KNN, core.KNR, core.KRN, core.KRR} {
				testSize := 1 << size
				scalarsCopy := core.HostSliceFromElements[ScalarField](scalars[:testSize])

				stream, _ := cr.CreateStream()

				cfg.Ordering = v
				cfg.IsAsync = true
				cfg.Ctx.Stream = &stream

				var deviceInput core.DeviceSlice
				scalarsCopy.CopyToDeviceAsync(&deviceInput, stream, true)
				var deviceOutput core.DeviceSlice
				deviceOutput.MallocAsync(testSize*scalarsCopy.SizeOfElement(), scalarsCopy.SizeOfElement(), stream)

				// run ntt
				Ntt(deviceInput, direction, &cfg, deviceOutput)
				output := make(core.HostSlice[ScalarField], testSize)
				output.CopyFromDeviceAsync(&deviceOutput, stream)

				cr.SynchronizeStream(&stream)

				// Compare with gnark-crypto
				assert.True(t, testAgainstGnarkCryptoNtt(testSize, scalarsCopy, output, v, direction))
			}
		}
	}
}

func TestNttBatch(t *testing.T) {
	cfg := GetDefaultNttConfig()
	largestBatchSize := 100
	scalars := GenerateScalars(1 << largestTestSize * largestBatchSize)

	for _, size := range []int{4, largestTestSize} {
		for _, batchSize := range []int{1, 16, largestBatchSize} {
			testSize := 1 << size
			totalSize := testSize * batchSize

			scalarsCopy := core.HostSliceFromElements[ScalarField](scalars[:totalSize])

			cfg.Ordering = core.KNN
			cfg.BatchSize = int32(batchSize)
			// run ntt
			output := make(core.HostSlice[ScalarField], totalSize)
			Ntt(scalarsCopy, core.KForward, &cfg, output)

			// Compare with gnark-crypto
			domainWithPrecompute := fft.NewDomain(uint64(testSize))
			outputAsFr := make([]fr.Element, totalSize)
			for i, v := range output {
				slice64, _ := fr.LittleEndian.Element((*[fr.Bytes]byte)(v.ToBytesLittleEndian()))
				outputAsFr[i] = slice64
			}

			for i := 0; i < batchSize; i++ {
				scalarsFr := make([]fr.Element, testSize)
				for i, v := range scalarsCopy[i*testSize : (i+1)*testSize] {
					slice64, _ := fr.LittleEndian.Element((*[fr.Bytes]byte)(v.ToBytesLittleEndian()))
					scalarsFr[i] = slice64
				}

				domainWithPrecompute.FFT(scalarsFr, fft.DIF)
				fft.BitReverse(scalarsFr)
				if !assert.True(t, reflect.DeepEqual(scalarsFr, outputAsFr[i*testSize:(i+1)*testSize])) {
					t.FailNow()
				}
			}
		}
	}
}

// func TestNttArbitraryCoset(t *testing.T) {
// 	for _, size := range []int{20} {
// 		for _, v := range [4]core.Ordering{core.KNN, core.KNR, core.KRN, core.KRR} {
// 			testSize := 1 << size
// 			scalars := GenerateScalars(testSize)

// 			cfg := GetDefaultNttConfig()

// 			var scalarsCopy core.HostSlice[ScalarField]
// 			for _, v := range scalars {
// 				var scalar ScalarField
// 				scalarsCopy = append(scalarsCopy, scalar.FromLimbs(v.GetLimbs()))
// 			}

// 			// init domain
// 			rouMont, _ := fft.Generator(1 << 20)
// 			rou := rouMont.Bits()
// 			rouIcicle := ScalarField{}
// 			limbs := core.ConvertUint64ArrToUint32Arr(rou[:])

// 			rouIcicle.FromLimbs(limbs)
// 			InitDomain(rouIcicle, cfg.Ctx)
// 			cfg.Ordering = v

// 			// run ntt
// 			output := make(core.HostSlice[ScalarField], testSize)
// 			Ntt(scalars, core.KForward, &cfg, output)

// 			// Compare with gnark-crypto
// 			domainWithPrecompute := fft.NewDomain(uint64(testSize))
// 			scalarsFr := make([]fr.Element, testSize)
// 			for i, v := range scalarsCopy {
// 				slice64, _ := fr.LittleEndian.Element((*[fr.Bytes]byte)(v.ToBytesLittleEndian()))
// 				scalarsFr[i] = slice64
// 			}
// 			outputAsFr := make([]fr.Element, testSize)
// 			for i, v := range output {
// 				slice64, _ := fr.LittleEndian.Element((*[fr.Bytes]byte)(v.ToBytesLittleEndian()))
// 				outputAsFr[i] = slice64
// 			}

// 			// DIT + BitReverse == Ordering.kRR
// 			// DIT == Ordering.kRN
// 			// DIF + BitReverse == Ordering.kNN
// 			// DIF == Ordering.kNR
// 			var decimation fft.Decimation
// 			if v == core.KRN || v == core.KRR {
// 				decimation = fft.DIT
// 			} else {
// 				decimation = fft.DIF
// 			}
// 			domainWithPrecompute.FFT(scalarsFr, decimation, fft.OnCoset())
// 			if v == core.KNN || v == core.KRR {
// 				fft.BitReverse(scalarsFr)
// 			}
// 			if !assert.True(t, reflect.DeepEqual(scalarsFr, outputAsFr)) {
// 				t.FailNow()
// 			}
// 		}
// 	}
// }<|MERGE_RESOLUTION|>--- conflicted
+++ resolved
@@ -103,11 +103,7 @@
 	initDomain(largestTestSize, cfg)
 	points := GenerateProjectivePoints(1 << largestTestSize)
 
-<<<<<<< HEAD
-	for _, size := range []int{4, largestTestSize} {
-=======
 	for _, size := range []int{4, 5, 6, 7, 8} {
->>>>>>> a8108683
 		for _, v := range [4]core.Ordering{core.KNN, core.KNR, core.KRN, core.KRR} {
 			testSize := 1 << size
 
@@ -115,15 +111,9 @@
 			cfg.Ordering = v
 			cfg.NttAlgorithm = core.Radix2
 
-<<<<<<< HEAD
-			// run ntt
-			output := make(core.HostSlice[Projective], testSize)
-			ECNtt(pointsCopy, core.KForward, &cfg, output)
-=======
 			output := make(core.HostSlice[Projective], testSize)
 			e := ECNtt(pointsCopy, core.KForward, &cfg, output)
 			assert.Equal(t, core.IcicleErrorCode(0), e.IcicleErrorCode, "ECNtt failed")
->>>>>>> a8108683
 		}
 	}
 }
