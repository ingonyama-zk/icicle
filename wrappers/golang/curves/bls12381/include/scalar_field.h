#include <stdbool.h>

#ifndef _BLS12_381_FIELD_H
  #define _BLS12_381_FIELD_H

  #ifdef __cplusplus
extern "C" {
  #endif

typedef struct scalar_t scalar_t;
typedef struct VecOpsConfig VecOpsConfig;

void bls12_381_generate_scalars(scalar_t* scalars, int size);
<<<<<<< HEAD
int bls12_381_scalar_convert_montgomery(
  const scalar_t* d_in, size_t n, bool is_into, const VecOpsConfig* ctx, scalar_t* d_out);
=======
int bls12_381_scalar_convert_montgomery(const scalar_t* d_in, size_t n, bool is_into, const VecOpsConfig* ctx, scalar_t* d_out);
void bls12_381_add(const scalar_t* a, const scalar_t* b, scalar_t* result);
void bls12_381_sub(const scalar_t* a, const scalar_t* b, scalar_t* result);
void bls12_381_mul(const scalar_t* a, const scalar_t* b, scalar_t* result);
void bls12_381_inv(const scalar_t* a, scalar_t* result);
>>>>>>> 6597d855

  #ifdef __cplusplus
}
  #endif

#endif<|MERGE_RESOLUTION|>--- conflicted
+++ resolved
@@ -1,29 +1,24 @@
 #include <stdbool.h>
 
 #ifndef _BLS12_381_FIELD_H
-  #define _BLS12_381_FIELD_H
+#define _BLS12_381_FIELD_H
 
-  #ifdef __cplusplus
+#ifdef __cplusplus
 extern "C" {
-  #endif
+#endif
 
 typedef struct scalar_t scalar_t;
 typedef struct VecOpsConfig VecOpsConfig;
 
 void bls12_381_generate_scalars(scalar_t* scalars, int size);
-<<<<<<< HEAD
-int bls12_381_scalar_convert_montgomery(
-  const scalar_t* d_in, size_t n, bool is_into, const VecOpsConfig* ctx, scalar_t* d_out);
-=======
 int bls12_381_scalar_convert_montgomery(const scalar_t* d_in, size_t n, bool is_into, const VecOpsConfig* ctx, scalar_t* d_out);
 void bls12_381_add(const scalar_t* a, const scalar_t* b, scalar_t* result);
 void bls12_381_sub(const scalar_t* a, const scalar_t* b, scalar_t* result);
 void bls12_381_mul(const scalar_t* a, const scalar_t* b, scalar_t* result);
 void bls12_381_inv(const scalar_t* a, scalar_t* result);
->>>>>>> 6597d855
 
-  #ifdef __cplusplus
+#ifdef __cplusplus
 }
-  #endif
+#endif
 
 #endif