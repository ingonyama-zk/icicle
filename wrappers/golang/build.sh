--- conflicted
+++ resolved
@@ -51,15 +51,10 @@
 
 for CURVE in "${BUILD_CURVES[@]}"
 do
-<<<<<<< HEAD
-  cmake -DCURVE=$CURVE -DG2=$G2_DEFINED -DECNTT=$ECNTT_DEFINED  -DCMAKE_BUILD_TYPE=Release -S . -B build
-  cmake --build build -j
-=======
   echo "CURVE=${CURVE}" > build_config.txt
   echo "ECNTT=${ECNTT_DEFINED}" >> build_config.txt
   echo "G2=${G2_DEFINED}" >> build_config.txt
   echo "DEVMODE=${DEVMODE}" >> build_config.txt
   cmake -DCMAKE_CUDA_COMPILER=$CUDA_COMPILER_PATH -DCURVE=$CURVE -DG2=$G2_DEFINED -DECNTT=$ECNTT_DEFINED -DDEVMODE=$DEVMODE -DCMAKE_BUILD_TYPE=Release -S . -B build
   cmake --build build -j8 && rm build_config.txt
->>>>>>> c123940a
 done