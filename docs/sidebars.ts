const gettingStartedDropdown = [
  {
    type: "doc",
    label: "Build ICICLE from source",
    id: "icicle/build_from_source",
  },
  {
    type: "category",
    label: "Programmers guide",
    link: {
      type: `doc`,
      id: "icicle/programmers_guide/general",
    },
    collapsed: false,
    items: [
      {
        type: "doc",
        label: "C++",
        id: "icicle/programmers_guide/cpp",
      },
      {
        type: "doc",
        label: "Rust",
        id: "icicle/programmers_guide/rust",
      },
      {
        type: "doc",
        label: "Go",
        id: "icicle/programmers_guide/go",
      }
    ],
  },
];

const architectureDropdown = [
  {
    type: "doc",
    label: "CUDA Backend",
    id: "icicle/install_gpu_backend"
  },
   {
    type: "doc",
    label: "METAL Backend",
    id: "icicle/install_gpu_backend"
  },
  {
    type: "doc",
    label: "Multi-Device Support",
    id: "icicle/multi-device",
  },
  // {
  //   type: "doc",
  //   label: "Build Your Own Backend",
  //   id: "icicle/build_your_own_backend"
  // },
];

const cppApi = [
  {
    type: "doc",
    label: "MSM",
    id: "icicle/primitives/msm",
  },
  {
    type: "doc",
    label: "NTT / ECNTT",
    id: "icicle/primitives/ntt",
  },
  {
    type: "doc",
    label: "Vector operations",
    id: "icicle/primitives/vec_ops",
  },
  {
    type: "doc",
    label: "Program",
    id: "icicle/primitives/program",
  },
  {
    type: "doc",
    label: "Polynomials",
    id: "icicle/polynomials/overview",
  },
  {
    type: "doc",
    label: "Hash",
    id: "icicle/primitives/hash",
  },
  {
    type: "doc",
    label: "Merkle-Tree",
    id: "icicle/primitives/merkle",
  },
  {
    type: "doc",
    label: "Sumcheck",
    id: "icicle/primitives/sumcheck",
  },
  {
    type: "doc",
<<<<<<< HEAD
    label: "Fri",
    id: "icicle/primitives/fri",
  },
=======
    label: "FRI",
    id: "icicle/primitives/fri",
  },
  {
    type: "doc",
    label: "Pairings",
    id: "icicle/primitives/pairings",
  },
>>>>>>> 8a8c3c49
];

const golangBindingsApi = [
  {
    type: "category",
    label: "MSM",
    link: {
      type: `doc`,
      id: "icicle/golang-bindings/msm",
    },
    collapsed: true,
    items: [
      {
        type: "doc",
        label: "MSM pre computation",
        id: "icicle/golang-bindings/msm-pre-computation",
      }
    ]
  },
  {
    type: "doc",
    label: "NTT",
    id: "icicle/golang-bindings/ntt",
  },
  {
    type: "doc",
    label: "EC-NTT",
    id: "icicle/golang-bindings/ecntt",
  },
  {
    type: "doc",
    label: "Vector operations",
    id: "icicle/golang-bindings/vec-ops",
  },
  {
    type: "doc",
    label: "Multi GPU Support",
    id: "icicle/golang-bindings/multi-gpu",
  },
  {
    type: "doc",
    label: "Hash",
    id: "icicle/golang-bindings/hash",
  },
  {
    type: "doc",
    label: "Merkle-Tree",
    id: "icicle/golang-bindings/merkle",
  }
];

const rustBindingsApi = [
  {
    type: "doc",
    label: "MSM",
    id: "icicle/rust-bindings/msm",
  },
  {
    type: "doc",
    label: "NTT",
    id: "icicle/rust-bindings/ntt",
  },
  {
    type: "doc",
    label: "ECNTT",
    id: "icicle/rust-bindings/ecntt",
  },
  {
    type: "doc",
    label: "Vector operations",
    id: "icicle/rust-bindings/vec-ops",
  },
  {
    type: "doc",
    label: "Program",
    id: "icicle/rust-bindings/program", 
  },
  {
    type: "doc",
    label: "Polynomials",
    id: "icicle/rust-bindings/polynomials",
  },
  {
    type: "doc",
    label: "Hash",
    id: "icicle/rust-bindings/hash",
  },
  {
    type: "doc",
    label: "Merkle-Tree",
    id: "icicle/rust-bindings/merkle",
  },
  {
    "type": "doc",
    "label": "Sumcheck",
    "id": "icicle/rust-bindings/sumcheck"
  }
  // {
  //   type: "doc",
  //   label: "Multi GPU Support (TODO)",
  //   id: "icicle/rust-bindings/multi-gpu",
  // },
];

export default {
  GettingStartedSidebar: [
    {
      type: "doc",
      label: "Introduction",
      id: "introduction",
    },
    {
      type: "category",
      label: "ICICLE",
      link: {
        type: `doc`,
        id: 'icicle/overview',
      },
      collapsed: false,
      items: [
        {
          type: "category",
          label: "Getting started",
          link: {
            type: `doc`,
            id: "icicle/getting_started",
          },
          collapsed: false,
          items: gettingStartedDropdown
        },
        {
          type: "category",
          label: "Architecture overview",
          link: {
            type: `doc`,
            id: "icicle/arch_overview"
          },
          collapsed: false,
          items: architectureDropdown
        },
        {
          type: "doc",
          label: "ICICLE libraries",
          id: "icicle/libraries",
        },
        {
          type: "category",
          label: "Compute API",
          link: {
            type: `doc`,
            id: 'icicle/primitives/overview',
          },
          collapsed: true,
          items: [
            ...cppApi,
            {
              type: "category",
              label: "Golang bindings",
              link: {
                type: `doc`,
                id: "icicle/golang-bindings",
              },
              collapsed: true,
              items: golangBindingsApi
            },
            {
              type: "category",
              label: "Rust bindings",
              link: {
                type: `doc`,
                id: "icicle/rust-bindings",
              },
              collapsed: true,
              items: rustBindingsApi
            },
          ],
        },
        {
          type: "doc",
          label: "Migrate from ICICLE v2",
          id: "icicle/migrate_from_v2",
        },
        // {
        //   type: "doc",
        //   label: "Benchmarks",
        //   id: "icicle/benchmarks",
        // },
        // {
        //   type: "doc",
        //   label: "FAQ and Troubleshooting",
        //   id: "icicle/faq_and_troubleshooting",
        // },
        {
          type: "doc",
          label: "Google Colab Instructions",
          id: "icicle/colab-instructions",
        },
        {
          type: "doc",
          label: "ICICLE Provers",
          id: "icicle/integrations"
        },
      ]
    },
    {
      type: "doc",
      label: "Ingonyama Grant program",
      id: "grants",
    },
    {
      type: "doc",
      label: "Contributor guide",
      id: "contributor-guide",
    },
    {
      type: "category",
      label: "Additional Resources",
      collapsed: false,
      collapsible: false,
      items: [
        {
          type: "link",
          label: "YouTube",
          href: "https://www.youtube.com/@ingo_ZK"
        },
        {
          type: "link",
          label: "Ingonyama Blog",
          href: "https://www.ingonyama.com/blog"
        },
        {
          type: "link",
          label: "Ingopedia",
          href: "https://www.ingonyama.com/ingopedia/glossary"
        },
        {
          href: 'https://github.com/ingonyama-zk',
          type: "link",
          label: 'GitHub',
        }
      ]
    }
  ],
};<|MERGE_RESOLUTION|>--- conflicted
+++ resolved
@@ -98,11 +98,6 @@
   },
   {
     type: "doc",
-<<<<<<< HEAD
-    label: "Fri",
-    id: "icicle/primitives/fri",
-  },
-=======
     label: "FRI",
     id: "icicle/primitives/fri",
   },
@@ -111,7 +106,6 @@
     label: "Pairings",
     id: "icicle/primitives/pairings",
   },
->>>>>>> 8a8c3c49
 ];
 
 const golangBindingsApi = [
