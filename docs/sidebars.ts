const gettingStartedDropdown = [
  {
    type: "doc",
    label: "Build ICICLE from source",
    id: "icicle/build_from_source",
  },
  {
    type: "category",
    label: "Programmers guide",
    link: {
      type: `doc`,
      id: "icicle/programmers_guide/general",
    },
    collapsed: false,
    items: [
      {
        type: "doc",
        label: "C++",
        id: "icicle/programmers_guide/cpp",
      },
      {
        type: "doc",
        label: "Rust",
        id: "icicle/programmers_guide/rust",
      },
      {
        type: "doc",
        label: "Go",
        id: "icicle/programmers_guide/go",
      }
    ],
  },
];

const architectureDropdown = [
  {
    type: "doc",
    label: "CUDA Backend",
    id: "icicle/install_cuda_backend"
  },
  {
    type: "doc",
    label: "Multi-Device Support",
    id: "icicle/multi-device",
  },
  // {
  //   type: "doc",
  //   label: "Build Your Own Backend",
  //   id: "icicle/build_your_own_backend"
  // },
];

const cppApi = [
  {
    type: "doc",
    label: "MSM",
    id: "icicle/primitives/msm",
  },
  {
    type: "doc",
    label: "NTT / ECNTT",
    id: "icicle/primitives/ntt",
  },
  {
    type: "doc",
    label: "Vector operations",
    id: "icicle/primitives/vec_ops",
  },
  {
    type: "doc",
    label: "Program",
    id: "icicle/primitives/program",
  },
  {
    type: "doc",
    label: "Polynomials",
    id: "icicle/polynomials/overview",
  },
  {
    type: "doc",
    label: "Hash",
    id: "icicle/primitives/hash",
  },
  {
    type: "doc",
    label: "Merkle-Tree",
    id: "icicle/primitives/merkle",
<<<<<<< HEAD
  }
=======
  },
  {
    type: "doc",
    label: "Sumcheck",
    id: "icicle/primitives/sumcheck",
  },
>>>>>>> 040edd39
];

const golangBindingsApi = [
  {
    type: "category",
    label: "MSM",
    link: {
      type: `doc`,
      id: "icicle/golang-bindings/msm",
    },
    collapsed: true,
    items: [
      {
        type: "doc",
        label: "MSM pre computation",
        id: "icicle/golang-bindings/msm-pre-computation",
      }
    ]
  },
  {
    type: "doc",
    label: "NTT",
    id: "icicle/golang-bindings/ntt",
  },
  {
    type: "doc",
    label: "EC-NTT",
    id: "icicle/golang-bindings/ecntt",
  },
  {
    type: "doc",
    label: "Vector operations",
    id: "icicle/golang-bindings/vec-ops",
  },
  {
    type: "doc",
    label: "Multi GPU Support",
    id: "icicle/golang-bindings/multi-gpu",
  },
  {
    type: "doc",
    label: "Hash",
    id: "icicle/golang-bindings/hash",
  },
  {
    type: "doc",
    label: "Merkle-Tree",
    id: "icicle/golang-bindings/merkle",
  }
];

const rustBindingsApi = [
  {
    type: "doc",
    label: "MSM",
    id: "icicle/rust-bindings/msm",
  },
  {
    type: "doc",
    label: "NTT",
    id: "icicle/rust-bindings/ntt",
  },
  {
    type: "doc",
    label: "ECNTT",
    id: "icicle/rust-bindings/ecntt",
  },
  {
    type: "doc",
    label: "Vector operations",
    id: "icicle/rust-bindings/vec-ops",
  },
  {
    type: "doc",
    label: "Polynomials",
    id: "icicle/rust-bindings/polynomials",
  },
  {
    type: "doc",
    label: "Hash",
    id: "icicle/rust-bindings/hash",
  },
  {
    type: "doc",
    label: "Merkle-Tree",
    id: "icicle/rust-bindings/merkle",
  },
  // {
  //   type: "doc",
  //   label: "Multi GPU Support (TODO)",
  //   id: "icicle/rust-bindings/multi-gpu",
  // },
];

export default {
  GettingStartedSidebar: [
    {
      type: "doc",
      label: "Introduction",
      id: "introduction",
    },
    {
      type: "category",
      label: "ICICLE",
      link: {
        type: `doc`,
        id: 'icicle/overview',
      },
      collapsed: false,
      items: [
        {
          type: "category",
          label: "Getting started",
          link: {
            type: `doc`,
            id: "icicle/getting_started",
          },
          collapsed: false,
          items: gettingStartedDropdown
        },
        {
          type: "category",
          label: "Architecture overview",
          link: {
            type: `doc`,
            id: "icicle/arch_overview"
          },
          collapsed: false,
          items: architectureDropdown
        },
        {
          type: "doc",
          label: "ICICLE libraries",
          id: "icicle/libraries",
        },
        {
          type: "category",
          label: "Compute API",
          link: {
            type: `doc`,
            id: 'icicle/primitives/overview',
          },
          collapsed: true,
          items: [
            ...cppApi,
            {
              type: "category",
              label: "Golang bindings",
              link: {
                type: `doc`,
                id: "icicle/golang-bindings",
              },
              collapsed: true,
              items: golangBindingsApi
            },
            {
              type: "category",
              label: "Rust bindings",
              link: {
                type: `doc`,
                id: "icicle/rust-bindings",
              },
              collapsed: true,
              items: rustBindingsApi
            },
          ],
        },
        {
          type: "doc",
          label: "Migrate from ICICLE v2",
          id: "icicle/migrate_from_v2",
        },
        // {
        //   type: "doc",
        //   label: "Benchmarks",
        //   id: "icicle/benchmarks",
        // },
        // {
        //   type: "doc",
        //   label: "FAQ and Troubleshooting",
        //   id: "icicle/faq_and_troubleshooting",
        // },
        {
          type: "doc",
          label: "Google Colab Instructions",
          id: "icicle/colab-instructions",
        },
        {
          type: "doc",
          label: "ICICLE Provers",
          id: "icicle/integrations"
        },
      ]
    },
    {
      type: "doc",
      label: "Ingonyama Grant program",
      id: "grants",
    },
    {
      type: "doc",
      label: "Contributor guide",
      id: "contributor-guide",
    },
    {
      type: "category",
      label: "Additional Resources",
      collapsed: false,
      collapsible: false,
      items: [
        {
          type: "link",
          label: "YouTube",
          href: "https://www.youtube.com/@ingo_ZK"
        },
        {
          type: "link",
          label: "Ingonyama Blog",
          href: "https://www.ingonyama.com/blog"
        },
        {
          type: "link",
          label: "Ingopedia",
          href: "https://www.ingonyama.com/ingopedia"
        },
        {
          href: 'https://github.com/ingonyama-zk',
          type: "link",
          label: 'GitHub',
        }
      ]
    }
  ],
};<|MERGE_RESOLUTION|>--- conflicted
+++ resolved
@@ -85,16 +85,12 @@
     type: "doc",
     label: "Merkle-Tree",
     id: "icicle/primitives/merkle",
-<<<<<<< HEAD
-  }
-=======
   },
   {
     type: "doc",
     label: "Sumcheck",
     id: "icicle/primitives/sumcheck",
   },
->>>>>>> 040edd39
 ];
 
 const golangBindingsApi = [
