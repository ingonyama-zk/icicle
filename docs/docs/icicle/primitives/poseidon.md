# Poseidon

<<<<<<< HEAD
[Poseidon](https://eprint.iacr.org/2019/458.pdf) is a popular hash in the ZK ecosystem primarily because it's optimized to work over large prime fields, a common setting for ZK proofs, thereby minimizing the number of multiplicative operations required.
=======
TODO update for V3

[Poseidon](https://eprint.iacr.org/2019/458.pdf) is a popular hash in the ZK ecosystem primarily because its optimized to work over large prime fields, a common setting for ZK proofs, thereby minimizing the number of multiplicative operations required.
>>>>>>> 89f437a6

Poseidon has also been specifically designed to be efficient when implemented within ZK circuits, Poseidon uses far less constraints compared to other hash functions like Keccak or SHA-256 in the context of ZK circuits.

Poseidon has been used in many popular ZK protocols such as Filecoin and [Plonk](https://drive.google.com/file/d/1bZZvKMQHaZGA4L9eZhupQLyGINkkFG_b/view?usp=drive_open).

Our implementation of Poseidon is implemented in accordance with the optimized [Filecoin version](https://spec.filecoin.io/algorithms/crypto/poseidon/).

Lets understand how Poseidon works.

## Initialization

Poseidon starts with the initialization of its internal state, which is composed of the input elements and some pre-generated constants. An initial round constant is added to each element of the internal state. Adding the round constants ensures the state is properly mixed from the beginning.

This is done to prevent collisions and to prevent certain cryptographic attacks by ensuring that the internal state is sufficiently mixed and unpredictable.

![Poseidon initialization of internal state added with pre-generated round constants](https://github.com/ingonyama-zk/icicle/assets/122266060/52257f5d-6097-47c4-8f17-7b6449b9d162)

## Applying full and partial rounds

To generate a secure hash output, the algorithm goes through a series of "full rounds" and "partial rounds" as well as transformations between these sets of rounds in the following order:

```First full rounds -> apply S-box and Round constants -> partial rounds -> Last full rounds -> Apply S-box```

### Full rounds

![Full round iterations consisting of S box operations, adding round constants, and a Full MDS matrix multiplication](https://github.com/ingonyama-zk/icicle/assets/122266060/e4ce0e98-b90b-4261-b83e-3cd8cce069cb)

**Uniform Application of S-box:** In full rounds, the S-box (a non-linear transformation) is applied uniformly to every element of the hash function's internal state. This ensures a high degree of mixing and diffusion, contributing to the hash function's security. The functions S-box involves raising each element of the state to a certain power denoted by `α` a member of the finite field defined by the prime `p`; `α` can be different depending on the implementation and user configuration.

**Linear Transformation:** After applying the S-box, a linear transformation is performed on the state. This involves multiplying the state by a MDS (Maximum Distance Separable) Matrix. which further diffuses the transformations applied by the S-box across the entire state.

**Addition of Round Constants:** Each element of the state is then modified by adding a unique round constant. These constants are different for each round and are precomputed as part of the hash function's initialization. The addition of round constants ensures that even minor changes to the input produce significant differences in the output.

### Partial Rounds

![Partial round iterations consisting of selective S box operation, adding a round constant and performing an MDS multiplication with a sparse matrix](https://github.com/ingonyama-zk/icicle/assets/122266060/e8c198b4-7aa4-4b4d-9ec4-604e39e07692)

**Selective Application of S-Box:** Partial rounds apply the S-box transformation to only one element of the internal state per round, rather than to all elements. This selective application significantly reduces the computational complexity of the hash function without compromising its security. The choice of which element to apply the S-box to can follow a specific pattern or be fixed, depending on the design of the hash function.

**Linear Transformation and Round Constants:** A linear transformation is performed and round constants are added. The linear transformation in partial rounds can be designed to be less computationally intensive (this is done by using a sparse matrix) than in full rounds, further optimizing the function's efficiency.

The user of Poseidon can often choose how many partial or full rounds he wishes to apply; more full rounds will increase security but degrade performance. The choice and balance are highly dependent on the use case.

## Using Poseidon

ICICLE Poseidon is implemented for GPU and parallelization is performed for each element of the state rather than for each state.
What that means is we calculate multiple hash-sums over multiple pre-images in parallel, rather than going block by block over the input vector.

So for Poseidon of arity 2 and input of size 1024 * 2, we would expect 1024 elements of output. Which means each block would be of size 2 and that would result in 1024 Poseidon hashes being performed.

### Supported Bindings

[`Go`](https://github.com/ingonyama-zk/icicle/blob/main/wrappers/golang/curves/bn254/poseidon/poseidon.go)
[`Rust`](https://github.com/ingonyama-zk/icicle/tree/main/wrappers/rust/icicle-core/src/poseidon)

### Constants

Poseidon is extremely customizable and using different constants will produce different hashes, security levels and performance results.

We support pre-calculated and optimized constants for each of the [supported curves](../core#supported-curves-and-operations). The constants can be found [here](https://github.com/ingonyama-zk/icicle/tree/main/icicle/include/poseidon/constants) and are labeled clearly per curve `<curve_name>_poseidon.h`.

If you wish to generate your own constants you can use our python script which can be found [here](https://github.com/ingonyama-zk/icicle/tree/main/icicle/include/poseidon/constants/generate_parameters.py).

Prerequisites:

- Install python 3
- `pip install poseidon-hash`
- `pip install galois==0.3.7`
- `pip install numpy`

You will then need to modify the following values before running the script.

```python
# Modify these
arity = 11 # we support arity 2, 4, 8 and 11.
p = 0x73EDA753299D7D483339D80809A1D80553BDA402FFFE5BFEFFFFFFFF00000001 # bls12-381
# p = 0x12ab655e9a2ca55660b44d1e5c37b00159aa76fed00000010a11800000000001 # bls12-377
# p = 0x30644e72e131a029b85045b68181585d2833e84879b9709143e1f593f0000001 # bn254
# p = 0x1ae3a4617c510eac63b05c06ca1493b1a22d9f300f5138f1ef3622fba094800170b5d44300000008508c00000000001 # bw6-761
prime_bit_len = 255
field_bytes = 32

...

# primitive_element = None
primitive_element = 7 # bls12-381
# primitive_element = 22 # bls12-377
# primitive_element = 5 # bn254
# primitive_element = 15 # bw6-761
```

### Rust API

This is the most basic way to use the Poseidon API.

```rust
let test_size = 1 << 10;
let arity = 2u32;
let ctx = get_default_device_context();
let poseidon = Poseidon::load(arity, &ctx).unwrap();
let config = HashConfig::default();

let inputs = vec![F::one(); test_size * arity as usize];
let outputs = vec![F::zero(); test_size];
let mut input_slice = HostOrDeviceSlice::on_host(inputs);
let mut output_slice = HostOrDeviceSlice::on_host(outputs);

poseidon.hash_many::<F>(
    &mut input_slice,
    &mut output_slice,
    test_size as u32,
    arity as u32,
    1, // Output length
    &config,
)
.unwrap();
```

The `HashConfig` can be modified, by default the inputs and outputs are set to be on `Host` for example.

```rust
impl<'a> Default for HashConfig<'a> {
    fn default() -> Self {
        let ctx = get_default_device_context();
        Self {
            ctx,
            are_inputs_on_device: false,
            are_outputs_on_device: false,
            is_async: false,
        }
    }
}
```

In the example above `Poseidon::load(arity, &ctx).unwrap();` is used which will load the correct constants based on arity and curve. It's possible to [generate](#constants) your own constants and load them.

```rust
let ctx = get_default_device_context();
let custom_poseidon = Poseidon::new(
    arity, // The arity of poseidon hash. The width will be equal to arity + 1
    alpha, // The S-box power
    full_rounds_half,
    partial_rounds,
    round_constants,
    mds_matrix, 
    non_sparse_matrix,
    sparse_matrices,
    domain_tag,
    ctx,
)
.unwrap();
```

## The Tree Builder

The tree builder allows you to build Merkle trees using Poseidon.

You can define both the tree's `height` and its `arity`. The tree `height` determines the number of layers in the tree, including the root and the leaf layer. The `arity` determines how many children each internal node can have.

```rust
use icicle_bn254::tree::Bn254TreeBuilder;
use icicle_bn254::poseidon::Poseidon;

let mut config = TreeBuilderConfig::default();
let arity = 2;
config.arity = arity as u32;
let input_block_len = arity;
let leaves = vec![F::one(); (1 << height) * arity];
let mut digests = vec![F::zero(); merkle_tree_digests_len((height + 1) as u32, arity as u32, 1)];

let leaves_slice = HostSlice::from_slice(&leaves);
let digests_slice = HostSlice::from_mut_slice(&mut digests);

let ctx = device_context::DeviceContext::default();
let hash = Poseidon::load(2, &ctx).unwrap();

let mut config = TreeBuilderConfig::default();
config.keep_rows = 5;
Bn254TreeBuilder::build_merkle_tree(
    leaves_slice,
    digests_slice,
    height,
    input_block_len,
    &hash,
    &hash,
    &config,
)
.unwrap();
```

Similar to Poseidon, you can also configure the Tree Builder `TreeBuilderConfig::default()`

- `keep_rows`: The number of rows which will be written to output, 0 will write all rows.
- `are_inputs_on_device`: Have the inputs been loaded to device memory ?
- `is_async`: Should the TreeBuilder run asynchronously? `False` will block the current CPU thread. `True` will require you call `cudaStreamSynchronize` or `cudaDeviceSynchronize` to retrieve the result.

### Benchmarks

We ran the Poseidon tree builder on:

**CPU**: 12th Gen Intel(R) Core(TM) i9-12900K/

**GPU**: RTX 3090 Ti

**Tree height**: 30 (2^29 elements)

The benchmarks include copying data from and to the device.

| Rows to keep parameter      | Run time, Icicle | Supranational PC2
| ----------- | ----------- | -----------
| 10          | 9.4 seconds       |    13.6 seconds
| 20          | 9.5 seconds       |    13.6 seconds
| 29          | 13.7 seconds       |    13.6 seconds<|MERGE_RESOLUTION|>--- conflicted
+++ resolved
@@ -1,12 +1,10 @@
 # Poseidon
 
-<<<<<<< HEAD
-[Poseidon](https://eprint.iacr.org/2019/458.pdf) is a popular hash in the ZK ecosystem primarily because it's optimized to work over large prime fields, a common setting for ZK proofs, thereby minimizing the number of multiplicative operations required.
-=======
 TODO update for V3
 
+TODO update for V3
+
 [Poseidon](https://eprint.iacr.org/2019/458.pdf) is a popular hash in the ZK ecosystem primarily because its optimized to work over large prime fields, a common setting for ZK proofs, thereby minimizing the number of multiplicative operations required.
->>>>>>> 89f437a6
 
 Poseidon has also been specifically designed to be efficient when implemented within ZK circuits, Poseidon uses far less constraints compared to other hash functions like Keccak or SHA-256 in the context of ZK circuits.
 
