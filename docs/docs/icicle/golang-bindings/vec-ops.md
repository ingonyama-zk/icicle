# Vector Operations

## Overview
Icicle is exposing a number of vector operations which a user can control:
* The VecOps API provides efficient vector operations such as addition, subtraction, and multiplication.
* MatrixTranspose API allows a user to perform a transpose on a vector representation of a matrix


## VecOps API Documentation
### Example

#### Vector addition

```go
package main

import (
    "github.com/ingonyama-zk/icicle/wrappers/golang/core"
    cr "github.com/ingonyama-zk/icicle/wrappers/golang/cuda_runtime"
)

func main() {
    testSize := 1 << 12
    a := GenerateScalars(testSize)
    b := GenerateScalars(testSize)
    out := make(core.HostSlice[ScalarField], testSize)
    cfg := core.DefaultVecOpsConfig()

    // Perform vector addition
    err := VecOp(a, b, out, cfg, core.Add)
    if err != cr.CudaSuccess {
        panic("Vector addition failed")
    }
}
```

#### Vector Subtraction

```go
package main

import (
    "github.com/ingonyama-zk/icicle/wrappers/golang/core"
    cr "github.com/ingonyama-zk/icicle/wrappers/golang/cuda_runtime"
)

func main() {
    testSize := 1 << 12
    a := GenerateScalars(testSize)
    b := GenerateScalars(testSize)
    out := make(core.HostSlice[ScalarField], testSize)
    cfg := core.DefaultVecOpsConfig()

    // Perform vector subtraction
    err := VecOp(a, b, out, cfg, core.Sub)
    if err != cr.CudaSuccess {
        panic("Vector subtraction failed")
    }
}
```

#### Vector Multiplication

```go
package main

import (
    "github.com/ingonyama-zk/icicle/wrappers/golang/core"
    cr "github.com/ingonyama-zk/icicle/wrappers/golang/cuda_runtime"
)

func main() {
    testSize := 1 << 12
    a := GenerateScalars(testSize)
    b := GenerateScalars(testSize)
    out := make(core.HostSlice[ScalarField], testSize)
    cfg := core.DefaultVecOpsConfig()

    // Perform vector multiplication
    err := VecOp(a, b, out, cfg, core.Mul)
    if err != cr.CudaSuccess {
        panic("Vector multiplication failed")
    }
}
```

### VecOps Method

```go
func VecOp(a, b, out core.HostOrDeviceSlice, config core.VecOpsConfig, op core.VecOps) (ret cr.CudaError)
```

#### Parameters

- **`a`**: The first input vector.
- **`b`**: The second input vector.
- **`out`**: The output vector where the result of the operation will be stored.
- **`config`**: A `VecOpsConfig` object containing various configuration options for the vector operations.
- **`op`**: The operation to perform, specified as one of the constants (`Sub`, `Add`, `Mul`) from the `VecOps` type.

#### Return Value

- **`CudaError`**: Returns a CUDA error code indicating the success or failure of the vector operation.

### VecOpsConfig

The `VecOpsConfig` structure holds configuration parameters for the vector operations, allowing customization of its behavior.

```go
type VecOpsConfig struct {
    Ctx cr.DeviceContext
    isAOnDevice bool
    isBOnDevice bool
    isResultOnDevice bool
    IsAsync bool
}
```

#### Fields

<<<<<<< HEAD
- **`Ctx`**: Device context containing details like device ID and stream ID.
- **`isAOnDevice`**: Indicates if vector `a` is located on the device.
- **`isBOnDevice`**: Indicates if vector `b` is located on the device.
- **`isResultOnDevice`**: Specifies where the result vector should be stored (device or host memory).
- **`IsResultMontgomeryForm`**: Determines if the result vector should be in Montgomery form.
- **`IsAsync`**: Controls whether the vector operation runs asynchronously.
=======
- **Ctx**: Device context containing details like device ID and stream ID.
- **isAOnDevice**: Indicates if vector `a` is located on the device.
- **isBOnDevice**: Indicates if vector `b` is located on the device.
- **isResultOnDevice**: Specifies where the result vector should be stored (device or host memory).
- **IsAsync**: Controls whether the vector operation runs asynchronously.
>>>>>>> 67a7049c

#### Default Configuration

Use `DefaultVecOpsConfig` to obtain a default configuration, customizable as needed.

```go
func DefaultVecOpsConfig() VecOpsConfig
```

## MatrixTranspose API Documentation

This section describes the functionality of the `TransposeMatrix` function used for matrix transposition.

The function takes a matrix represented as a 1D slice and transposes it, storing the result in another 1D slice.

### Function

```go
func TransposeMatrix(in, out core.HostOrDeviceSlice, columnSize, rowSize int, ctx cr.DeviceContext, onDevice, isAsync bool) (ret core.IcicleError)
```

## Parameters

- **`in`**: The input matrix is a `core.HostOrDeviceSlice`, stored as a 1D slice.
- **`out`**: The output matrix is a `core.HostOrDeviceSlice`, which will be the transpose of the input matrix, stored as a 1D slice.
- **`columnSize`**: The number of columns in the input matrix.
- **`rowSize`**: The number of rows in the input matrix.
- **`ctx`**: The device context `cr.DeviceContext` to be used for the matrix transpose operation.
- **`onDevice`**: Indicates whether the input and output slices are stored on the device (GPU) or the host (CPU).
- **`isAsync`**: Indicates whether the matrix transpose operation should be executed asynchronously.

## Return Value

The function returns a `core.IcicleError` value, which represents the result of the matrix transpose operation. If the operation is successful, the returned value will be `0`.

## Example Usage

```go
var input = make(core.HostSlice[ScalarField], 20)
var output = make(core.HostSlice[ScalarField], 20)

// Populate the input matrix
// ...

// Get device context
ctx, _ := cr.GetDefaultDeviceContext()

// Transpose the matrix
err := TransposeMatrix(input, output, 5, 4, ctx, false, false)
if err.IcicleErrorCode != core.IcicleErrorCode(0) {
    // Handle the error
}

// Use the transposed matrix
// ...
```

In this example, the `TransposeMatrix` function is used to transpose a 5x4 matrix stored in a 1D slice. The input and output slices are stored on the host (CPU), and the operation is executed synchronously.<|MERGE_RESOLUTION|>--- conflicted
+++ resolved
@@ -118,20 +118,11 @@
 
 #### Fields
 
-<<<<<<< HEAD
-- **`Ctx`**: Device context containing details like device ID and stream ID.
-- **`isAOnDevice`**: Indicates if vector `a` is located on the device.
-- **`isBOnDevice`**: Indicates if vector `b` is located on the device.
-- **`isResultOnDevice`**: Specifies where the result vector should be stored (device or host memory).
-- **`IsResultMontgomeryForm`**: Determines if the result vector should be in Montgomery form.
-- **`IsAsync`**: Controls whether the vector operation runs asynchronously.
-=======
 - **Ctx**: Device context containing details like device ID and stream ID.
 - **isAOnDevice**: Indicates if vector `a` is located on the device.
 - **isBOnDevice**: Indicates if vector `b` is located on the device.
 - **isResultOnDevice**: Specifies where the result vector should be stored (device or host memory).
 - **IsAsync**: Controls whether the vector operation runs asynchronously.
->>>>>>> 67a7049c
 
 #### Default Configuration
 
