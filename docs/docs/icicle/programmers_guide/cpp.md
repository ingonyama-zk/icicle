# Icicle C++ Usage Guide

## Overview

This guide covers the usage of Icicle's C++ API, including device management, memory operations, data transfer, synchronization, and compute APIs.

## Device Management

### Loading a Backend

The backend can be loaded from a specific path or from an environment variable. This is essential for setting up the computing environment.

```cpp
#include "icicle/runtime.h"

eIcicleError result = icicle_load_backend("/path/to/backend", true);
```

To load the backend from an environment variable or default directory:

```cpp
eIcicleError result = icicle_load_backend_from_env_or_default();
```

### Setting and Getting Active Device

You can set the active device for the current thread and retrieve it when needed:

```cpp
icicle::Device device = {"CUDA", 0}; // or other
eIcicleError result = icicle_set_device(device);

eIcicleError result = icicle_get_active_device(device);
```

### Querying Device Information

Retrieve the number of available devices and check if a pointer is allocated on the host or on the active device:

```cpp
int device_count;
eIcicleError result = icicle_get_device_count(device_count);

bool is_host_memory;
eIcicleError result = icicle_is_host_memory(ptr);

bool is_device_memory;
eIcicleError result = icicle_is_active_device_memory(ptr);
```

## Memory Management

### Allocating and Freeing Memory

Memory can be allocated and freed on the active device:

```cpp
void* ptr;
eIcicleError result = icicle_malloc(&ptr, 1024); // Allocate 1024 bytes
eIcicleError result = icicle_free(ptr); // Free the allocated memory
```

### Asynchronous Memory Operations

You can perform memory allocation and deallocation asynchronously using streams:

```cpp
icicleStreamHandle stream;
icicle_create_stream(&stream);

void* ptr;
eIcicleError result = icicle_malloc_async(&ptr, 1024, stream);
eIcicleError result = icicle_free_async(ptr, stream);
```

### Querying Available Memory

Retrieve the total and available memory on the active device:

```cpp
size_t total_memory, available_memory;
eIcicleError result = icicle_get_available_memory(total_memory, available_memory);
```

### Setting Memory Values

Set memory to a specific value on the active device, synchronously or asynchronously:

```cpp
eIcicleError result = icicle_memset(ptr, 0, 1024); // Set 1024 bytes to 0
eIcicleError result = icicle_memset_async(ptr, 0, 1024, stream);
```

## Data Transfer

### Copying Data

Data can be copied between host and device, or between devices. The location of the memory is inferred from the pointers:

```cpp
eIcicleError result = icicle_copy(dst, src, size);
eIcicleError result = icicle_copy_async(dst, src, size, stream);
```

### Explicit Data Transfers

To avoid device-inference overhead, use explicit copy functions:

```cpp
eIcicleError result = icicle_copy_to_host(host_dst, device_src, size);
eIcicleError result = icicle_copy_to_host_async(host_dst, device_src, size, stream);

eIcicleError result = icicle_copy_to_device(device_dst, host_src, size);
eIcicleError result = icicle_copy_to_device_async(device_dst, host_src, size, stream);
```

## Stream Management

### Creating and Destroying Streams

Streams are used to manage asynchronous operations:

```cpp
icicleStreamHandle stream;
eIcicleError result = icicle_create_stream(&stream);
eIcicleError result = icicle_destroy_stream(stream);
```

## Synchronization

### Synchronizing Streams and Devices

Ensure all previous operations on a stream or device are completed before proceeding:

```cpp
eIcicleError result = icicle_stream_synchronize(stream);
eIcicleError result = icicle_device_synchronize();
```

## Device Properties

### Checking Device Availability

Check if a device is available and retrieve a list of registered devices:

```cpp
icicle::Device dev;
eIcicleError result = icicle_is_device_avialable(dev);

char output[256];
eIcicleError result = icicle_get_registered_devices(output, sizeof(output));
```

### Querying Device Properties

Retrieve properties of the active device:

```cpp
DeviceProperties properties;
eIcicleError result = icicle_get_device_properties(properties);
```

## Compute APIs

### Multi-Scalar Multiplication (MSM) Example

Icicle provides high-performance compute APIs such as the Multi-Scalar Multiplication (MSM) for cryptographic operations. Here's a simple example of how to use the MSM API.

```cpp
#include <iostream>
#include "icicle/runtime.h"
#include "icicle/api/bn254.h"

using namespace bn254;

int main()
{
  // Load installed backends
  icicle_load_backend_from_env_or_default();

  // trying to choose CUDA if available, or fallback to CPU otherwise (default device)
  const bool is_cuda_device_available = (eIcicleError::SUCCESS == icicle_is_device_avialable("CUDA"));
  if (is_cuda_device_available) {
<<<<<<< HEAD
    Device device = {"CUDA", 0}; // GPU-0
=======
    Device device = {"CUDA", 0};             // GPU-0
>>>>>>> 42046db0
    ICICLE_CHECK(icicle_set_device(device)); // ICICLE_CHECK asserts that the api call returns eIcicleError::SUCCESS
  } // else we stay on CPU backend

  // Setup inputs
  int msm_size = 1024;
  auto scalars = std::make_unique<scalar_t[]>(msm_size);
  auto points = std::make_unique<affine_t[]>(msm_size);
  projective_t result;

  // Generate random inputs
  scalar_t::rand_host_many(scalars.get(), msm_size);
  projective_t::rand_host_many(points.get(), msm_size);

  // (optional) copy scalars to device memory explicitly
<<<<<<< HEAD
  auto err = icicle_malloc((void**)&scalars_d, sizeof(scalar_t) * N);
  // Note: need to test err and make sure no errors occurred
  err = icicle_copy(scalars_d, scalars.get(), sizeof(scalar_t) * N);
=======
  scalar_t* scalars_d = nullptr;
  auto err = icicle_malloc((void**)&scalars_d, sizeof(scalar_t) * msm_size);
  // Note: need to test err and make sure no errors occurred
  err = icicle_copy(scalars_d, scalars.get(), sizeof(scalar_t) * msm_size);
>>>>>>> 42046db0

  // MSM configuration
  MSMConfig config = default_msm_config();
  // tell icicle that the scalars are on device. Note that EC points and result are on host memory in this example.
  config.are_scalars_on_device = true;

  // Execute the MSM kernel (on the current device)
  eIcicleError result_code = msm(scalars_d, points.get(), msm_size, config, &result);
  // OR call bn254_msm(scalars_d, points.get(), msm_size, config, &result);

  // Free the device memory
  icicle_free(scalars_d);

  // Check for errors
  if (result_code == eIcicleError::SUCCESS) {
    std::cout << "MSM result: " << projective_t::to_affine(result) << std::endl;
  } else {
    std::cerr << "MSM computation failed with error: " << get_error_string(result_code) << std::endl;
  }

  return 0;
}
```

### Polynomial Operations Example

Here's another example demonstrating polynomial operations using Icicle:

```cpp
#include <iostream>
#include "icicle/runtime.h"
#include "icicle/polynomials/polynomials.h"
#include "icicle/api/bn254.h"

using namespace bn254;

// define bn254Poly to be a polynomial over the scalar field of bn254
using bn254Poly = Polynomial<scalar_t>;

static bn254Poly randomize_polynomial(uint32_t size)
{
  auto coeff = std::make_unique<scalar_t[]>(size);
  for (int i = 0; i < size; i++)
    coeff[i] = scalar_t::rand_host();
  return bn254Poly::from_rou_evaluations(coeff.get(), size);
}

int main()
{
  // Load backend and set device
  icicle_load_backend_from_env_or_default();

  // trying to choose CUDA if available, or fallback to CPU otherwise (default device)
  const bool is_cuda_device_available = (eIcicleError::SUCCESS == icicle_is_device_avialable("CUDA"));
  if (is_cuda_device_available) {
    Device device = {"CUDA", 0};             // GPU-0
    ICICLE_CHECK(icicle_set_device(device)); // ICICLE_CHECK asserts that the API call returns eIcicleError::SUCCESS
  } // else we stay on CPU backend

  int poly_size = 1024;

  // build domain for ntt is required for some polynomial ops that rely on ntt
  ntt_init_domain(scalar_t::omega(12), default_ntt_init_domain_config());

  // randomize polynomials f(x),g(x) over the scalar field of bn254
  bn254Poly f = randomize_polynomial(poly_size);
  bn254Poly g = randomize_polynomial(poly_size);

  // Perform polynomial multiplication
  auto result = f * g; // Executes on the current device

  // Display result (or use result in further computations)
  std::cout << "Polynomial multiplication result: " << result << std::endl;

  return 0;
}
```

In this example, the polynomial multiplication is used to perform polynomial multiplication on CUDA or CPU, showcasing the flexibility and power of Icicle's compute APIs.

## Error Handling

### Checking for Errors

Icicle APIs return an `eIcicleError` enumeration value. Always check the returned value to ensure that operations were successful.

```cpp
if (result != eIcicleError::SUCCESS) {
    // Handle error
}
```

This guide provides an overview of the essential APIs available in Icicle for C++. The provided examples should help you get started with integrating Icicle into your high-performance computing projects.<|MERGE_RESOLUTION|>--- conflicted
+++ resolved
@@ -181,11 +181,7 @@
   // trying to choose CUDA if available, or fallback to CPU otherwise (default device)
   const bool is_cuda_device_available = (eIcicleError::SUCCESS == icicle_is_device_avialable("CUDA"));
   if (is_cuda_device_available) {
-<<<<<<< HEAD
     Device device = {"CUDA", 0}; // GPU-0
-=======
-    Device device = {"CUDA", 0};             // GPU-0
->>>>>>> 42046db0
     ICICLE_CHECK(icicle_set_device(device)); // ICICLE_CHECK asserts that the api call returns eIcicleError::SUCCESS
   } // else we stay on CPU backend
 
@@ -200,16 +196,9 @@
   projective_t::rand_host_many(points.get(), msm_size);
 
   // (optional) copy scalars to device memory explicitly
-<<<<<<< HEAD
   auto err = icicle_malloc((void**)&scalars_d, sizeof(scalar_t) * N);
   // Note: need to test err and make sure no errors occurred
   err = icicle_copy(scalars_d, scalars.get(), sizeof(scalar_t) * N);
-=======
-  scalar_t* scalars_d = nullptr;
-  auto err = icicle_malloc((void**)&scalars_d, sizeof(scalar_t) * msm_size);
-  // Note: need to test err and make sure no errors occurred
-  err = icicle_copy(scalars_d, scalars.get(), sizeof(scalar_t) * msm_size);
->>>>>>> 42046db0
 
   // MSM configuration
   MSMConfig config = default_msm_config();
