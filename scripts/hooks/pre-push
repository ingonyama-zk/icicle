#!/bin/bash

status=0
# Run clang-format on CUDA, C, and CPP files
# clang-format writes to stderr in dry-run mode. In order to capture the output to detect if there are changes needed we redirect stderr to stdin
<<<<<<< HEAD
if [[ $(find ./ -path ./icicle/build -prune -o -path ./target -prune -iname *.h -or -iname *.cuh -or -iname *.cu -or -iname *.c -or -iname *.cpp | xargs clang-format --dry-run -ferror-limit=1 -style=file 2>&1) ]];
=======
# to print list of files 
unformatted_files=$(find ./ -path ./icicle/build -prune -o -path ./target -prune -iname *.h -or -iname *.cuh -or -iname *.cu -or -iname *.c -or -iname *.cpp | xargs clang-format --dry-run -ferror-limit=1 -style=file 2>&1)

if [[ $unformatted_files ]];
>>>>>>> f8610dd5
then
    echo "🚨 There are files in Icicle Core that need formatting."
    echo $unformatted_files
    echo "Please format all .c, .cpp, .h, .cu, .cuh files using the following command:"
    echo "find ./ -path ./icicle/build -prune -o -path ./target -prune -iname *.h -or -iname *.cuh -or -iname *.cu -or -iname *.c -or -iname *.cpp | xargs clang-format -i -style=file"
    status=1
fi

# Run go fmt across all Golang packages
if [[ $(go list ./... | xargs go fmt) ]];
then
    echo "🚨 There are Golang files that need formatting."
    echo "Please commit the formatted files"
    status=1
fi

# Run cargo fmt on Rust files
if [[ $(cargo fmt --check) ]];
then
    echo "🚨 There are Rust files that need formatting."
    echo "Please format the Rust files using 'cargo fmt'"
    status=1
fi

exit $status<|MERGE_RESOLUTION|>--- conflicted
+++ resolved
@@ -3,14 +3,10 @@
 status=0
 # Run clang-format on CUDA, C, and CPP files
 # clang-format writes to stderr in dry-run mode. In order to capture the output to detect if there are changes needed we redirect stderr to stdin
-<<<<<<< HEAD
-if [[ $(find ./ -path ./icicle/build -prune -o -path ./target -prune -iname *.h -or -iname *.cuh -or -iname *.cu -or -iname *.c -or -iname *.cpp | xargs clang-format --dry-run -ferror-limit=1 -style=file 2>&1) ]];
-=======
 # to print list of files 
 unformatted_files=$(find ./ -path ./icicle/build -prune -o -path ./target -prune -iname *.h -or -iname *.cuh -or -iname *.cu -or -iname *.c -or -iname *.cpp | xargs clang-format --dry-run -ferror-limit=1 -style=file 2>&1)
 
 if [[ $unformatted_files ]];
->>>>>>> f8610dd5
 then
     echo "🚨 There are files in Icicle Core that need formatting."
     echo $unformatted_files
