--- conflicted
+++ resolved
@@ -35,17 +35,8 @@
             echo "pr-number=${{ github.event.pull_request.number }}" >> $GITHUB_OUTPUT
             echo "conditional-testing=true" >> $GITHUB_OUTPUT
           elif [[ "${{ github.event_name }}" == "issue_comment" ]] && [[ "${{ github.event.issue.pull_request }}" != "" ]]; then
-<<<<<<< HEAD
-            echo "Issue PR: ${{ github.event.issue.pull_request }}"
-            echo "Processing issue_comment event on PR"
-            # Convert comment body to lowercase using bash parameter expansion
-            COMMENT_BODY="${{ github.event.comment.body }}"
-            COMMENT_BODY_LOWER="${COMMENT_BODY,,}"
-            echo "Comment body (lowercase): $COMMENT_BODY_LOWER"
-=======
             COMMENT_BODY=${{ github.event.comment.body }}
             COMMENT_BODY_LOWER=$(echo "$COMMENT_BODY" | tr '[:upper:]' '[:lower:]')
->>>>>>> 4ebb321c
             if [[ "$COMMENT_BODY_LOWER" == *"run full ci"* ]]; then
               echo "should-run=true" >> $GITHUB_OUTPUT
               echo "checkout-ref=refs/pull/${{ github.event.issue.number }}/head" >> $GITHUB_OUTPUT
@@ -226,11 +217,7 @@
         ref: ${{ env.BACKEND_BRANCH }}
     - name: Set feature and build flags
       id: feature_flags
-<<<<<<< HEAD
-      if: needs.check-changed-files.outputs.curve == 'true' && needs.calculate-conditions.outputs.conditional-testing == 'true'
-=======
       if: needs.calculate-conditions.outputs.conditional-testing == 'true' && needs.check-changed-files.outputs.curve == 'true'
->>>>>>> 4ebb321c
       run: |
         FEATURE_FLAGS="-DDISABLE_ALL_FEATURES=ON"
         CPP_TEST_REGEX="CurveSanity|CurveApi|ModArith|MatrixTest|Symbol|Program"
@@ -515,11 +502,7 @@
     
     - name: Set feature and build flags
       id: feature_flags
-<<<<<<< HEAD
-      if: needs.check-changed-files.outputs.field == 'true'  && needs.calculate-conditions.outputs.conditional-testing == 'true'
-=======
       if: needs.calculate-conditions.outputs.conditional-testing == 'true' && needs.check-changed-files.outputs.field == 'true'
->>>>>>> 4ebb321c
       run: |
         FEATURE_FLAGS="-DDISABLE_ALL_FEATURES=ON"
         CPP_TEST_REGEX="FieldTest|ModArith|MatrixTest|Symbol|Program"
@@ -706,11 +689,7 @@
         ref: ${{ needs.extract-cuda-backend-branch.outputs.backend-branch }}
     - name: Set feature and build flags
       id: feature_flags
-<<<<<<< HEAD
-      if: needs.check-changed-files.outputs.ring == 'true' && needs.calculate-conditions.outputs.conditional-testing == 'true'
-=======
       if: needs.calculate-conditions.outputs.conditional-testing == 'true' && needs.check-changed-files.outputs.ring == 'true'
->>>>>>> 4ebb321c
       run: |
         FEATURE_FLAGS="-DDISABLE_ALL_FEATURES=ON -DHASH=ON"
         CPP_TEST_REGEX="RingTest|ModArith|MatrixTest|Symbol|Program"
@@ -753,15 +732,11 @@
       if: needs.calculate-conditions.outputs.conditional-testing == 'false' || (needs.check-changed-files.outputs.ring == 'true' && (needs.check-changed-files.outputs.cpp == 'true' || needs.check-changed-files.outputs.cpu-backend == 'true' || needs.check-changed-files.outputs.backend-api == 'true'))
       run: |
         export ICICLE_BACKEND_INSTALL_DIR=${{ github.workspace }}/icicle/build/backend/${{ matrix.backend }}
-<<<<<<< HEAD
-        ctest --output-on-failure -R "${{ steps.feature_flags.outputs.CPP_TEST_REGEX }}"
-=======
         if [[ "${{ needs.calculate-conditions.outputs.conditional-testing }}" == "true" ]]; then
           ctest --output-on-failure -R "${{ steps.feature_flags.outputs.CPP_TEST_REGEX }}"
         else
           ctest --output-on-failure
         fi
->>>>>>> 4ebb321c
     - name: Run Rust ring tests
       working-directory: ./wrappers/rust/icicle-rings
       if: needs.calculate-conditions.outputs.conditional-testing == 'false' || (needs.check-changed-files.outputs.ring == 'true' && needs.check-changed-files.outputs.rust == 'true')
@@ -910,11 +885,7 @@
         with:
           ref: ${{ needs.calculate-conditions.outputs.checkout-ref }}
       - name: Checkout ${{ matrix.backend_upper }} backend
-<<<<<<< HEAD
-        if: needs.check-changed-files.outputs.runtime == 'true'
-=======
         if: needs.calculate-conditions.outputs.conditional-testing == 'false' || needs.check-changed-files.outputs.runtime == 'true'
->>>>>>> 4ebb321c
         uses: actions/checkout@11bd71901bbe5b1630ceea73d27597364c9af683
         with:
           repository: ingonyama-zk/icicle-${{ matrix.backend }}-backend
