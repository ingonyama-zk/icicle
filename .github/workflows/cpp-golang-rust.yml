name: C++/CUDA/Go/RUST

on:
  pull_request:
    branches:
      - main
<<<<<<< HEAD
      - V4
=======
>>>>>>> 18e2bc6d

concurrency:
  group:  ${{ github.workflow }}-${{ github.ref }}
  cancel-in-progress: true

jobs:

  spelling-checker:
    name: Check Spelling
    runs-on: ubuntu-latest
    steps:
      - uses: actions/checkout@11bd71901bbe5b1630ceea73d27597364c9af683
      - uses: codespell-project/actions-codespell@fad9339798e1ee3fe979ae0a022c931786a408b8
        with:
          # https://github.com/codespell-project/actions-codespell?tab=readme-ov-file#parameter-skip
          skip: ./**/target,./**/build,./docs/*.js,./docs/*.json,./*.svg
          # https://github.com/codespell-project/actions-codespell?tab=readme-ov-file#parameter-ignore_words_file
          ignore_words_file: .codespellignore

  check-changed-files:
    uses: ./.github/workflows/check-changed-files.yml

  check-format:
    name: Check Code Format
    runs-on: [self-hosted, Linux, X64, formatter]
    needs: check-changed-files
    steps:
    - name: Checkout
      uses: actions/checkout@11bd71901bbe5b1630ceea73d27597364c9af683
    - name: Setup go
      if: needs.check-changed-files.outputs.golang == 'true'
      uses: actions/setup-go@0aaccfd150d50ccaeb58ebd88d36e91967a5f35b
      with:
        go-version: '1.22.0'
        cache: false
    - name: Check clang-format
      if: needs.check-changed-files.outputs.cpp == 'true'
      run: |
        clang-format --version  
        ./scripts/format_all.sh . --check --exclude "build|wrappers"
    - name: Check gofmt
      if: needs.check-changed-files.outputs.golang == 'true'
      run: if [[ $(go list ./... | xargs go fmt) ]]; then echo "Please run go fmt"; exit 1; fi
    - name: Check rustfmt
      if: needs.check-changed-files.outputs.rust == 'true'
      working-directory: ./wrappers/rust
      run: cargo fmt --all -- --check

  extract-cuda-backend-branch:
    uses: ./.github/workflows/extract-backend.yml
    with:
      pr-number: ${{ github.event.pull_request.number }}
      backend-type: cuda

  extract-metal-backend-branch:
    uses: ./.github/workflows/extract-backend.yml
    with:
      pr-number: ${{ github.event.pull_request.number }}
      backend-type: metal
  
  test-curve:
    name: Test Curve ${{ matrix.curve.name }} on ${{ matrix.os }} with ${{ matrix.backend }}
    runs-on: ${{ matrix.runner }}
    needs: [check-changed-files, check-format, extract-cuda-backend-branch, extract-metal-backend-branch]
    continue-on-error: ${{ matrix.initial-support }}
    strategy:
      matrix:
        backend: [cuda, metal]
        include:
          - backend: cuda
            backend_upper: CUDA
            secret_key: CUDA_PULL_KEY
            os: Linux
            runner: [self-hosted, Linux, X64, icicle]
            skip-rust-all-curves: ""
            skip-cpp-all-curves: ""
            skip-golang-all-curves: "false"
            initial-support: false
          - backend: metal
            backend_upper: METAL
            secret_key: METAL_PULL_KEY
            os: macOS
            runner: [self-hosted, macOS, ARM64, icicle, metal]
<<<<<<< HEAD
            skip-rust-all-curves: --skip montgomery --skip ntt --skip poseidon --skip ecntt --skip sumcheck --skip program --skip msm_batch_not_shared --skip msm_skewed_distributions --skip vec_ops_scalars_inv --skip pairing
=======
            skip-rust-all-curves: --skip montgomery --skip ntt --skip poseidon --skip ecntt --skip sumcheck --skip program --skip msm_batch_not_shared --skip msm_skewed_distributions --skip vec_ops_scalars_inv --skip pairing --skip fri
>>>>>>> 18e2bc6d
            skip-cpp-all-curves: .*G2.*|.*ecntt.*|.*ProgramExecutorVecOp.*|.*Sumcheck.*|.*Fri.*|FieldTestBase.polynomialDivision|.*MerkleTree.*|.*poseidon.*|HashApiTest.KeccakLarge
            skip-golang-all-curves: "true"
            initial-support: true
        curve:
          - name: bn254
            build_args: -DG2=ON -DECNTT=ON
            metal-skip-cpp-curve-specific: ""
            metal-skip-rust-curve-specific: ""
            metal-skip-golang-curve-specific: ""
          - name: bls12_381
            build_args: -DG2=ON -DECNTT=ON
            # metal-cpp-flaky-tests: "ModArithTest.ntt|PolynomialTest.multiplication|PolynomialTest.divideByVanishingPolynomial|PolynomialTest.QAP|FieldTest.vectorDivision|FieldTestBase.polynomialDivision"
            metal-skip-cpp-curve-specific: ""
            metal-skip-rust-curve-specific: ""
            metal-skip-golang-curve-specific: ""
          - name: bls12_377
            build_args: -DG2=ON -DECNTT=ON
            metal-skip-cpp-curve-specific: ""
            metal-skip-rust-curve-specific: ""
            metal-skip-golang-curve-specific: ""
          - name: bw6_761
            build_args: -DG2=ON -DECNTT=ON
            metal-skip-cpp-curve-specific: ""
            metal-skip-rust-curve-specific: ""
            metal-skip-golang-curve-specific: ""
          - name: grumpkin
            build_args: -DG2=OFF -DECNTT=OFF
            metal-skip-cpp-curve-specific: ""
            metal-skip-rust-curve-specific: ""
            metal-skip-golang-curve-specific: ""

    steps:
    - name: Set Backend Secret Key
      id: pull_key
      run: |
          {
            echo "PULL_KEY<<EOF"
            echo "${{ secrets[matrix.secret_key] }}"
            echo "EOF"
          } >> $GITHUB_OUTPUT
    - name: Set Backend Branch Name
      run: |
        if [[ "${{ matrix.backend }}" == "cuda" ]]; then
        echo 'cuda backend branch: ${{ needs.extract-cuda-backend-branch.outputs.backend-branch }}'
          echo "BACKEND_BRANCH=${{ needs.extract-cuda-backend-branch.outputs.backend-branch }}" >> $GITHUB_ENV
        elif [[ "${{ matrix.backend }}" == "metal" ]]; then
          echo "metal backend branch: ${{ needs.extract-metal-backend-branch.outputs.backend-branch }}"
          echo "BACKEND_BRANCH=${{ needs.extract-metal-backend-branch.outputs.backend-branch }}" >> $GITHUB_ENV
        fi
    - name: Checkout Repo
      uses: actions/checkout@11bd71901bbe5b1630ceea73d27597364c9af683
    - name: Checkout ${{ matrix.backend_upper }} Backend
      if: needs.check-changed-files.outputs.golang == 'true' || needs.check-changed-files.outputs.cpp == 'true' ||  needs.check-changed-files.outputs.rust == 'true'
      uses: actions/checkout@11bd71901bbe5b1630ceea73d27597364c9af683
      with:
        repository: ingonyama-zk/icicle-${{ matrix.backend }}-backend
        path: ./icicle/backend/${{ matrix.backend }}
        ssh-key: ${{ steps.pull_key.outputs.PULL_KEY }}
        ref: ${{ env.BACKEND_BRANCH }}
    - name: Get ${{ matrix.backend_upper }} Backend Commit SHA
      if: needs.check-changed-files.outputs.golang == 'true' || needs.check-changed-files.outputs.cpp == 'true' ||  needs.check-changed-files.outputs.rust == 'true'
      working-directory: ./icicle/backend/${{ matrix.backend }}
      id: extract-backend-sha
      run: |
          BACKEND_SHA=$(git rev-parse HEAD)
          echo "Backend Commit SHA: $BACKEND_SHA"
          echo "extracted-backend-sha=$BACKEND_SHA" >> $GITHUB_OUTPUT
    - name: Set ${{ matrix.backend_upper }} backend flag
      if: needs.check-changed-files.outputs.golang == 'true' || needs.check-changed-files.outputs.cpp == 'true' ||  needs.check-changed-files.outputs.rust == 'true'
      id: curve-backend-flag
      run: |
        BACKEND_SHA=${{ steps.extract-backend-sha.outputs.extracted-backend-sha }}
        CURVE=${{ matrix.curve.name }}
        COMMIT_FILE="gh_commit_sha_${CURVE}_${BACKEND_SHA}"
        if [ "${{ env.BACKEND_BRANCH }}" == "main" ]; then
          INSTALL_PATH=${{ github.workspace }}/../../main_lib/curve/$CURVE
          echo "INSTALL_PATH=${{ github.workspace }}/../../main_lib/curve/$CURVE" >> $GITHUB_OUTPUT
          COMMIT_FILE_PATH=${INSTALL_PATH}/lib/${COMMIT_FILE}
          echo "COMMIT_FILE_PATH=${INSTALL_PATH}/lib/${COMMIT_FILE}" >> $GITHUB_OUTPUT

          if [ -f "$COMMIT_FILE_PATH" ]; then
            echo "${COMMIT_FILE} exists in ${INSTALL_PATH}/lib. Setting BACKEND_FLAG="
            echo "BACKEND_FLAG=" >> $GITHUB_OUTPUT
          else
            echo "${COMMIT_FILE} does not exist in ${INSTALL_PATH}/lib. Setting BACKEND_FLAG=-D${{ matrix.backend_upper }}_BACKEND=local"
            echo "BACKEND_FLAG=-D${{ matrix.backend_upper }}_BACKEND=local" >> $GITHUB_OUTPUT
            rm -rf ${INSTALL_PATH}
          fi
          echo "CMAKE_INSTALL_PREFIX=-DCMAKE_INSTALL_PREFIX=${INSTALL_PATH}" >> $GITHUB_OUTPUT
          echo "ICICLE_BACKEND_INSTALL_DIR=${INSTALL_PATH}/lib" >> $GITHUB_OUTPUT
        else
          INSTALL_PATH=${{ github.workspace }}/../../temp_lib/curve/$CURVE
          echo "INSTALL_PATH=${{ github.workspace }}/../../temp_lib/curve/$CURVE" >> $GITHUB_OUTPUT
          COMMIT_FILE_PATH=${INSTALL_PATH}/lib/${COMMIT_FILE}
          echo "COMMIT_FILE_PATH=${INSTALL_PATH}/lib/${COMMIT_FILE}" >> $GITHUB_OUTPUT
          if [ -f "$COMMIT_FILE_PATH" ]; then
            echo "${COMMIT_FILE} exists in ${INSTALL_PATH}/lib. Setting BACKEND_FLAG="
            echo "BACKEND_FLAG=" >> $GITHUB_OUTPUT
          else
            echo "${COMMIT_FILE} does not exist in ${INSTALL_PATH}/lib. Setting BACKEND_FLAG=-D${{ matrix.backend_upper }}_BACKEND=local"
            echo "BACKEND_FLAG=-D${{ matrix.backend_upper }}_BACKEND=local" >> $GITHUB_OUTPUT
            rm -rf ${INSTALL_PATH}
          fi
          echo "CMAKE_INSTALL_PREFIX=-DCMAKE_INSTALL_PREFIX=${INSTALL_PATH}" >> $GITHUB_OUTPUT
          echo "ICICLE_BACKEND_INSTALL_DIR=${INSTALL_PATH}/lib" >> $GITHUB_OUTPUT
        fi
    - name: Build curve
      working-directory: ./icicle
      if: needs.check-changed-files.outputs.golang == 'true' || needs.check-changed-files.outputs.cpp == 'true' ||  needs.check-changed-files.outputs.rust == 'true'
      run: |
        mkdir -p build && rm -rf build/*
        cmake -DCMAKE_BUILD_TYPE=Release -DBUILD_TESTS=ON -DCURVE=${{ matrix.curve.name }} ${{ matrix.curve.build_args }} ${{ steps.curve-backend-flag.outputs.BACKEND_FLAG }} ${{ steps.curve-backend-flag.outputs.CMAKE_INSTALL_PREFIX }} -S . -B build
        cmake --build build --target install -j
        rm -rf ${{ steps.curve-backend-flag.outputs.INSTALL_PATH }}/lib/gh_commit_sha_${{ matrix.curve.name }}*
        touch ${{ steps.curve-backend-flag.outputs.COMMIT_FILE_PATH }}

    - name: Run C++ Curve Tests
      working-directory: ./icicle/build/tests
      if: needs.check-changed-files.outputs.cpp == 'true'
      run: |
        export ICICLE_BACKEND_INSTALL_DIR=${{ steps.curve-backend-flag.outputs.ICICLE_BACKEND_INSTALL_DIR }}
        export SKIP_TESTS="${{ matrix.skip-cpp-all-curves }}"
        if [ "${{ matrix.backend }}" = "metal" ] && [ ! -z "${{ matrix.curve.metal-skip-cpp-curve-specific }}" ]; then
          export SKIP_TESTS="${{ matrix.skip-cpp-all-curves }}|${{ matrix.curve.metal-skip-cpp-curve-specific }}"
        fi
        echo "SKIP_TESTS: $SKIP_TESTS"
        ctest --output-on-failure -E "$SKIP_TESTS"
    - name: Run C++ examples
      working-directory: ./examples/c++
      if: (needs.check-changed-files.outputs.cpp == 'true' || needs.check-changed-files.outputs.examples == 'true') && matrix.backend != 'metal'
      run: |
        CURVE=${{ matrix.curve.name }}
        export ICICLE_BACKEND_INSTALL_DIR=${{ steps.curve-backend-flag.outputs.ICICLE_BACKEND_INSTALL_DIR }}
        for dir in $(grep -l -r "\\-DCURVE=$CURVE" . | xargs -L1 dirname | sort -u); do
            if [ -d "$dir" ]; then
                echo "Running command in $dir"
                cd $dir
                ./run.sh -d ${{ matrix.backend_upper }}
                cd -
            fi
        done
    - name: Run RUST Curve Tests
      working-directory: ./wrappers/rust/icicle-curves
      if: needs.check-changed-files.outputs.rust == 'true' || needs.check-changed-files.outputs.cpp == 'true'
      run: |
        CURVE=${{ matrix.curve.name }}
        CURVE_DIR=icicle-${CURVE//_/-}
        export ICICLE_BACKEND_INSTALL_DIR=${{ steps.curve-backend-flag.outputs.INSTALL_PATH }}
        cd ./$CURVE_DIR
        export SKIP_RUST_TESTS="${{ matrix.skip-rust-all-curves }}"
        if [ "${{ matrix.backend }}" = "metal" ] && [ ! -z "${{ matrix.curve.metal-skip-rust-curve-specific }}" ]; then
          export SKIP_RUST_TESTS="${{ matrix.skip-rust-all-curves }} ${{ matrix.curve.metal-skip-rust-curve-specific }}"
        fi
        cargo test --release --verbose -- --skip phase $SKIP_RUST_TESTS
<<<<<<< HEAD
        cargo test phase2 --release
        cargo test phase3 --release
        cargo test phase4 --release
=======
        cargo test phase2 --release -- $SKIP_RUST_TESTS
        cargo test phase3 --release -- $SKIP_RUST_TESTS
        cargo test phase4 --release -- $SKIP_RUST_TESTS
>>>>>>> 18e2bc6d
    - name: Setup go
      if: ${{ (needs.check-changed-files.outputs.golang == 'true' || needs.check-changed-files.outputs.cpp == 'true') && matrix.skip-golang-all-curves == 'false' }}
      timeout-minutes: 15
      uses: actions/setup-go@0aaccfd150d50ccaeb58ebd88d36e91967a5f35b
      with:
        go-version: '1.22.0'
        cache: false
    - name: Run Golang curve Tests
      working-directory: ./wrappers/golang/curves
      if: ${{ (needs.check-changed-files.outputs.golang == 'true' || needs.check-changed-files.outputs.cpp == 'true') && matrix.skip-golang-all-curves == 'false' }}
      run: |
        CURVE=${{ matrix.curve.name }}
        CURVE_DIR=$(echo ${{ matrix.curve.name }} | sed -e 's/_//g')
        export ICICLE_BACKEND_INSTALL_DIR=${{ steps.curve-backend-flag.outputs.ICICLE_BACKEND_INSTALL_DIR }}
        export LD_LIBRARY_PATH=${{ steps.curve-backend-flag.outputs.INSTALL_PATH }}/lib
        export CGO_LDFLAGS="-L$LD_LIBRARY_PATH -licicle_field_$CURVE -licicle_curve_$CURVE  -lstdc++ -Wl,-rpath=LD_LIBRARY_PATH"
        go test ./$CURVE_DIR/tests -count=1 -failfast -p 2 -timeout 60m -v


  test-field:
    name: Test field ${{ matrix.field.name }} on ${{ matrix.os }} with ${{ matrix.backend }}
    runs-on: ${{ matrix.runner }}
    needs: [check-changed-files, check-format, extract-cuda-backend-branch, extract-metal-backend-branch]
    continue-on-error: ${{ matrix.initial-support }}
    strategy:
      matrix:
        backend: [cuda, metal]
        include:
          - backend: cuda
            backend_upper: CUDA
            secret_key: CUDA_PULL_KEY
            os: Linux
            runner: [self-hosted, Linux, X64, icicle]
            skip-rust-all-fields: ""
            skip-cpp-all-fields: ""
            skip-golang-all-fields: "false"
            initial-support: false
          - backend: metal
            backend_upper: METAL
            secret_key: METAL_PULL_KEY
            os: macOS
            runner: [self-hosted, macOS, ARM64, icicle, metal]
<<<<<<< HEAD
            skip-rust-all-fields: --skip montgomery --skip ntt --skip poseidon --skip ecntt --skip sumcheck --skip program --skip test_mixed_vec_ops_scalars --skip extension::test_vecops --skip vec_ops_scalars_inv
=======
            skip-rust-all-fields: --skip montgomery --skip ntt --skip poseidon --skip ecntt --skip sumcheck --skip program --skip test_mixed_vec_ops_scalars --skip extension::test_vecops --skip vec_ops_scalars_inv --skip fri
>>>>>>> 18e2bc6d
            skip-cpp-all-fields: .*QuarticExtensionField.*|.*ProgramExecutorVecOp.*|.*Sumcheck.*|.*Fri.*|FieldTestBase.polynomialDivision|.*MerkleTree.*|.*poseidon.*|HashApiTest.KeccakLarge
            skip-golang-all-fields: "true"
            initial-support: true
        exclude:
          - backend: metal
            field:
              name: goldilocks
        field:
          - name: babybear
            build_args: -DEXT_FIELD=ON
            metal-skip-cpp-field-specific: ""
            metal-skip-rust-field-specific: "--skip phase2"
            metal-skip-golang-field-specific: ""
          - name: stark252
            build_args: -DEXT_FIELD=OFF
            metal-skip-cpp-field-specific: ""
            metal-skip-rust-field-specific: ""
            metal-skip-golang-field-specific: ""
          - name: m31
            build_args: -DEXT_FIELD=ON
            # metal-cpp-failing-tests: "FieldTest.vectorDivision<m31::MersenneField<m31::fp_config>>|ModArithTestBase.VectorReduceOps|ModArithTestBase.scalarVectorOps|ModArithTestBase.polynomialEval|ModArithTest.vectorVectorOps<m31::MersenneField<m31::fp_config>>"
            metal-skip-cpp-field-specific: ""
            metal-skip-rust-field-specific: ""
            metal-skip-golang-field-specific: ""
          - name: koalabear
            build_args: -DEXT_FIELD=ON
            metal-skip-cpp-field-specific: ""
            metal-skip-rust-field-specific: ""
            metal-skip-golang-field-specific: ""
          - name: goldilocks
            build_args: -DEXT_FIELD=OFF
            metal-skip-cpp-field-specific: ""
            metal-skip-rust-field-specific: ""
            metal-skip-golang-field-specific: ""
    steps:
    - name: Set Backend Secret Key
      id: pull_key
      run: |
          {
            echo "PULL_KEY<<EOF"
            echo "${{ secrets[matrix.secret_key] }}"
            echo "EOF"
          } >> $GITHUB_OUTPUT
    - name: Set Backend Branch Name
      run: |
        if [[ "${{ matrix.backend }}" == "cuda" ]]; then
        echo 'cuda backend branch: ${{ needs.extract-cuda-backend-branch.outputs.backend-branch }}'
          echo "BACKEND_BRANCH=${{ needs.extract-cuda-backend-branch.outputs.backend-branch }}" >> $GITHUB_ENV
        elif [[ "${{ matrix.backend }}" == "metal" ]]; then
          echo "metal backend branch: ${{ needs.extract-metal-backend-branch.outputs.backend-branch }}"
          echo "BACKEND_BRANCH=${{ needs.extract-metal-backend-branch.outputs.backend-branch }}" >> $GITHUB_ENV
        fi
    - name: Checkout Repo
      uses: actions/checkout@11bd71901bbe5b1630ceea73d27597364c9af683
    - name: Checkout ${{ matrix.backend_upper }} Backend
      if: needs.check-changed-files.outputs.golang == 'true' || needs.check-changed-files.outputs.cpp == 'true' ||  needs.check-changed-files.outputs.rust == 'true'
      uses: actions/checkout@11bd71901bbe5b1630ceea73d27597364c9af683
      with:
        repository: ingonyama-zk/icicle-${{ matrix.backend }}-backend
        path: ./icicle/backend/${{ matrix.backend }}
        ssh-key: ${{ steps.pull_key.outputs.PULL_KEY }}
        ref: ${{ env.BACKEND_BRANCH }}
    - name: Get ${{ matrix.backend_upper }} Backend Commit SHA
      if: needs.check-changed-files.outputs.golang == 'true' || needs.check-changed-files.outputs.cpp == 'true' ||  needs.check-changed-files.outputs.rust == 'true'
      working-directory: ./icicle/backend/${{ matrix.backend }}
      id: extract-backend-sha
      run: |
          BACKEND_SHA=$(git rev-parse HEAD)
          echo "Backend Commit SHA: $BACKEND_SHA"
          echo "extracted-backend-sha=$BACKEND_SHA" >> $GITHUB_OUTPUT
    - name: Set ${{ matrix.backend_upper }} backend flag
      if: needs.check-changed-files.outputs.golang == 'true' || needs.check-changed-files.outputs.cpp == 'true' ||  needs.check-changed-files.outputs.rust == 'true'
      id: field-backend-flag
      run: |
        BACKEND_SHA=${{ steps.extract-backend-sha.outputs.extracted-backend-sha }}
        FIELD=${{ matrix.field.name }}
        COMMIT_FILE="gh_commit_sha_${CURVE}_${BACKEND_SHA}"
        if [ "${{ env.BACKEND_BRANCH }}" == "main" ]; then
          INSTALL_PATH=${{ github.workspace }}/../../main_lib/field/$FIELD
          echo "INSTALL_PATH=${{ github.workspace }}/../../main_lib/field/$FIELD" >> $GITHUB_OUTPUT
          COMMIT_FILE_PATH=${INSTALL_PATH}/lib/${COMMIT_FILE}
          echo "COMMIT_FILE_PATH=${INSTALL_PATH}/lib/${COMMIT_FILE}" >> $GITHUB_OUTPUT

          if [ -f "$COMMIT_FILE_PATH" ]; then
            echo "${COMMIT_FILE} exists in ${INSTALL_PATH}/lib. Setting BACKEND_FLAG="
            echo "BACKEND_FLAG=" >> $GITHUB_OUTPUT
          else
            echo "${COMMIT_FILE} does not exist in ${INSTALL_PATH}/lib. Setting BACKEND_FLAG=-D${{ matrix.backend_upper }}_BACKEND=local"
            echo "BACKEND_FLAG=-D${{ matrix.backend_upper }}_BACKEND=local" >> $GITHUB_OUTPUT
            rm -rf ${INSTALL_PATH}
          fi
          echo "CMAKE_INSTALL_PREFIX=-DCMAKE_INSTALL_PREFIX=${INSTALL_PATH}" >> $GITHUB_OUTPUT
          echo "ICICLE_BACKEND_INSTALL_DIR=${INSTALL_PATH}/lib" >> $GITHUB_OUTPUT
        else
          INSTALL_PATH=${{ github.workspace }}/../../temp_lib/field/$FIELD
          echo "INSTALL_PATH=${{ github.workspace }}/../../temp_lib/field/$FIELD" >> $GITHUB_OUTPUT
          COMMIT_FILE_PATH=${INSTALL_PATH}/lib/${COMMIT_FILE}
          echo "COMMIT_FILE_PATH=${INSTALL_PATH}/lib/${COMMIT_FILE}" >> $GITHUB_OUTPUT
          if [ -f "$COMMIT_FILE_PATH" ]; then
            echo "${COMMIT_FILE} exists in ${INSTALL_PATH}/lib. Setting BACKEND_FLAG="
            echo "BACKEND_FLAG=" >> $GITHUB_OUTPUT
          else
            echo "${COMMIT_FILE} does not exist in ${INSTALL_PATH}/lib. Setting BACKEND_FLAG=-D${{ matrix.backend_upper }}_BACKEND=local"
            echo "BACKEND_FLAG=-D${{ matrix.backend_upper }}_BACKEND=local" >> $GITHUB_OUTPUT
            rm -rf ${INSTALL_PATH}
          fi
          echo "CMAKE_INSTALL_PREFIX=-DCMAKE_INSTALL_PREFIX=${INSTALL_PATH}" >> $GITHUB_OUTPUT
          echo "ICICLE_BACKEND_INSTALL_DIR=${INSTALL_PATH}/lib" >> $GITHUB_OUTPUT
        fi
    - name: Build field
      working-directory: ./icicle
      if: needs.check-changed-files.outputs.golang == 'true' || needs.check-changed-files.outputs.cpp == 'true' ||  needs.check-changed-files.outputs.rust == 'true'
      run: |
        mkdir -p build && rm -rf build/*
        cmake -DCMAKE_BUILD_TYPE=Release -DBUILD_TESTS=ON -DFIELD=${{ matrix.field.name }} ${{ matrix.field.build_args }} ${{ steps.field-backend-flag.outputs.BACKEND_FLAG }} ${{ steps.field-backend-flag.outputs.CMAKE_INSTALL_PREFIX }} -S . -B build
        cmake --build build --target install -j
        rm -rf ${{ steps.field-backend-flag.outputs.INSTALL_PATH }}/lib/gh_commit_sha_${{ matrix.field.name }}*
        touch ${{ steps.field-backend-flag.outputs.COMMIT_FILE_PATH }}

    - name: Run C++ field Tests
      working-directory: ./icicle/build/tests
      if: needs.check-changed-files.outputs.cpp == 'true'
      run: |
        export ICICLE_BACKEND_INSTALL_DIR=${{ steps.field-backend-flag.outputs.ICICLE_BACKEND_INSTALL_DIR }}
        export SKIP_TESTS="${{ matrix.skip-cpp-all-fields }}"
        if [ "${{ matrix.backend }}" = "metal" ] && [ ! -z "${{ matrix.field.metal-skip-cpp-field-specific }}" ]; then
          export SKIP_TESTS="${{ matrix.skip-cpp-all-fields }}|${{ matrix.field.metal-skip-cpp-field-specific }}"
        fi
        echo "SKIP_TESTS: $SKIP_TESTS"
        ctest --output-on-failure -E "$SKIP_TESTS"

    - name: Run C++ examples
      working-directory: ./examples/c++
      if: (needs.check-changed-files.outputs.cpp == 'true' || needs.check-changed-files.outputs.examples == 'true') && matrix.backend != 'metal'
      run: |
        FIELD=${{ matrix.field.name }}
        export ICICLE_BACKEND_INSTALL_DIR=${{ steps.field-backend-flag.outputs.ICICLE_BACKEND_INSTALL_DIR }}
        for dir in $(grep -l -r "\\-DFIELD=$FIELD" . | xargs -L1 dirname | sort -u); do
            if [ -d "$dir" ]; then
                echo "Running command in $dir"
                cd $dir
                ./run.sh -d ${{ matrix.backend_upper }}
                cd -
            fi
        done
    - name: Run RUST Field Tests
      working-directory: ./wrappers/rust/icicle-fields
      if: needs.check-changed-files.outputs.rust == 'true' || needs.check-changed-files.outputs.cpp == 'true'
      run: |
        FIELD=${{ matrix.field.name }}
        FIELD_DIR=icicle-${FIELD//_/-}
        export ICICLE_BACKEND_INSTALL_DIR=${{ steps.field-backend-flag.outputs.INSTALL_PATH }}
        cd ./$FIELD_DIR
        export SKIP_RUST_TESTS="${{ matrix.skip-rust-all-fields }}"
        if [ "${{ matrix.backend }}" = "metal" ] && [ ! -z "${{ matrix.field.metal-skip-rust-field-specific }}" ]; then
          export SKIP_RUST_TESTS="${{ matrix.skip-rust-all-fields }} ${{ matrix.field.metal-skip-rust-field-specific }}"
        fi
        cargo test --release --verbose -- --skip phase $SKIP_RUST_TESTS
        cargo test phase2 --release -- $SKIP_RUST_TESTS
<<<<<<< HEAD
        cargo test phase3 --release
        cargo test phase4 --release
=======
        cargo test phase3 --release -- $SKIP_RUST_TESTS
        cargo test phase4 --release -- $SKIP_RUST_TESTS
>>>>>>> 18e2bc6d
    - name: Setup go
      if: ${{ (needs.check-changed-files.outputs.golang == 'true' || needs.check-changed-files.outputs.cpp == 'true') && matrix.skip-golang-all-curves == 'false' }}
      timeout-minutes: 15
      uses: actions/setup-go@0aaccfd150d50ccaeb58ebd88d36e91967a5f35b
      with:
        go-version: '1.22.0'
        cache: false
    - name: Run Golang field Tests
      working-directory: ./wrappers/golang/fields
      if: ${{ (needs.check-changed-files.outputs.golang == 'true' || needs.check-changed-files.outputs.cpp == 'true') && matrix.skip-golang-all-curves == 'false' }}
      run: |
        FIELD=${{ matrix.field.name }}
        FIELD_DIR=$(echo ${{ matrix.field.name }} | sed -e 's/_//g')
        export ICICLE_BACKEND_INSTALL_DIR=${{ steps.field-backend-flag.outputs.ICICLE_BACKEND_INSTALL_DIR }}
        export LD_LIBRARY_PATH=${{ steps.field-backend-flag.outputs.INSTALL_PATH }}/lib
        export CGO_LDFLAGS="-L$LD_LIBRARY_PATH -licicle_field_$FIELD -lstdc++ -Wl,-rpath=LD_LIBRARY_PATH"
        if [ -d "./$FIELD/tests" ]; then
          echo "Running tests for $FIELD..."
          go test ./$FIELD_DIR/tests -count=1 -failfast -p 2 -timeout 60m -v
        else
          echo "Folder ./$FIELD_DIR/tests does not exist. Skipping tests for $FIELD."
        fi

  test-linux-ring:
    name: Test ring on Linux
    runs-on: [self-hosted, Linux, X64, icicle]
    needs: [check-changed-files, check-format, extract-cuda-backend-branch]
    # not supporeted in Metal yet
    strategy:
      matrix:
        ring:
          - name: labrador
            build_args:
          
    steps:
    - name: Checkout Repo
      uses: actions/checkout@11bd71901bbe5b1630ceea73d27597364c9af683
    - name: Checkout CUDA Backend
      if: needs.check-changed-files.outputs.golang == 'true' || needs.check-changed-files.outputs.cpp == 'true' ||  needs.check-changed-files.outputs.rust == 'true'
      uses: actions/checkout@11bd71901bbe5b1630ceea73d27597364c9af683
      with:
        repository: ingonyama-zk/icicle-cuda-backend
        path: ./icicle/backend/cuda
        ssh-key: ${{ secrets.CUDA_PULL_KEY }}
        ref: ${{ needs.extract-cuda-backend-branch.outputs.cuda-backend-branch }}
    - name: Get CUDA Backend Commit SHA
      if: needs.check-changed-files.outputs.golang == 'true' || needs.check-changed-files.outputs.cpp == 'true' ||  needs.check-changed-files.outputs.rust == 'true'
      working-directory: ./icicle/backend/cuda
      id: extract-cuda-sha
      run: |
        CUDA_BACKEND_SHA=$(git rev-parse HEAD)
        echo "CUDA Backend Commit SHA: $CUDA_BACKEND_SHA"
        echo "cuda-backend-sha=$CUDA_BACKEND_SHA" >> $GITHUB_OUTPUT
    - name: Set CUDA backend flag
      if: needs.check-changed-files.outputs.golang == 'true' || needs.check-changed-files.outputs.cpp == 'true' ||  needs.check-changed-files.outputs.rust == 'true'
      id: cuda-flag
      run: |
        CUDA_BACKEND_SHA=${{ steps.extract-cuda-sha.outputs.cuda-backend-sha }}
        RING=${{ matrix.ring.name }}
        COMMIT_FILE="gh_commit_sha_${RING}_${CUDA_BACKEND_SHA}"
        if [ "${{ needs.extract-cuda-backend-branch.outputs.cuda-backend-branch }}" == "main" ]; then
          INSTALL_PATH=${{ github.workspace }}/../../main_lib/ring/$RING
          echo "INSTALL_PATH=${{ github.workspace }}/../../main_lib/ring/$RING" >> $GITHUB_OUTPUT
          COMMIT_FILE_PATH=${INSTALL_PATH}/lib/${COMMIT_FILE}
          echo "COMMIT_FILE_PATH=${INSTALL_PATH}/lib/${COMMIT_FILE}" >> $GITHUB_OUTPUT

          if [ -f "$COMMIT_FILE_PATH" ]; then
            echo "${COMMIT_FILE} exists in ${INSTALL_PATH}/lib. Setting CUDA_FLAG="
            echo "CUDA_FLAG=" >> $GITHUB_OUTPUT
          else
            echo "${COMMIT_FILE} does not exist in ${INSTALL_PATH}/lib. Setting CUDA_FLAG=-DCUDA_BACKEND=local"
            echo "CUDA_FLAG=-DCUDA_BACKEND=local" >> $GITHUB_OUTPUT
            rm -rf ${INSTALL_PATH}
          fi
          echo "CMAKE_INSTALL_PREFIX=-DCMAKE_INSTALL_PREFIX=${INSTALL_PATH}" >> $GITHUB_OUTPUT
          echo "ICICLE_BACKEND_INSTALL_DIR=${INSTALL_PATH}/lib" >> $GITHUB_OUTPUT
        else
          INSTALL_PATH=${{ github.workspace }}/../../temp_lib/ring/$RING
          echo "INSTALL_PATH=${{ github.workspace }}/../../temp_lib/ring/$RING" >> $GITHUB_OUTPUT
          COMMIT_FILE_PATH=${INSTALL_PATH}/lib/${COMMIT_FILE}
          echo "COMMIT_FILE_PATH=${INSTALL_PATH}/lib/${COMMIT_FILE}" >> $GITHUB_OUTPUT
          if [ -f "$COMMIT_FILE_PATH" ]; then
            echo "${COMMIT_FILE} exists in ${INSTALL_PATH}/lib. Setting CUDA_FLAG="
            echo "CUDA_FLAG=" >> $GITHUB_OUTPUT
          else
            echo "${COMMIT_FILE} does not exist in ${INSTALL_PATH}/lib. Setting CUDA_FLAG=-DCUDA_BACKEND=local"
            echo "CUDA_FLAG=-DCUDA_BACKEND=local" >> $GITHUB_OUTPUT
            rm -rf ${INSTALL_PATH}
          fi
          echo "CMAKE_INSTALL_PREFIX=-DCMAKE_INSTALL_PREFIX=${INSTALL_PATH}" >> $GITHUB_OUTPUT
          echo "ICICLE_BACKEND_INSTALL_DIR=${INSTALL_PATH}/lib" >> $GITHUB_OUTPUT
        fi
    - name: Build ring
      working-directory: ./icicle
      if: needs.check-changed-files.outputs.golang == 'true' || needs.check-changed-files.outputs.cpp == 'true' ||  needs.check-changed-files.outputs.rust == 'true'
      run: |
        mkdir -p build && rm -rf build/*
        cmake -DCMAKE_BUILD_TYPE=Release -DBUILD_TESTS=ON -DRING=${{ matrix.ring.name }} ${{ matrix.ring.build_args }} ${{ steps.cuda-flag.outputs.CUDA_FLAG }} ${{ steps.cuda-flag.outputs.CMAKE_INSTALL_PREFIX }} -S . -B build
        cmake --build build --target install -j
        rm -rf ${{ steps.cuda-flag.outputs.INSTALL_PATH }}/lib/gh_commit_sha_${{ matrix.ring.name }}*
        touch ${{ steps.cuda-flag.outputs.COMMIT_FILE_PATH }}
    - name: Run C++ ring Tests
      working-directory: ./icicle/build/tests
      if: needs.check-changed-files.outputs.cpp == 'true'
      run: |
        export ICICLE_BACKEND_INSTALL_DIR=${{ steps.cuda-flag.outputs.ICICLE_BACKEND_INSTALL_DIR }}
        ctest --output-on-failure
    - name: Run RUST ring Tests
      working-directory: ./wrappers/rust/icicle-rings
      if: needs.check-changed-files.outputs.rust == 'true' || needs.check-changed-files.outputs.cpp == 'true'
      run: |
        RING=${{ matrix.ring.name }}
        RING_DIR=icicle-${RING//_/-}
        export ICICLE_BACKEND_INSTALL_DIR=${{ steps.cuda-flag.outputs.INSTALL_PATH }}
        cd ./$RING_DIR
        cargo test --release --verbose -- --skip phase
        cargo test phase2 --release
        cargo test phase3 --release
        cargo test phase4 --release
    
    # TODO: C++ examples
    # TODO: Go tests

  test-hash:
    name: Build and test Go & RUST hash on ${{ matrix.os }} with ${{ matrix.backend }}
    runs-on: ${{ matrix.runner }}
    needs: [check-changed-files, check-format, extract-cuda-backend-branch, extract-metal-backend-branch]
    continue-on-error: ${{ matrix.initial-support }}
    strategy:
      matrix:
        backend: [cuda, metal]
        include:
          - backend: cuda
            backend_upper: CUDA
            secret_key: CUDA_PULL_KEY
            os: Linux
            runner: [self-hosted, Linux, X64, icicle]
            skip-rust: ""
            skip-golang: "false"
            initial-support: false
          - backend: metal
            backend_upper: METAL
            secret_key: METAL_PULL_KEY
            os: macOS
            runner: [self-hosted, macOS, ARM64, icicle, metal]
            skip-rust: "--skip poseidon --skip pow --skip merkle"
            skip-golang: "true"
            initial-support: true
    steps:
    - name: Set Backend Secret Key
      id: pull_key
      run: |
          {
            echo "PULL_KEY<<EOF"
            echo "${{ secrets[matrix.secret_key] }}"
            echo "EOF"
          } >> $GITHUB_OUTPUT
    - name: Set Backend Branch Name
      run: |
        if [[ "${{ matrix.backend }}" == "cuda" ]]; then
        echo 'cuda backend branch: ${{ needs.extract-cuda-backend-branch.outputs.backend-branch }}'
          echo "BACKEND_BRANCH=${{ needs.extract-cuda-backend-branch.outputs.backend-branch }}" >> $GITHUB_ENV
        elif [[ "${{ matrix.backend }}" == "metal" ]]; then
          echo "metal backend branch: ${{ needs.extract-metal-backend-branch.outputs.backend-branch }}"
          echo "BACKEND_BRANCH=${{ needs.extract-metal-backend-branch.outputs.backend-branch }}" >> $GITHUB_ENV
        fi
    - name: Checkout Repo
      uses: actions/checkout@11bd71901bbe5b1630ceea73d27597364c9af683
    - name: Checkout ${{ matrix.backend_upper }} Backend
      if: needs.check-changed-files.outputs.golang == 'true' || needs.check-changed-files.outputs.cpp == 'true' ||  needs.check-changed-files.outputs.rust == 'true'
      uses: actions/checkout@11bd71901bbe5b1630ceea73d27597364c9af683
      with:
        repository: ingonyama-zk/icicle-${{ matrix.backend }}-backend
        path: ./icicle/backend/${{ matrix.backend }}
        ssh-key: ${{ steps.pull_key.outputs.PULL_KEY }}
        ref: ${{ env.BACKEND_BRANCH }}
    - name: Get ${{ matrix.backend_upper }} Backend Commit SHA
      if: needs.check-changed-files.outputs.golang == 'true' || needs.check-changed-files.outputs.cpp == 'true' ||  needs.check-changed-files.outputs.rust == 'true'
      working-directory: ./icicle/backend/${{ matrix.backend }}
      id: extract-backend-sha
      run: |
        BACKEND_SHA=$(git rev-parse HEAD)
        echo "${{ matrix.backend_upper }} Backend Commit SHA: $BACKEND_SHA"
        echo "backend-sha=$BACKEND_SHA" >> $GITHUB_OUTPUT
    - name: Set ${{ matrix.backend_upper }} backend flag
      if: needs.check-changed-files.outputs.golang == 'true' || needs.check-changed-files.outputs.cpp == 'true' ||  needs.check-changed-files.outputs.rust == 'true'
      id: hash-backend-flag
      run: |
        BACKEND_SHA=${{ steps.extract-backend-sha.outputs.extracted-backend-sha }}
        CURVE=${{ matrix.curve.name }}
        COMMIT_FILE="gh_commit_sha_${CURVE}_${BACKEND_SHA}"
        if [ "${{ env.BACKEND_BRANCH }}" == "main" ]; then
          INSTALL_PATH=${{ github.workspace }}/../../main_lib/hash
          echo "INSTALL_PATH=${{ github.workspace }}/../../main_lib/hash" >> $GITHUB_OUTPUT
          COMMIT_FILE_PATH=${INSTALL_PATH}/lib/${COMMIT_FILE}
          echo "COMMIT_FILE_PATH=${INSTALL_PATH}/lib/${COMMIT_FILE}" >> $GITHUB_OUTPUT

          if [ -f "$COMMIT_FILE_PATH" ]; then
            echo "${COMMIT_FILE} exists in ${INSTALL_PATH}/lib. Setting BACKEND_FLAG="
            echo "BACKEND_FLAG=" >> $GITHUB_OUTPUT
          else
            echo "${COMMIT_FILE} does not exist in ${INSTALL_PATH}/lib. Setting BACKEND_FLAG=-D${{ matrix.backend_upper }}_BACKEND=local"
            echo "BACKEND_FLAG=-D${{ matrix.backend_upper }}_BACKEND=local" >> $GITHUB_OUTPUT
            rm -rf ${INSTALL_PATH}
          fi
          echo "CMAKE_INSTALL_PREFIX=-DCMAKE_INSTALL_PREFIX=${INSTALL_PATH}" >> $GITHUB_OUTPUT
          echo "ICICLE_BACKEND_INSTALL_DIR=${INSTALL_PATH}/lib" >> $GITHUB_OUTPUT
        else
          INSTALL_PATH=${{ github.workspace }}/../../temp_lib/hash
          echo "INSTALL_PATH=${{ github.workspace }}/../../temp_lib/hash" >> $GITHUB_OUTPUT
          COMMIT_FILE_PATH=${INSTALL_PATH}/lib/${COMMIT_FILE}
          echo "COMMIT_FILE_PATH=${INSTALL_PATH}/lib/${COMMIT_FILE}" >> $GITHUB_OUTPUT
          if [ -f "$COMMIT_FILE_PATH" ]; then
            echo "${COMMIT_FILE} exists in ${INSTALL_PATH}/lib. Setting BACKEND_FLAG="
            echo "BACKEND_FLAG=" >> $GITHUB_OUTPUT
          else
            echo "${COMMIT_FILE} does not exist in ${INSTALL_PATH}/lib. Setting BACKEND_FLAG=-D${{ matrix.backend_upper }}_BACKEND=local"
            echo "BACKEND_FLAG=-D${{ matrix.backend_upper }}_BACKEND=local" >> $GITHUB_OUTPUT
            rm -rf ${INSTALL_PATH}
          fi
          echo "CMAKE_INSTALL_PREFIX=-DCMAKE_INSTALL_PREFIX=${INSTALL_PATH}" >> $GITHUB_OUTPUT
          echo "ICICLE_BACKEND_INSTALL_DIR=${INSTALL_PATH}/lib" >> $GITHUB_OUTPUT
        fi

    - name: Build
      working-directory: ./icicle
      if: needs.check-changed-files.outputs.golang == 'true' || needs.check-changed-files.outputs.cpp == 'true' ||  needs.check-changed-files.outputs.rust == 'true'
      # builds the hash and merkle tree lib using a local copy of the backend
      run:  |
        mkdir -p build && rm -rf build/*
        cmake -DCMAKE_BUILD_TYPE=Release -DHASH=ON ${{ steps.hash-backend-flag.outputs.BACKEND_FLAG }} ${{ steps.hash-backend-flag.outputs.CMAKE_INSTALL_PREFIX }} -S . -B build
        cmake --build build --target install -j
        rm -rf ${{ steps.hash-backend-flag.outputs.INSTALL_PATH }}/lib/gh_commit_sha_hash*
        touch ${{ steps.hash-backend-flag.outputs.COMMIT_FILE_PATH }}
    - name: Run RUST Hash Tests
      working-directory: ./wrappers/rust/icicle-hash
      if: needs.check-changed-files.outputs.rust == 'true' || needs.check-changed-files.outputs.cpp == 'true'
      run: |
        export ICICLE_BACKEND_INSTALL_DIR=${{ steps.hash-backend-flag.outputs.INSTALL_PATH }}
        cargo test --release --verbose -- --skip phase ${{ matrix.skip-rust }}
        cargo test phase2 --release
        cargo test phase3 --release
        cargo test phase4 --release
    - name: Setup go
      if: ${{ (needs.check-changed-files.outputs.golang == 'true' || needs.check-changed-files.outputs.cpp == 'true') && matrix.skip-golang == 'false' }}
      timeout-minutes: 15
      uses: actions/setup-go@0aaccfd150d50ccaeb58ebd88d36e91967a5f35b
      with:
        go-version: '1.22.0'
        cache: false
    - name: Test GoLang Hashes
      working-directory: ./wrappers/golang/hash
      if: ${{ (needs.check-changed-files.outputs.golang == 'true' || needs.check-changed-files.outputs.cpp == 'true') && matrix.skip-golang == 'false' }}
      run: |
        export ICICLE_BACKEND_INSTALL_DIR=${{ steps.hash-backend-flag.outputs.ICICLE_BACKEND_INSTALL_DIR }}
        export LD_LIBRARY_PATH=${{ steps.hash-backend-flag.outputs.INSTALL_PATH }}/lib
        export CGO_LDFLAGS="-L$LD_LIBRARY_PATH -licicle_hash -lstdc++ -Wl,-rpath=LD_LIBRARY_PATH"
        go test ./tests -count=1 -failfast -p 2 -timeout 60m -v
    - name: Test GoLang Merkle Tree
      working-directory: ./wrappers/golang/merkle-tree
      if: ${{ (needs.check-changed-files.outputs.golang == 'true' || needs.check-changed-files.outputs.cpp == 'true') && matrix.skip-golang == 'false' }}
      run: |
        export ICICLE_BACKEND_INSTALL_DIR=${{ steps.hash-backend-flag.outputs.ICICLE_BACKEND_INSTALL_DIR }}
        export LD_LIBRARY_PATH=${{ steps.hash-backend-flag.outputs.INSTALL_PATH }}/lib
        export CGO_LDFLAGS="-L$LD_LIBRARY_PATH -licicle_hash -lstdc++ -Wl,-rpath=LD_LIBRARY_PATH"
        go test ./tests -count=1 -failfast -p 2 -timeout 60m -v

  test-linux-runtime:
    name: Build and test Go & RUST runtime on Linux
    runs-on: [self-hosted, Linux, X64, icicle]
    needs: [check-changed-files, check-format, extract-cuda-backend-branch]
    steps:
    - name: Checkout Repo
      uses: actions/checkout@v4
    - name: Checkout CUDA Backend
      if: needs.check-changed-files.outputs.golang == 'true' || needs.check-changed-files.outputs.cpp == 'true' || needs.check-changed-files.outputs.rust == 'true'
      uses: actions/checkout@v4
      with:
        repository: ingonyama-zk/icicle-cuda-backend
        path: ./icicle/backend/cuda
        ssh-key: ${{ secrets.CUDA_PULL_KEY }}
        ref: ${{ needs.extract-cuda-backend-branch.outputs.cuda-backend-branch }}
    - name: Get CUDA Backend Commit SHA
      if: needs.check-changed-files.outputs.golang == 'true' || needs.check-changed-files.outputs.cpp == 'true' ||  needs.check-changed-files.outputs.rust == 'true'
      working-directory: ./icicle/backend/cuda
      id: extract-cuda-sha
      run: |
        CUDA_BACKEND_SHA=$(git rev-parse HEAD)
        echo "cuda-backend-sha=$CUDA_BACKEND_SHA" >> $GITHUB_OUTPUT
    - name: Set CUDA backend flag
      if: needs.check-changed-files.outputs.golang == 'true' || needs.check-changed-files.outputs.cpp == 'true' ||  needs.check-changed-files.outputs.rust == 'true'
      id: cuda-flag
      run: |
        CUDA_BACKEND_SHA=${{ steps.extract-cuda-sha.outputs.cuda-backend-sha }}
        COMMIT_FILE="gh_commit_sha_runtime_${CUDA_BACKEND_SHA}"
        if [ "${{ needs.extract-cuda-backend-branch.outputs.cuda-backend-branch }}" == "main" ]; then
          INSTALL_PATH=${{ github.workspace }}/../../main_lib/runtime
        else
          INSTALL_PATH=${{ github.workspace }}/../../temp_lib/runtime
        fi
        echo "INSTALL_PATH=$INSTALL_PATH" >> $GITHUB_OUTPUT
        COMMIT_FILE_PATH=${INSTALL_PATH}/lib/${COMMIT_FILE}
        echo "COMMIT_FILE_PATH=$COMMIT_FILE_PATH" >> $GITHUB_OUTPUT
        if [ -f "$COMMIT_FILE_PATH" ]; then
          echo "CUDA_FLAG=" >> $GITHUB_OUTPUT
        else
          echo "CUDA_FLAG=-DCUDA_BACKEND=local" >> $GITHUB_OUTPUT
          rm -rf ${INSTALL_PATH}
        fi
        echo "CMAKE_INSTALL_PREFIX=-DCMAKE_INSTALL_PREFIX=$INSTALL_PATH" >> $GITHUB_OUTPUT
        echo "ICICLE_BACKEND_INSTALL_DIR=$INSTALL_PATH/lib" >> $GITHUB_OUTPUT
    - name: Build Runtime
      working-directory: ./icicle
      if: needs.check-changed-files.outputs.golang == 'true' || needs.check-changed-files.outputs.cpp == 'true' || needs.check-changed-files.outputs.rust == 'true'
      run: |
        mkdir -p build && rm -rf build/*
        cmake -DCMAKE_BUILD_TYPE=Release -DRUNTIME=ON ${{ steps.cuda-flag.outputs.CUDA_FLAG }} ${{ steps.cuda-flag.outputs.CMAKE_INSTALL_PREFIX }} -S . -B build
        cmake --build build --target install -j
        rm -rf ${{ steps.cuda-flag.outputs.INSTALL_PATH }}/lib/gh_commit_sha_runtime*
        touch ${{ steps.cuda-flag.outputs.COMMIT_FILE_PATH }}
    - name: Run Rust Runtime Tests
      working-directory: ./wrappers/rust/icicle-runtime
      if: needs.check-changed-files.outputs.rust == 'true' || needs.check-changed-files.outputs.cpp == 'true'
      run: |
        export ICICLE_BACKEND_INSTALL_DIR=${{ steps.cuda-flag.outputs.INSTALL_PATH }}
        cargo test --release --verbose
    - name: Setup go
      if: needs.check-changed-files.outputs.golang == 'true' || needs.check-changed-files.outputs.cpp == 'true'
      uses: actions/setup-go@v5
      with:
        go-version: '1.22.0'
        cache: false
    - name: Run Golang Runtime Tests
      working-directory: ./wrappers/golang/runtime
      if: needs.check-changed-files.outputs.golang == 'true' || needs.check-changed-files.outputs.cpp == 'true'
      run: |
        export ICICLE_BACKEND_INSTALL_DIR=${{ steps.cuda-flag.outputs.INSTALL_PATH }}
        export LD_LIBRARY_PATH=${{ steps.cuda-flag.outputs.INSTALL_PATH }}/lib
        export CGO_LDFLAGS="-L$LD_LIBRARY_PATH -lstdc++ -Wl,-rpath=LD_LIBRARY_PATH"
        go test ./tests -count=1 -failfast -p 2 -timeout 60m -v

  run-rust-examples:
    name: Run Rust Examples on ${{ matrix.os }} with ${{ matrix.backend }}
    runs-on: ${{ matrix.runner }}
    needs: [check-changed-files, check-format, extract-cuda-backend-branch, extract-metal-backend-branch]
    continue-on-error: ${{ matrix.initial-support }}
    strategy:
      matrix:
        backend: [cuda]
        # TODO: @jeremy enable metal backend when it supports more features
        # backend: [cuda, metal]
        include:
          - backend: cuda
            backend_upper: CUDA
            secret_key: CUDA_PULL_KEY
            os: Linux
            runner: [self-hosted, Linux, X64, icicle]
            initial-support: false
          # - backend: metal
          #   backend_upper: METAL
          #   secret_key: METAL_PULL_KEY
          #   os: macOS
          #   runner: [self-hosted, macOS, ARM64, icicle, metal]
          #   initial-support: true
    steps:
    - name: Set Backend Secret Key
      id: pull_key
      run: |
          {
            echo "PULL_KEY<<EOF"
            echo "${{ secrets[matrix.secret_key] }}"
            echo "EOF"
          } >> $GITHUB_OUTPUT
    - name: Set Backend Branch Name
      run: |
        if [[ "${{ matrix.backend }}" == "cuda" ]]; then
        echo 'cuda backend branch: ${{ needs.extract-cuda-backend-branch.outputs.backend-branch }}'
          echo "BACKEND_BRANCH=${{ needs.extract-cuda-backend-branch.outputs.backend-branch }}" >> $GITHUB_ENV
        elif [[ "${{ matrix.backend }}" == "metal" ]]; then
          echo "metal backend branch: ${{ needs.extract-metal-backend-branch.outputs.backend-branch }}"
          echo "BACKEND_BRANCH=${{ needs.extract-metal-backend-branch.outputs.backend-branch }}" >> $GITHUB_ENV
        fi
    - name: Checkout Repo
      uses: actions/checkout@11bd71901bbe5b1630ceea73d27597364c9af683
    - name: Checkout ${{ matrix.backend_upper }} Backend
      uses: actions/checkout@11bd71901bbe5b1630ceea73d27597364c9af683
      with:
        repository: ingonyama-zk/icicle-${{ matrix.backend }}-backend
        path: ./icicle/backend/${{ matrix.backend}}
        ssh-key: ${{ steps.pull_key.outputs.PULL_KEY }}
        ref: ${{ env.BACKEND_BRANCH }}
    - name: Get ${{ matrix.backend_upper }} Backend Commit SHA
      if: needs.check-changed-files.outputs.golang == 'true' || needs.check-changed-files.outputs.cpp == 'true'
      working-directory: ./icicle/backend/${{ matrix.backend}}
      id: extract-backend-sha
      run: |
        BACKEND_SHA=$(git rev-parse HEAD)
        echo "${{ matrix.backend_upper }} Backend Commit SHA: $BACKEND_SHA"
        echo "backend-sha=$BACKEND_SHA" >> $GITHUB_OUTPUT
    - name: Set ${{ matrix.backend_upper }} backend flag
      if: needs.check-changed-files.outputs.golang == 'true' || needs.check-changed-files.outputs.cpp == 'true'
      id: examples-backend-flag
      run: |
        BACKEND_SHA=${{ steps.extract-backend-sha.outputs.extracted-backend-sha }}
        CURVE=${{ matrix.curve.name }}
        COMMIT_FILE="gh_commit_sha_${CURVE}_${BACKEND_SHA}"
        if [ "${{ env.BACKEND_BRANCH }}" == "main" ]; then
          INSTALL_PATH=${{ github.workspace }}/../../main_lib/rust-examples
          echo "INSTALL_PATH=${{ github.workspace }}/../../main_lib/rust-examples" >> $GITHUB_OUTPUT
          COMMIT_FILE_PATH=${INSTALL_PATH}/lib/${COMMIT_FILE}
          echo "COMMIT_FILE_PATH=${INSTALL_PATH}/lib/${COMMIT_FILE}" >> $GITHUB_OUTPUT

          if [ -f "$COMMIT_FILE_PATH" ]; then
            echo "${COMMIT_FILE} exists in ${INSTALL_PATH}/lib. Setting BACKEND_FLAG="
            echo "BACKEND_FLAG=" >> $GITHUB_OUTPUT
          else
            echo "${COMMIT_FILE} does not exist in ${INSTALL_PATH}/lib. Setting BACKEND_FLAG=-D${{ matrix.backend_upper }}_BACKEND=local"
            echo "BACKEND_FLAG=-D${{ matrix.backend_upper }}_BACKEND=local" >> $GITHUB_OUTPUT
            rm -rf ${INSTALL_PATH}
          fi
          echo "CMAKE_INSTALL_PREFIX=-DCMAKE_INSTALL_PREFIX=${INSTALL_PATH}" >> $GITHUB_OUTPUT
          echo "ICICLE_BACKEND_INSTALL_DIR=${INSTALL_PATH}/lib" >> $GITHUB_OUTPUT
        else
          INSTALL_PATH=${{ github.workspace }}/../../temp_lib/rust-examples
          echo "INSTALL_PATH=${{ github.workspace }}/../../temp_lib/rust-examples" >> $GITHUB_OUTPUT
          COMMIT_FILE_PATH=${INSTALL_PATH}/lib/${COMMIT_FILE}
          echo "COMMIT_FILE_PATH=${INSTALL_PATH}/lib/${COMMIT_FILE}" >> $GITHUB_OUTPUT
          if [ -f "$COMMIT_FILE_PATH" ]; then
            echo "${COMMIT_FILE} exists in ${INSTALL_PATH}/lib. Setting BACKEND_FLAG="
            echo "BACKEND_FLAG=" >> $GITHUB_OUTPUT
          else
            echo "${COMMIT_FILE} does not exist in ${INSTALL_PATH}/lib. Setting BACKEND_FLAG=-D${{ matrix.backend_upper }}_BACKEND=local"
            echo "BACKEND_FLAG=-D${{ matrix.backend_upper }}_BACKEND=local" >> $GITHUB_OUTPUT
            rm -rf ${INSTALL_PATH}
          fi
          echo "CMAKE_INSTALL_PREFIX=-DCMAKE_INSTALL_PREFIX=${INSTALL_PATH}" >> $GITHUB_OUTPUT
          echo "ICICLE_BACKEND_INSTALL_DIR=${INSTALL_PATH}/lib" >> $GITHUB_OUTPUT
        fi

    - name: Rust examples
      working-directory: ./examples/rust
      if: needs.check-changed-files.outputs.rust == 'true' || needs.check-changed-files.outputs.examples == 'true'
      run: |        
        export ICICLE_BACKEND_INSTALL_DIR=${{ steps.examples-backend-flag.outputs.ICICLE_BACKEND_INSTALL_DIR }}
        export RUST_ICICLE_BACKEND_INSTALL_DIR=$ICICLE_BACKEND_INSTALL_DIR/backend
        # loop over all directories in the current directory
        for dir in $(find . -mindepth 1 -maxdepth 1 -type d); do
          if [ -d "$dir" ]; then
            echo "Running command in $dir"
            cd $dir
            ./run.sh -d ${{ matrix.backend_upper }}
            cd -
          fi
        done<|MERGE_RESOLUTION|>--- conflicted
+++ resolved
@@ -4,10 +4,7 @@
   pull_request:
     branches:
       - main
-<<<<<<< HEAD
       - V4
-=======
->>>>>>> 18e2bc6d
 
 concurrency:
   group:  ${{ github.workflow }}-${{ github.ref }}
@@ -91,11 +88,7 @@
             secret_key: METAL_PULL_KEY
             os: macOS
             runner: [self-hosted, macOS, ARM64, icicle, metal]
-<<<<<<< HEAD
-            skip-rust-all-curves: --skip montgomery --skip ntt --skip poseidon --skip ecntt --skip sumcheck --skip program --skip msm_batch_not_shared --skip msm_skewed_distributions --skip vec_ops_scalars_inv --skip pairing
-=======
             skip-rust-all-curves: --skip montgomery --skip ntt --skip poseidon --skip ecntt --skip sumcheck --skip program --skip msm_batch_not_shared --skip msm_skewed_distributions --skip vec_ops_scalars_inv --skip pairing --skip fri
->>>>>>> 18e2bc6d
             skip-cpp-all-curves: .*G2.*|.*ecntt.*|.*ProgramExecutorVecOp.*|.*Sumcheck.*|.*Fri.*|FieldTestBase.polynomialDivision|.*MerkleTree.*|.*poseidon.*|HashApiTest.KeccakLarge
             skip-golang-all-curves: "true"
             initial-support: true
@@ -250,15 +243,9 @@
           export SKIP_RUST_TESTS="${{ matrix.skip-rust-all-curves }} ${{ matrix.curve.metal-skip-rust-curve-specific }}"
         fi
         cargo test --release --verbose -- --skip phase $SKIP_RUST_TESTS
-<<<<<<< HEAD
-        cargo test phase2 --release
-        cargo test phase3 --release
-        cargo test phase4 --release
-=======
         cargo test phase2 --release -- $SKIP_RUST_TESTS
         cargo test phase3 --release -- $SKIP_RUST_TESTS
         cargo test phase4 --release -- $SKIP_RUST_TESTS
->>>>>>> 18e2bc6d
     - name: Setup go
       if: ${{ (needs.check-changed-files.outputs.golang == 'true' || needs.check-changed-files.outputs.cpp == 'true') && matrix.skip-golang-all-curves == 'false' }}
       timeout-minutes: 15
@@ -301,11 +288,7 @@
             secret_key: METAL_PULL_KEY
             os: macOS
             runner: [self-hosted, macOS, ARM64, icicle, metal]
-<<<<<<< HEAD
-            skip-rust-all-fields: --skip montgomery --skip ntt --skip poseidon --skip ecntt --skip sumcheck --skip program --skip test_mixed_vec_ops_scalars --skip extension::test_vecops --skip vec_ops_scalars_inv
-=======
             skip-rust-all-fields: --skip montgomery --skip ntt --skip poseidon --skip ecntt --skip sumcheck --skip program --skip test_mixed_vec_ops_scalars --skip extension::test_vecops --skip vec_ops_scalars_inv --skip fri
->>>>>>> 18e2bc6d
             skip-cpp-all-fields: .*QuarticExtensionField.*|.*ProgramExecutorVecOp.*|.*Sumcheck.*|.*Fri.*|FieldTestBase.polynomialDivision|.*MerkleTree.*|.*poseidon.*|HashApiTest.KeccakLarge
             skip-golang-all-fields: "true"
             initial-support: true
@@ -465,13 +448,8 @@
         fi
         cargo test --release --verbose -- --skip phase $SKIP_RUST_TESTS
         cargo test phase2 --release -- $SKIP_RUST_TESTS
-<<<<<<< HEAD
-        cargo test phase3 --release
-        cargo test phase4 --release
-=======
         cargo test phase3 --release -- $SKIP_RUST_TESTS
         cargo test phase4 --release -- $SKIP_RUST_TESTS
->>>>>>> 18e2bc6d
     - name: Setup go
       if: ${{ (needs.check-changed-files.outputs.golang == 'true' || needs.check-changed-files.outputs.cpp == 'true') && matrix.skip-golang-all-curves == 'false' }}
       timeout-minutes: 15
