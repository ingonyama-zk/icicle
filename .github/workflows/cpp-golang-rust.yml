--- conflicted
+++ resolved
@@ -4,10 +4,7 @@
   pull_request:
     branches:
       - main
-<<<<<<< HEAD
       - V4
-=======
->>>>>>> d2532ca6
 
 concurrency:
   group:  ${{ github.workflow }}-${{ github.ref }}
