--- conflicted
+++ resolved
@@ -86,35 +86,6 @@
         go test --tags=g2 ./... -count=1 -failfast -p 2 -timeout 60m
   
   # TODO: bw6 on windows requires more memory than the standard runner has
-<<<<<<< HEAD
-  # Add a large runner and then enable bw6_761
-  build-windows:
-    name: Build on Windows
-    runs-on: windows-2022
-    needs: [check-changed-files, check-format]
-    strategy:
-      matrix:
-        curve: [bn254, bls12_381, bls12_377]
-    steps:     
-    - name: Checkout Repo
-      uses: actions/checkout@v4
-    - name: Download and Install Cuda
-      if: needs.check-changed-files.outputs.golang == 'true' || needs.check-changed-files.outputs.cpp_cuda == 'true'
-      id: cuda-toolkit
-      uses: Jimver/cuda-toolkit@v0.2.11
-      with:
-        cuda: '12.0.0'
-        method: 'network'
-        # https://docs.nvidia.com/cuda/archive/12.0.0/cuda-installation-guide-microsoft-windows/index.html
-        sub-packages: '["cudart", "nvcc", "thrust", "visual_studio_integration"]'
-    - name: Build libs
-      if: needs.check-changed-files.outputs.golang == 'true' || needs.check-changed-files.outputs.cpp_cuda == 'true'
-      working-directory: ./wrappers/golang
-      env:
-        CUDA_PATH: ${{ steps.cuda-toolkit.outputs.CUDA_PATH }}
-      shell: pwsh
-      run: ./build.ps1 ${{ matrix.curve }} ON # builds a single curve with G2 enabled
-=======
   # Add a large runner and then enable this job
   # build-windows:
   #   name: Build on Windows
@@ -145,5 +116,4 @@
   #     env:
   #       CUDA_PATH: ${{ steps.cuda-toolkit.outputs.CUDA_PATH }}
   #     shell: pwsh
-  #     run: ./build.ps1 ${{ matrix.curve }} ON # builds a single curve with G2 enabled
->>>>>>> 08ec0b1f
+  #     run: ./build.ps1 ${{ matrix.curve }} ON # builds a single curve with G2 enabled