--- conflicted
+++ resolved
@@ -114,10 +114,6 @@
 rust-base: &rust-base
   - *rust-program
   - wrappers/rust/**/vec_ops/**/*.rs
-<<<<<<< HEAD
-  - wrappers/rust/**/matrix_ops/**/*.rs
-=======
->>>>>>> 643d3c83
 rust-field: &rust-field
   - *rust-base
   - wrappers/rust/icicle-core/src/field.rs
@@ -361,6 +357,366 @@
   - '!icicle/backend/**/*'
   - '!icicle/include/icicle/backend/**/*'
 
+# NOTE: The following are not direct outputs in the check-changed-files.yml
+# but are used as building blocks for the outputs at the end of the file
+
+# START ANCHORS
+
+# C/C++ file feature mappings
+cpp-program: &cpp-program
+  - icicle/src/program/**/*
+  - icicle/include/icicle/program/**/*
+  - icicle/src/symbol/**/*
+  - icicle/include/icicle/symbol/**/*
+cpp-base: &cpp-base
+  - *cpp-program
+  - icicle/include/icicle/math/**/*
+  - icicle/src/vec_ops.cpp
+  - icicle/include/icicle/vec_ops.h
+  - icicle/src/fields/ffi_extern.cpp
+  - icicle/src/matrix_ops.cpp
+  - icicle/include/icicle/matrix_ops.h
+  - icicle/include/icicle/backend/vec_ops_backend.h
+  - icicle/tests/test_mod_arithmetic_api.cpp
+  - icicle/tests/test_matrix_api.h
+cpp-field: &cpp-field
+  - *cpp-base
+  - icicle/src/fields/**/*
+  - icicle/include/icicle/fields/**/*
+  - icicle/tests/test_field_api.cpp
+cpp-curve: &cpp-curve
+  - *cpp-field
+  - icicle/src/curves/**/*
+  - icicle/include/icicle/curves/**/*
+  - icicle/tests/test_curve_api.cpp
+cpp-ring: &cpp-ring
+  - *cpp-base
+  - icicle/src/rings/**/*
+  - icicle/include/icicle/rings/**/*
+  - icicle/tests/test_ring_api.cpp
+  - icicle/src/balanced_decomposition.cpp
+  - icicle/include/icicle/balanced_decomposition.h
+  - icicle/src/jl_projection.cpp
+  - icicle/include/icicle/jl_projection.h
+  - icicle/src/norm.cpp
+  - icicle/include/icicle/norm.h
+  - icicle/include/icicle/negacyclic_ntt.h
+cpp-pqc: &cpp-pqc
+  - icicle/src/pqc/**/*
+  - icicle/include/icicle/pqc/**/*
+  - icicle/tests/test_pqc_api.cpp
+
+# C/C++ feature-specific file patterns
+cpp-msm: &cpp-msm
+  - icicle/src/msm.cpp
+  - icicle/include/icicle/msm.h
+  - icicle/include/icicle/backend/msm_backend.h
+  - icicle/include/icicle/backend/msm_config.h
+cpp-ntt: &cpp-ntt
+  - icicle/src/ntt.cpp
+  - icicle/include/icicle/ntt.h
+  - icicle/src/polynomials/**/*
+  - icicle/tests/test_polynomial_api.cpp
+  - icicle/include/icicle/polynomials/**/*
+  - icicle/include/icicle/backend/ntt_backend.h
+  - icicle/include/icicle/backend/ntt_config.h
+  - icicle/include/icicle/backend/polynomial_backend.h
+cpp-ecntt: &cpp-ecntt
+  - icicle/src/ecntt.cpp
+  - icicle/include/icicle/ecntt.h
+  - icicle/include/icicle/backend/ecntt_backend.h
+cpp-fri: &cpp-fri
+  - icicle/src/fri/**/*
+  - icicle/include/icicle/fri/**/*
+  - icicle/include/icicle/backend/fri_backend.h
+cpp-sumcheck: &cpp-sumcheck
+  - *cpp-program
+  - icicle/src/sumcheck/**/*
+  - icicle/include/icicle/sumcheck/**/*
+  - icicle/include/icicle/backend/sumcheck_backend.h
+cpp-pairing: &cpp-pairing
+  - icicle/src/pairing.cpp
+  - icicle/include/icicle/pairing.h
+cpp-poseidon: &cpp-poseidon
+  - icicle/src/hash/poseidon.cpp
+  - icicle/src/hash/poseidon_c_api.cpp
+  - icicle/include/icicle/hash/poseidon.h
+  - icicle/include/icicle/hash/poseidon_constants/**/*
+  - icicle/include/icicle/backend/hash/poseidon_backend.h
+cpp-poseidon2: &cpp-poseidon2
+  - icicle/src/hash/poseidon2.cpp
+  - icicle/src/hash/poseidon2_c_api.cpp
+  - icicle/include/icicle/hash/poseidon2.h
+  - icicle/include/icicle/hash/poseidon2_constants/**/*
+  - icicle/include/icicle/backend/hash/poseidon2_backend.h
+cpp-hash: &cpp-hash
+  - icicle/src/hash/**/*
+  - icicle/include/icicle/hash/**/*
+  - icicle/include/icicle/backend/hash/**/*
+  - icicle/include/icicle/backend/merkle/**/*
+  - icicle/tests/test_hash_api.cpp
+  - "!icicle/src/hash/poseidon*"
+  - "!icicle/include/icicle/hash/poseidon*"
+  - "!icicle/include/icicle/backend/hash/poseidon_backend.h"
+  - "!icicle/src/hash/poseidon2*"
+  - "!icicle/include/icicle/hash/poseidon2*"
+  - "!icicle/include/icicle/backend/hash/poseidon2_backend.h"
+cpp-runtime: &cpp-runtime
+  - icicle/src/runtime.cpp
+  - icicle/include/icicle/runtime.h
+  - icicle/tests/test_device_api.cpp
+
+# Rust file feature mappings
+rust-program: &rust-program
+  - wrappers/rust/**/program/**/*.rs
+  - wrappers/rust/**/symbol/**/*.rs
+rust-base: &rust-base
+  - *rust-program
+  - wrappers/rust/**/vec_ops/**/*.rs
+  - wrappers/rust/**/matrix_ops/**/*.rs
+rust-field: &rust-field
+  - *rust-base
+  - wrappers/rust/icicle-core/src/field.rs
+  - wrappers/rust/icicle-fields/**/*.rs
+rust-curve: &rust-curve
+  - *rust-field
+  - wrappers/rust/icicle-core/src/curve.rs
+  - wrappers/rust/icicle-curves/**/*.rs
+rust-ring: &rust-ring
+  - *rust-field
+  - wrappers/rust/icicle-core/src/rns/**/*.rs
+  - wrappers/rust/icicle-core/src/balanced_decomposition/**/*.rs
+  - wrappers/rust/icicle-core/src/jl_projection/**/*.rs
+  - wrappers/rust/icicle-core/src/norm/**/*.rs
+  - wrappers/rust/icicle-core/src/negacyclic_ntt/**/*.rs
+  - wrappers/rust/icicle-core/src/polynomial_ring.rs
+  - wrappers/rust/icicle-rings/**/*.rs
+rust-pqc: &rust-pqc
+  - wrappers/rust/icicle-pqc/**/*.rs
+
+# Rust feature-specific file patterns
+rust-msm: &rust-msm
+  - wrappers/rust/**/msm/**/*.rs
+rust-ntt: &rust-ntt
+  - wrappers/rust/**/ntt/**/*.rs
+  - wrappers/rust/**/polynomials/**/*.rs
+rust-ecntt: &rust-ecntt
+  - wrappers/rust/**/ecntt/**/*.rs
+rust-fri: &rust-fri
+  - wrappers/rust/**/fri/**/*.rs
+rust-sumcheck: &rust-sumcheck
+  - *rust-program
+  - wrappers/rust/**/sumcheck/**/*.rs
+rust-pairing: &rust-pairing
+  - wrappers/rust/**/pairing/**/*.rs
+rust-poseidon: &rust-poseidon
+  - wrappers/rust/**/poseidon/**/*.rs
+rust-poseidon2: &rust-poseidon2
+  - wrappers/rust/**/poseidon2/**/*.rs
+rust-hash: &rust-hash
+  - wrappers/rust/icicle-core/src/hash/**/*.rs
+  - wrappers/rust/icicle-core/src/merkle/**/*.rs
+  - wrappers/rust/icicle-hash/**/*.rs
+rust-runtime: &rust-runtime
+  - wrappers/rust/icicle-runtime/**/*.rs
+
+# Go file feature mappings
+go-program: &go-program
+  - wrappers/golang/internal/generator/program/**/*.go
+  - wrappers/golang/internal/generator/symbol/**/*.go
+go-base: &go-base
+  - *go-program
+  - wrappers/golang/internal/generator/vecOps/**/*.go
+  - wrappers/golang/core/vec_ops.go
+  - wrappers/golang/core/vec_ops_test.go
+go-field: &go-field
+  - *go-base
+  - wrappers/golang/internal/generator/fields/**/*.go
+go-curve: &go-curve
+  - *go-field
+  - wrappers/golang/internal/generator/curves/**/*.go
+go-ring: &go-ring
+  - *go-field
+  - wrappers/golang/internal/generator/rings/**/*.go
+go-pqc: &go-pqc
+  - wrappers/golang/pqc/**/*.go
+
+# Go feature-specific file patterns
+go-msm: &go-msm
+  - wrappers/golang/internal/generator/msm/**/*.go
+  - wrappers/golang/core/msm.go
+  - wrappers/golang/core/msm_test.go
+go-ntt: &go-ntt
+  - wrappers/golang/internal/generator/ntt/**/*.go
+  - wrappers/golang/internal/generator/polynomials/**/*.go
+  - wrappers/golang/core/ntt.go
+  - wrappers/golang/core/ntt_test.go
+go-ecntt: &go-ecntt
+  - wrappers/golang/internal/generator/ecntt/**/*.go
+go-fri: &go-fri
+  - wrappers/golang/internal/generator/fri/**/*.go
+go-sumcheck: &go-sumcheck
+  - *go-program
+  - wrappers/golang/internal/generator/sumcheck/**/*.go
+go-pairing: &go-pairing
+  - wrappers/golang/internal/generator/pairing/**/*.go
+go-poseidon: &go-poseidon
+  - wrappers/golang/internal/generator/poseidon/**/*.go
+go-poseidon2: &go-poseidon2
+  - wrappers/golang/internal/generator/poseidon2/**/*.go
+go-hash: &go-hash
+  - wrappers/golang/hash/**/*.go
+  - wrappers/golang/merkle-tree/**/*.go
+  - wrappers/golang/core/hash.go
+  - wrappers/golang/core/hash_test.go
+  - wrappers/golang/core/merkletree.go
+  - wrappers/golang/core/merkletree_test.go
+go-runtime: &go-runtime
+  - wrappers/golang/runtime/**/*.go
+
+# CPU backend feature-specific file patterns
+cpu-backend-msm: &cpu-backend-msm
+  - icicle/backend/cpu/src/curve/cpu_msm.hpp
+  - icicle/backend/cpu/src/curve/cpu_msm.cpp
+  - icicle/backend/cpu/include/decision_tree_params/**/*
+cpu-backend-ntt: &cpu-backend-ntt
+  - icicle/backend/cpu/src/field/cpu_ntt.cpp
+  - icicle/backend/cpu/src/polynomial/cpu_polynomial_backend.cpp
+  - icicle/backend/cpu/include/ntt_cpu.h
+  - icicle/backend/cpu/include/ntt_data.h
+  - icicle/backend/cpu/include/ntt_task.h
+  - icicle/backend/cpu/include/ntt_utils.h
+  - icicle/backend/cpu/include/cpu_ntt_domain.h
+  - icicle/backend/cpu/include/cpu_ntt_main.h
+cpu-backend-ecntt: &cpu-backend-ecntt
+  - icicle/backend/cpu/src/curve/cpu_ecntt.cpp
+cpu-backend-fri: &cpu-backend-fri
+  - icicle/backend/cpu/src/field/cpu_fri.cpp
+  - icicle/backend/cpu/include/cpu_fri_backend.h
+  - icicle/backend/cpu/include/cpu_fri_rounds.h
+cpu-backend-sumcheck: &cpu-backend-sumcheck
+  - icicle/backend/cpu/src/field/cpu_sumcheck.cpp
+  - icicle/backend/cpu/include/cpu_sumcheck.h
+cpu-backend-poseidon: &cpu-backend-poseidon
+  - icicle/backend/cpu/src/hash/cpu_poseidon.cpp
+cpu-backend-poseidon2: &cpu-backend-poseidon2
+  - icicle/backend/cpu/src/hash/cpu_poseidon2.cpp
+cpu-backend-hash: &cpu-backend-hash
+  - icicle/backend/cpu/src/hash/**/*
+  - '!icicle/backend/cpu/src/hash/cpu_poseidon.cpp'
+  - '!icicle/backend/cpu/src/hash/cpu_poseidon2.cpp'
+  - icicle/backend/cpu/include/tasks_manager.h
+cpu-backend-runtime: &cpu-backend-runtime
+  - icicle/backend/cpu/src/cpu_device_api.cpp
+cpu-backend-field: &cpu-backend-field
+  - icicle/backend/cpu/src/field/cpu_vec_ops.cpp
+cpu-backend-curve: &cpu-backend-curve
+  - icicle/backend/cpu/src/curve/cpu_modulus_conversion.cpp
+cpu-backend-ring: &cpu-backend-ring
+  - icicle/backend/cpu/src/ring/**/*
+
+# CUDA-PQC backend
+cuda-pqc-backend: &cuda-pqc-backend
+  - icicle/backend/cuda_pqc/**/*
+  - '!icicle/backend/cuda_pqc/README.md'
+  - '!icicle/backend/cuda_pqc/tests/ml_kem/test_data/**/*'
+
+# END ANCHORS
+
+# Outputs for check-changed-files.yml
+# The following are used to enable features in tests/builds
+msm: &msm
+  - *cpp-msm
+  - *rust-msm
+  - *go-msm
+  - *cpu-backend-msm
+ntt: &ntt
+  - *cpp-ntt
+  - *rust-ntt
+  - *go-ntt
+  - *cpu-backend-ntt
+ecntt: &ecntt
+  - *cpp-ecntt
+  - *rust-ecntt
+  - *go-ecntt
+  - *cpu-backend-ecntt
+fri: &fri
+  - *cpp-fri
+  - *rust-fri
+  - *go-fri
+  - *cpu-backend-fri
+sumcheck: &sumcheck
+  - *cpp-sumcheck
+  - *rust-sumcheck
+  - *go-sumcheck
+  - *cpu-backend-sumcheck
+pairing: &pairing
+  - *cpp-pairing
+  - *rust-pairing
+  - *go-pairing
+poseidon: &poseidon
+  - *cpp-poseidon
+  - *rust-poseidon
+  - *go-poseidon
+  - *cpu-backend-poseidon
+poseidon2: &poseidon2
+  - *cpp-poseidon2
+  - *rust-poseidon2
+  - *go-poseidon2
+  - *cpu-backend-poseidon2
+
+# The following are used to check if workflow steps should run
+field: &field
+  - *cpp-field
+  - *rust-field
+  - *go-field
+  - *cpu-backend-field
+  - *ntt
+  - *fri
+  - *sumcheck
+  - *poseidon
+  - *poseidon2
+
+curve:
+  - *cpp-curve
+  - *rust-curve
+  - *go-curve
+  - *cpu-backend-curve
+  - *field
+  - *msm
+  - *ecntt
+  - *pairing
+
+ring:
+  - *cpp-ring
+  - *rust-ring
+  - *go-ring
+  - *cpu-backend-ring
+  - *ntt
+
+hash:
+  - *cpp-hash
+  - *rust-hash
+  - *go-hash
+  - *cpu-backend-hash
+
+runtime:
+  - *cpp-runtime
+  - *rust-runtime
+  - *go-runtime
+  - *cpu-backend-runtime
+
+pqc:
+  - *cpp-pqc
+  - *rust-pqc
+  - *go-pqc
+  - *cuda-pqc-backend
+
+cpp: &cpp
+  - icicle/**/*
+  - '!icicle/backend/**/*'
+  - '!icicle/include/icicle/backend/**/*'
+
 rust:
   - *cpp
   - wrappers/rust/**/*
